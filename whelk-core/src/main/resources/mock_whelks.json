{
    "_whelks": [
        {
            "bib":{
                "_class" : "se.kb.libris.whelks.ReindexOnStartupWhelk",
<<<<<<< HEAD
                "_plugins": ["localindex", "diskstorage", "search", "kitinsearch", "metasearch", "document", "bibmarcconverter"]
=======
                "_plugins": ["localindex", "diskstorage", "search", "kitinsearch", "metasearch", "document", "marcconverter", "entityextractor"]
>>>>>>> f4664d6f
            }
        },
        {
            "auth":{
                "_class" : "se.kb.libris.whelks.ReindexOnStartupWhelk",
                "_plugins": [ "localindex", "diskstorage", "search", "document", "bibmarcconverter" ]
            }
        },
        {
            "hold":{
                "_class" : "se.kb.libris.whelks.ReindexOnStartupWhelk",
                "_plugins": [ "localindex", "diskstorage", "search", "document", "metasearch", "holdmarcconverter" ]
            }
        },
        {
            "suggest":{
                "_class" : "se.kb.libris.whelks.CombinedWhelk",
                "prefixes" : ["auth", "bib"],
                "_plugins": [ "localindex", "search", "document", "autocomplete" ]
            }
        },
        {
            "resource":{
                "_class" : "se.kb.libris.whelks.WhelkImpl",
                "_plugins": ["resourcelist", "marcmap"]
            }
        }
    ],
    "_plugins": [
        {
            "metasearch": {
                "_class": "se.kb.libris.whelks.api.MetadataSearchRestlet"
            }
        },
        {
            "resourcelist": {
                "_class": "se.kb.libris.whelks.api.ResourceListRestlet"
            }
        },
        {
            "marcmap": {
                "_class": "se.kb.libris.whelks.api.MarcMapRestlet"
            }
        },
        {
            "localindex": {
                "_class" : "se.kb.libris.whelks.component.ElasticSearchNode",
                "_params" : "work/data",
                "_unique" : false
            }
        },
        {
            "diskstorage": {
                "_class" : "se.kb.libris.whelks.component.FlatDiskStorage", 
                "_params" : "work/storage",
                "_priority" : 0

            }
        },
        {
            "marcmassager" : {
                "_class" : "se.kb.libris.whelks.plugin.MarcCrackerAndLabelerIndexFormatConverter"
            }
        },
        {
            "bibmarcconverter" : {
                "_class" : "se.kb.libris.whelks.plugin.Marc2JsonLDConverter",
                "_params" : "bib"
            }
        },
        {
            "holdmarcconverter" : {
                "_class" : "se.kb.libris.whelks.plugin.Marc2JsonLDConverter",
                "_params" : "hold"
            }
        },
        {
            "entityextractor" : {
                "_class" : "se.kb.libris.whelks.plugin.JsonLDEntityExtractorIndexFormatConverter"
            }
        },
        {
            "search" : {
                "_class" : "se.kb.libris.whelks.api.SearchRestlet",
                "_params" : {"boost" : "labels.title:2"}
            }
        },
        {
            "document" : {
                "_class" : "se.kb.libris.whelks.api.DocumentRestlet"
            }
        },
        {
            "kitinsearch" : {
                "_class" : "se.kb.libris.whelks.api.KitinSearchRestlet2"
            }
        },
        {
            "autocomplete" : {
                "_class" : "se.kb.libris.whelks.api.AutoComplete",
                "_params" : {"queryFields":[
                              "authoritativeName",
                              "marc21.fields.100.subfields.a",
                              "marc21.fields.400.subfields.a",
                              "marc21.fields.500.subfields.a"
                            ],
                            "infoFields":[
                              "birthYear",
                              "deathYear",
                              "authorOf",
                              "marc21.fields.678.subfields.a",
                              "marc21.fields.100.subfields.b",
                              "marc21.fields.100.subfields.c",
                              "marc21.fields.100.subfields.d"
                            ],
                            "indexTypes":"Person,record"
                            }
            }
        },
        {
            "suggestformatconverter" : {
                "_class" : "se.kb.libris.whelks.plugin.external.AutoSuggestFormatConverter",
                "_params" : "_whelk:bib"
            }
        }, 
        {
            "biblistener" : {
                "_class" : "se.kb.libris.whelks.plugin.Listener",
                "_params" : "_whelk:bib"
            }
        },
        {
            "authlistener" : {
                "_class" : "se.kb.libris.whelks.plugin.Listener",
                "_params" : "_whelk:auth"
            }
        }
    ]
}<|MERGE_RESOLUTION|>--- conflicted
+++ resolved
@@ -3,11 +3,7 @@
         {
             "bib":{
                 "_class" : "se.kb.libris.whelks.ReindexOnStartupWhelk",
-<<<<<<< HEAD
-                "_plugins": ["localindex", "diskstorage", "search", "kitinsearch", "metasearch", "document", "bibmarcconverter"]
-=======
-                "_plugins": ["localindex", "diskstorage", "search", "kitinsearch", "metasearch", "document", "marcconverter", "entityextractor"]
->>>>>>> f4664d6f
+                "_plugins": ["localindex", "diskstorage", "search", "kitinsearch", "metasearch", "document", "bibmarcconverter", "entityextractor"]
             }
         },
         {
