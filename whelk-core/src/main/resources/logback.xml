--- conflicted
+++ resolved
@@ -49,12 +49,10 @@
   </logger>
   <logger name="se.kb.libris.whelks.plugin">
       <level value="trace"/>
-<<<<<<< HEAD
   </logger>
   <logger name="se.kb.libris.whelks.component">
       <level value="trace"/>
   </logger>
-=======
   </logger>-->
  <!-- <logger name="se.kb.libris.whelks.component">
       <level value="trace"/>
@@ -63,7 +61,6 @@
       <level value="trace"/>
   </logger>-->
   <!--
->>>>>>> adb1616b
   <logger name="se.kb.libris.whelks.plugin.external.AutoSuggestFormatConverter">
       <level value="trace"/>
   </logger>-->
