--- conflicted
+++ resolved
@@ -1,5 +1,4 @@
 {
-<<<<<<< HEAD
     "bib": {
         "levels": {
             "about"      : ["020","024","028","042","250","260","300","500","504","505","520","typeOfRecord"],
@@ -9,26 +8,6 @@
             "001" : "controlNumber",
             "004" : false,
             "005" : "dateAndTimeOfLatestTransaction",
-            "008" : {
-                "date" : false,
-                "publicationStatus" : false,
-                "yearTime1" : false,
-                "yearTime2" : false,
-                "country" : ["country"],
-                "booksIllustrations" : false,
-                "booksAudience" : false,
-                "booksItem" : false,
-                "booksContents" : false,
-                "booksGovtPub" : false,
-                "booksConfPub" : false,
-                "booksFestschrift" : false,
-                "booksIndex" : false,
-                "booksLiteraryForm" : false,
-                "booksBiography" : false,
-                "language" : ["language"],
-                "modifiedRecord" : false,
-                "catalogingSource" : false
-            },
             "010": {
                 "a" : ["lccn"]
             },
@@ -120,119 +99,10 @@
                 "FM" : "http://dbpedia.org/resource/Fantasy_literature"
             }
 
-=======
-    "levels": {
-        "about"      : ["020","024","028","042","250","260","300","500","504","505","520","typeOfRecord"],
-        "instanceOf" : ["008","082","050","084","245","bibLevel"]
-    },
-    "fields": {
-        "001" : "controlNumber",
-        "004" : false,
-        "005" : "dateAndTimeOfLatestTransaction",
-        "010": {
-            "a" : ["lccn"]
-        },
-        "014" : {
-            "a" : ["linkageNumber"]
-        },
-        "028" : {
-            "a" : ["edition"],
-            "b" : ["editionPublisher"]
-        },
-        "035" : {
-            "9" : ["localSystemNumber"]
-        },
-        "040" : {
-            "a" : ["creator"],
-            "b" : ["catalogingLanguage"],
-            "c" : ["transliteratingBy"],
-            "d" : ["catalogingChangesBy"]
-        },
-        "042" : {
-            "9" : ["marc:bibliographyCode"]
-        },
-        "050" : {
-            "a" : ["class-lcc"]
-        },
-        "082" : {
-            "a" : ["class-ddc"],
-            "2" : false
-        },
-        "084" : {
-            "a" : ["classificationNumber"],
-            "2" : ["classificationNumberSource"]
-        },
-        "245": {
-            "a" : ["title"],
-            "b" : ["titleRemainder"],
-            "c" : ["statementOfResponsibility"],
-            "h" : ["mediaTerm"]
-        },
-        "250": {
-            "a" : ["edition"]
-        },
-        "260": {
-            "a" : ["placeOfPublication"],
-            "b" : ["publisherName"],
-            "c" : ["dateOfPublication"],
-            "e" : ["placeOfManufacture"]
-        },
-        "300": {
-            "a" : ["extent"],
-            "b" : ["baseMaterial"],
-            "c" : ["dimensions"]
-        },
-        "500": {
-            "a" : ["comment"]
-        },
-        "599": {
-            "a" : ["internalRemark"]
-        },
-        "504": {
-            "a" : ["supplementaryContentNote"]
-        },
-        "505": {
-            "a" : ["listOfContents"]
-        },
-        "520": {
-            "a" : ["summary"]
-        },
-        "650": {
-            "a" : ["topicalTerm"],
-            "x" : ["generalSubdivision"],
-            "z" : ["geographicSubdivision"]
-        },
-        "653": {
-            "a" : ["uncontrolledIndexTerm"],
-            "6" : ["indexTermLinkage"]
-        },
-        "698": {
-            "a" : ["localSubjectCode"],
-            "b" : ["localSubjectTerm"]
-        },
-        "852": {
-            "8" : ["sequenceNumber"],
-            "b" : ["location"],
-            "c" : ["shelvingLocation"],
-            "h" : ["classificationPart"],
-            "i" : ["itemPart"],
-            "j" : ["shelvingControlNumber"],
-            "l" : ["shelvingFormOrTitle"],
-            "x" : ["shelvingNonpublicNote"],
-            "z" : ["shelvingPublicNote"]
-        },
-        "866": {
-            "a" : ["textualHoldings"],
-            "x" : ["holdingsNonpublicNote"],
-            "z" : ["holdingsPublicNote"]
->>>>>>> f4664d6f
         }
     },
     "hold": {
         "fields": {
-            "001": false,
-            "004": false,
-            "008": false,
             "014" : {
                 "a" : ["linkageNumber"]
             },
