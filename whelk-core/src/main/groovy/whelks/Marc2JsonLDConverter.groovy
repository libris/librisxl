--- conflicted
+++ resolved
@@ -368,17 +368,10 @@
         boolean complete = true
         json["subfields"].each {
             it.each { key, value ->
-<<<<<<< HEAD
-                if (marcref.get(recordType).fields.get(code)?.containsKey(key)) {
+        if (marcref.get(recordType).fields.get(code)?.containsKey(key)) {
                     marcref.get(recordType).fields[code][key].each {
-                        if (!out[(it)]) {
-                            out[(it)] = ["@type":"Organization", "abbr":value]
-=======
-                if (marcref.fields.get(code)?.containsKey(key)) {
-                    marcref.fields[code][key].each {
                         if (key == "b") {
                             out[(it)] = value
->>>>>>> f4664d6f
                         } else {
                             if (!out[(it)]) {
                                 out[(it)] = ["@type":"Organization", "abbr":value]
