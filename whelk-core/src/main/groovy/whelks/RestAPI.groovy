--- conflicted
+++ resolved
@@ -722,10 +722,6 @@
     def codeFiles = [
         "lang": "langcodes.json",
         "country": "countrycodes.json",
-<<<<<<< HEAD
-=======
-        //"nationality": "nationalitycodes.json",
->>>>>>> 6a1a1d51
         "function": "functioncodes.json"
     ]
     def lang
