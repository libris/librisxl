package se.kb.libris.whelks.api

import groovy.util.logging.Slf4j as Log

import org.restlet.*
import org.restlet.data.*

import org.json.simple.*

import se.kb.libris.conch.Tools
import se.kb.libris.whelks.*
import se.kb.libris.whelks.plugin.*
import se.kb.libris.whelks.exception.*
import se.kb.libris.whelks.imports.*
import se.kb.libris.whelks.persistance.*

import org.codehaus.jackson.map.*

interface RestAPI extends API {
    String getPath()
}

@Log
abstract class BasicWhelkAPI extends Restlet implements RestAPI {
    Whelk whelk

    def pathEnd = ""
    def varPath = false
    boolean enabled = true

    String id = "RestAPI"
    int order = 0

    def void enable() {this.enabled = true}
    def void disable() {this.enabled = false}

    @Override
    def void setWhelk(Whelk w) {
        this.whelk = w 
    }
    @Override
    void init(String w) {}

    String getPath() {
        return "/" + this.whelk.prefix + "/" + getPathEnd()
    }

    /**
     * For discovery API.
     */
    abstract String getDescription();

    private String getModifiedPathEnd() {
        if (getPathEnd() == null || getPathEnd().length() == 0) {
            return ""
        } else {
            return "/" + getPathEnd()
        }
    }

    @Override
    int compareTo(Plugin p) {
        return (this.getOrder() - p.getOrder());
    }
}

@Log
class DiscoveryAPI extends BasicWhelkAPI {

    ObjectMapper mapper = new ObjectMapper()

    String description = "Discovery API"

    DiscoveryAPI(Whelk w) {
        this.whelk = w
    }

    @Override
    String getPath() {
        return "/" + this.whelk.prefix + "/discovery"
    }

    @Override
    def void handle(Request request, Response response) {
        def info = [:]
        info["whelk"] = whelk.prefix
        info["apis"] = whelk.getAPIs().collect {
            [ [ "path" : (it.path) ,
                "description" : (it.description) ]
            ] }
        log.debug("info: $info")

        response.setEntity(mapper.writeValueAsString(info), MediaType.APPLICATION_JSON)
    }
}

enum DisplayMode {
    DOCUMENT, META
}

@Log
class RootRouteRestlet extends BasicWhelkAPI {

    String description = "Whelk root routing API"

    RootRouteRestlet(Whelk whelk) {
        this.whelk = whelk
    }

    @Override
    String getPath() {
        return "/" + this.whelk.prefix + "/"
    }

    @Override
    def void handle(Request request, Response response) {
        def discoveryAPI
        def documentAPI
        if (request.method == Method.GET) {
            discoveryAPI = new DiscoveryAPI(this.whelk)
            def uri = new URI(discoveryAPI.path)
            log.info "RootRoute API handling route to ${uri} ..."
            discoveryAPI.handle(request, response)
        } else if (request.method == Method.PUT) {
            documentAPI = new DocumentRestlet(this.whelk)
            documentAPI.handle(request, response)
        } else if (request.method == Method.POST) {
            documentAPI = new DocumentRestlet(this.whelk)
            try {
                def identifier
                Document doc = null
                def headers = request.attributes.get("org.restlet.http.headers")
                log.trace("headers: $headers")
                def format = headers.find { it.name.equalsIgnoreCase("Format") }?.value
                log.debug("format: $format")
                log.debug("request: $request")
                def link = headers.find { it.name.equals("link") }?.value
                doc = this.whelk.createDocument().withContentType(request.entity.mediaType.toString()).withSize(request.entity.size).withData(request.entity.stream.getBytes())
                if (link != null) {
                    log.trace("Adding link $link to document...")
                    doc = doc.withLink(link)
                }
                identifier = this.whelk.store(doc)
                log.debug("Saved document $identifier")
                response.setStatus(Status.REDIRECTION_SEE_OTHER, "Thank you! Document ingested with id ${identifier}")
                response.setLocationRef(request.getOriginalRef().toString())
            } catch (WhelkRuntimeException wre) {
                response.setStatus(Status.CLIENT_ERROR_BAD_REQUEST, wre.message)
            }
        }
    }
}

@Log
class DocumentRestlet extends BasicWhelkAPI {

    def pathEnd = "{identifier}"
    def varPath = true
<<<<<<< HEAD
    
    String description = "A GET request with identifier loads a document. A PUT request stores a document."
=======

    String description = "A GET request with identifier loads a document. A PUT request stores a document. A DELETE request deletes a document."
>>>>>>> f1d5275c

    DocumentRestlet(Whelk whelk) {
        this.whelk = whelk
    }

    def _escape_regex(str) {
        def escaped = new StringBuffer()
        str.each {
            if (it == "{" || it == "}") {
                escaped << "\\"
            }
            escaped << it 
        }
        return escaped.toString()
    }

    def determineDisplayMode(path) {
        if (path.endsWith("/meta")) {
            return [path[0 .. -6], DisplayMode.META]
        }
        return [path, DisplayMode.DOCUMENT]
    }

    def void handle(Request request, Response response) {
        log.debug("reqattr path: " + request.attributes["identifier"])
        String path = path.replaceAll(_escape_regex(pathEnd), request.attributes["identifier"])
        log.info "Path: $path"
        def mode = DisplayMode.DOCUMENT
        (path, mode) = determineDisplayMode(path)
        boolean _raw = (request.getResourceRef().getQueryAsForm().getValuesMap()['_raw'] == 'true')
        if (request.method == Method.GET) {
            log.debug "Request path: ${path}"
            log.debug " DisplayMode: $mode"
            try {
                def d = whelk.get(new URI(path))
                log.debug("Document received from whelk: $d")
                if (d) {
                    if (mode == DisplayMode.META) {
                        response.setEntity(d.toJson(), MediaType.APPLICATION_JSON)
                    } else {
                        response.setEntity(d.dataAsString, new MediaType(d.contentType))
                    }
                    response.entity.setTag(new Tag(d.timestamp as String, false))
                } else {
                    log.debug("Failed to find a document with URI $path")
                    response.setStatus(Status.CLIENT_ERROR_NOT_FOUND)
                }
            } catch (WhelkRuntimeException wrte) {
                response.setStatus(Status.CLIENT_ERROR_NOT_FOUND, wrte.message)
            }
        }
        else if (request.method == Method.PUT || request.method == Method.POST) {
            try {
                def identifier
                Document doc = null
                def headers = request.attributes.get("org.restlet.http.headers")
                log.trace("headers: $headers")
                def format = headers.find { it.name.equalsIgnoreCase("Format") }?.value
                log.debug("format: $format")
                def link = headers.find { it.name.equals("link") }?.value
                if (path == "/") {
                    doc = this.whelk.createDocument().withContentType(request.entity.mediaType.toString()).withSize(request.entity.size).withData(request.entity.stream.getBytes())
                } else {
                    doc = this.whelk.createDocument().withIdentifier(new URI(path)).withContentType(request.entity.mediaType.toString()).withFormat(format).withData(request.entityAsText)
                }
                if (link != null) {
                    log.trace("Adding link $link to document...")
                    doc = doc.withLink(link)
                }
                // Check If-Match
                def ifMatch = headers.find { it.name.equalsIgnoreCase("If-Match") }?.value
                if (ifMatch
                        && this.whelk.get(new URI(path))
                        && this.whelk.get(new URI(path))?.timestamp as String != ifMatch) {
                    response.setStatus(Status.CLIENT_ERROR_PRECONDITION_FAILED, "The resource has been updated by someone else. Please refetch.")
                } else {
                    identifier = this.whelk.store(doc)
                    //response.setEntity("Thank you! Document ingested with id ${identifier}\n", MediaType.TEXT_PLAIN)
                    response.setStatus(Status.REDIRECTION_SEE_OTHER, "Thank you! Document ingested with id ${identifier}")
                    response.setLocationRef(request.getOriginalRef().toString())
                }
            } catch (WhelkRuntimeException wre) {
                response.setStatus(Status.CLIENT_ERROR_BAD_REQUEST, wre.message)
            }
        }
        else if (request.method == Method.DELETE) {
            try {
                whelk.delete(new URI(path))
                response.setStatus(Status.SUCCESS_NO_CONTENT)
            } catch (WhelkRuntimeException wre) {
                response.setStatus(Status.SERVER_ERROR_INTERNAL, wre.message)
            }
        }
    }
}

@Log
class SearchRestlet extends BasicWhelkAPI {

    def pathEnd = "_find"
    def defaultQueryParams = [:]

    String description = "Generic search API, acception both GET and POST requests. Accepts parameters compatible with the Query object. (Simple usage: ?q=searchterm)"


    SearchRestlet(Map queryParams) {
        this.defaultQueryParams = queryParams
    }

    @Override
    def void handle(Request request, Response response) {
        log.debug "SearchRestlet with path $path"
        def reqMap = request.getResourceRef().getQueryAsForm().getValuesMap()
        try {
            this.defaultQueryParams.each { key, value ->
                if (!reqMap[key]) {
                    reqMap[key] = value
                }
            }
            log.debug("reqMap: $reqMap")
            def query = new Query(reqMap)
            def callback = reqMap.get("callback")
            def results = this.whelk.query(query)
            def jsonResult =
                (callback ? callback + "(" : "") +
                results.toJson() +
                (callback ? ");" : "")

            response.setEntity(jsonResult, MediaType.APPLICATION_JSON)
        } catch (WhelkRuntimeException wrte) {
            response.setStatus(Status.CLIENT_ERROR_BAD_REQUEST, wrte.message)
        }
    }
}

@Log
class KitinSearchRestlet2 extends BasicWhelkAPI {
    def pathEnd = "kitin/_search"

    String description = "Query API with preconfigured parameters for Kitin."

    //String defaultBoost = "labels.title:2,labels.author:2,labels.isbn:2"
    String defaultBoost = "fields.020.subfields.a:5,fields.022.subfields.a:5,fields.100.subfields.a:5,fields.100.subfields.b:5,labels.title:3,fields.600.subfields.a:2,fields.600.subfields.b:2,fields.260.subfields.c:2,fields.008.subfields.yearTime1:2"

    def queryFacets = [
        "custom.bookSerial": [
             //"ebook": "leader.subfields.typeOfRecord:a leader.subfields.bibLevel:m fields.007.subfields.carrierType:c fields.007.subfields.computerMaterial:r",
             "ebook": "about.marc:typeOfRecord.code:a about.instanceOf.marc:bibLevel.code:m fields.007.subfields.carrierType:c fields.007.subfields.computerMaterial:r",
             "audiobook": "leader.subfields.typeOfRecord:i leader.subfields.bibLevel:m fields.007.subfields.carrierType:s",
             "eserial": "leader.subfields.typeOfRecord:a leader.subfields.bibLevel:s fields.007.subfields.carrierType:c fields.007.subfields.computerMaterial:r",
             "book": "leader.subfields.typeOfRecord:a leader.subfields.bibLevel:m !fields.007.subfields.carrierType:c",
             "serial": "leader.subfields.typeOfRecord:a leader.subfields.bibLevel:s !fields.007.subfields.carrierType:c"
        ]
    ]


    Query addQueryFacets(Query q) {
        for (facetgroup in queryFacets) {
            facetgroup.value.each {fl, qv ->
                q.addFacet(fl, qv, facetgroup.key)
            }
        }
        return q
    }

    /**
     * Look for, and expand customFacets.
     */
    Query expandQuery(Query q) {
        def newquery = []
        for (queryitem in q.query.split()) {
            if (queryitem.contains(":")) {
                def (group, key) = queryitem.split(":")
                if (queryFacets[group]) {
                    newquery << (queryFacets[group][key] ?: "")
                } else {
                    newquery << queryitem
                }
            } else {
                newquery << queryitem
            }
        }
        q.query = newquery.join(" ")
        return q
    }

    @Override
    def void handle(Request request, Response response) {
        long startTime = System.currentTimeMillis()
        def reqMap = request.getResourceRef().getQueryAsForm().getValuesMap()
        def q, results
        /*
        if (!reqMap["boost"]) {
            reqMap["boost"] = defaultBoost
        }
        */
        try {
            q = new Query(reqMap)
            if (reqMap["f"]) {
                q.query = (q.query + " " + reqMap["f"]).trim()
            }
            def callback = reqMap.get("callback")
            if (q) {
                q.addFacet("@type")
                /*
                q.addFacet("status")
                q.addFacet("typeOfRecord")
                q.addFacet("bibLevel")
                q.addFacet("fields.007.subfields.carrierType")
                q.addFacet("fields.008.subfields.yearTime1")
                */
                //q = addQueryFacets(q)
                q = expandQuery(q)
                results = this.whelk.query(q)
                def jsonResult =
                    (callback ? callback + "(" : "") +
                    results.toJson() +
                    (callback ? ");" : "")

                response.setEntity(jsonResult, MediaType.APPLICATION_JSON)
            } else {
                response.setEntity("Missing q parameter", MediaType.TEXT_PLAIN)
            }
        } catch (WhelkRuntimeException wrte) {
            response.setStatus(Status.CLIENT_ERROR_NOT_FOUND, wrte.message)
        } finally {
            log.info("Query [" + q?.query + "] completed in " + (System.currentTimeMillis() - startTime) + " milliseconds and resulted in " + results?.numberOfHits + " hits.")
        }
    }
}

@Log
class KitinSearchRestlet extends BasicWhelkAPI {

    def pathEnd = "kitin/_oldsearch"
    String description = "old crap"

    def facit = [
        "bibid": ["001"],
        "f":     ["100.a","505.r","700.a"],
        "förf":  ["100.a","505.r","700.a"],
        "isbn":  ["020.az"],
        "issn":  ["022.amyz"],
        "t":     ["242.ab","245.ab","246.ab","247.ab","249.ab","740.anp"],
        "tit":   ["242.ab","245.ab","246.ab","247.ab","249.ab","740.anp"],
        "titel": ["242.ab","245.ab","246.ab","247.ab","249.ab","740.anp"]
        ]



    def expandPrefix(query) {
        println "prefixedQuery: $query"
        def prefixedValue = query.split(":")
        println "prefix: " + prefixedValue[0]
        def expFields = []
        println "Facit: $facit"
        if (facit.containsKey(prefixedValue[0])) {
            println "value: " + facit.get(prefixedValue[0])
            facit.get(prefixedValue[0]).each {
                println "it: $it"
                def fs = it.split(/\./)
                println "fs: $fs"
                if (fs.size() > 1) {
                    for (int i = 0; i < fs[1].length(); i++) {
                        println "splitted subfields ${fs[1][i]}"
                        expFields << "fields." + fs[0] + ".subfields." + fs[1][i] + ":" + prefixedValue[1]
                    }
                } else {
                    expFields << "fields." + fs[0] + ":" + prefixedValue[1]
                }
            }
        } else {
            expFields = [ query ]
        }
        println "expFields: $expFields"
        return expFields
    }

    def isIsbn(string) {
        def result = string.trim().replaceAll("-", "").matches("[0-9]{10}|[0-9]{13}")
        println "Result $result"
        return result
    }

    def isIssn(string) {
        return string.trim().matches("[0-9]{4}-?[0-9]{4}")
    }

    def splitQuery(q) {
        q = q.toLowerCase()
        def bits = q.findAll(/([^\s]+:"[^"]+"|[^\s]+:[^\s]+|"[^"]+"|[^\s]+)\s*/)
        def newQuery = []
        def isbnQuery = []
        bits.eachWithIndex() { it, i ->
            it = it.trim()
            println "bit: $it"
            if (isIsbn(it)) {
                it = "isbn:$it"
            }
            if (isIssn(it)) {
                it = "issn:$it"
            }
            if (it.contains(":")) {
                if (it.startsWith("isbn:")) {
                    isbnQuery << expandPrefix(it).join(" OR ")
                } else {
                    newQuery << "(" + expandPrefix(it).join(" OR ") + ")"
                }
            } else {
                newQuery << it 
            }
        }
        def query
        if (newQuery.size() > 0) {
            query = "(" + newQuery.join(" AND ") + ")"
        }
        if (isbnQuery.size() > 0) {
            def isbnq = "(" + isbnQuery.join(" OR ") + ")"
            query = (query ? query + " OR " + isbnq : isbnq)
        }
        println "query: $query"
        return query
    }

    @Override
    def void handle(Request request, Response response) {
        def query = request.getResourceRef().getQueryAsForm().getValuesMap()
        try {
            def q = new Query(splitQuery(query.get("q")))
            def callback = query.get("callback")
            if (q) {
                q.addFacet("målspråk", "fields.041.subfields.a")
                q.addFacet("originalspråk", "fields.041.subfields.h")
                def results = this.whelk.query(q)
                def jsonResult = 
                    (callback ? callback + "(" : "") +
                    results.toJson() +
                    (callback ? ");" : "") 

                response.setEntity(jsonResult, MediaType.APPLICATION_JSON)
            } else {
                response.setEntity("Missing q parameter", MediaType.TEXT_PLAIN)
            }
        } catch (WhelkRuntimeException wrte) {
            response.setStatus(Status.CLIENT_ERROR_NOT_FOUND, wrte.message)
        }

    }
}
@Log
class AutoComplete extends BasicWhelkAPI {

    def pathEnd = "_complete"

    def namePrefixes = []
    def extraInfo = []
    String types
    String description = "Search API for autocompletion. Use parameter name or q."

    /*
    def void addNamePrefix(String prefix) {
        namePrefixes << prefix
    }
    */

    AutoComplete(Map lists) {
        namePrefixes.addAll(lists.get("queryFields"))
        extraInfo.addAll(lists.get("infoFields"))
        types = lists.get("indexTypes")
    }

    @Override
    def void handle(Request request, Response response) {
        def querymap = request.getResourceRef().getQueryAsForm().getValuesMap()
        String name = querymap.get("name")
        if (!name) {
            name = querymap.get("q")
        }
        def callback = querymap.get("callback")
        if (name) {
            if (name[-1] != ' ' && name[-1] != '*') {
                name = name + "*"
            }
            log.debug("name: $name")
            log.debug("namePrefixes: $namePrefixes")
            LinkedHashMap sortby = new LinkedHashMap<String,String>()
            sortby['records'] = "desc"
            def query = new Query(name)
            query.highlights = namePrefixes
            //query.sorting = sortby
            query.fields = namePrefixes

            def results = this.whelk.query(query, types)
            /*
            def jsonResult = 
                (callback ? callback + "(" : "") +
                results.toJson() +
                (callback ? ");" : "") 
                */
            def c = new SuggestResultsConverter(results, [namePrefixes[0]], extraInfo)

            response.setEntity(c.toJson(), MediaType.APPLICATION_JSON)
        } else {
            response.setEntity('{"error":"Parameter \"name\" is missing."}', MediaType.APPLICATION_JSON)
        }
    }
}

@Log
class SuggestResultsConverter {
    def results
    ObjectMapper mapper
    List mainFields
    List supplementalFields

    SuggestResultsConverter(SearchResult r, List mfs, List sfs) {
        this.results = r
        this.mapper = new ObjectMapper()
        this.mainFields = mfs
        this.supplementalFields = sfs
    }

    String toJson() {
        def list = []
        def out = [:]
        results.hits.each {
            def data = mapper.readValue(it.dataAsString, Map)
            data.remove("unknown")
            def doc = ["data":data]
            doc.identifier = it.identifier
            if (it.identifier.toString().contains("/auth/")) {
                doc["authorized"] = true
            }
            list << doc
            /*
            if (it.identifier.toString().contains("/bib/")) {
                list << doc
                //list << mapBibRecord(it.identifier, doc)
            }
            */
        }
        out["hits"] = results.numberOfHits
        out["list"] = list
        return mapper.writeValueAsString(out)
    }

    /*
    def getDeepValue(Map map, String key) {
        //log.trace("getDeepValue: map = $map, key = $key")
        def keylist = key.split(/\./)
        def lastkey = keylist[keylist.length-1]
        def result
        for (int i = 0; i < keylist.length; i++) {
            def k = keylist[i]
            while (map.containsKey(k)) {
                if (k == lastkey) {
                    result = map.get(k)
                    map = [:]
                } else {
                    if (map.get(k) instanceof Map) {
                        map = map.get(k)
                    } else {
                        result = []
                        for (item in map[k]) {
                            def dv = getDeepValue(item, keylist[i..-1].join("."))
                            if (dv) {
                                result << dv
                            }
                        }
                        map = [:]
                    }
                }
            }
        }
        if (!result && (lastkey == key)) {
            result = findNestedValueForKey(map, key)
        }
        return ((result && result instanceof List && result.size() == 1) ? result[0] : result)
    }

    def findNestedValueForKey(Map map, String key) {
        def result
        map.each { k, v ->
            if (k == key) {
                result = v
            } else if (!result && v instanceof Map) {
                result = findNestedValueForKey(v, key)
            } else if (!result && v instanceof List) {
                v.each {
                    if (it instanceof Map) {
                        result = findNestedValueForKey(it, key)
                    }
                }
            }
        }
        return result
    }
    */

    def mapAuthRecord(id, r) {
        def name = [:]
        name["identifier"] = id
        log.debug("hl : ${r.highlight} (${r.highlight.getClass().getName()})")
        boolean mainhit = r.highlight.any { it.key in mainFields }
        log.debug("mainFields: $mainFields")
        name[mainFields[0]] = Tools.getDeepValue(r, mainFields[0])
        if (!mainhit) {
            name["found_in"] = r.highlight.findAll { !(it.key in mainFields) }//.collect { it.value }[0]
        }
        for (field in supplementalFields) {
            def dv = Tools.getDeepValue(r, field)
            log.trace("dv $field : $dv")
            if (dv) {
                name[field] = dv
            }
        }
        name["authorized"] = true

        return name
    }

    def mapBibRecord(id, r) {
        def name = [:]
        name["identifier"] = id
        name[mainFields[0]] = Tools.getDeepValue(r, mainFields[0])
        log.debug("highlight: ${r.highlight}")
        for (field in supplementalFields) {
            def dv = Tools.getDeepValue(r, field)
            log.trace("dv $field : $dv")
            if (dv) {
                name[field] = dv
            }
        }
        return name
    }
}

@Log
class OldAutoComplete extends BasicWhelkAPI implements JSONSerialisable, JSONInitialisable {

    def pathEnd = "_complete"

    def namePrefixes = []
    String description = "Search API for autocompletion. Use parameter name or q."

    /*
    def void addNamePrefix(String prefix) {
        namePrefixes << prefix
    }
    */

    OldAutoComplete(java.util.ArrayList namePfxs) {
        namePrefixes.addAll(namePfxs)
    }

    @Override
    def void handle(Request request, Response response) {
        def querymap = request.getResourceRef().getQueryAsForm().getValuesMap()
        String name = querymap.get("name")
        if (!name) {
            name = querymap.get("q")
        }
        def callback = querymap.get("callback")
        if (name) {
            if (name[-1] != ' ' && name[-1] != '*') {
                name = name + "*"
            }
            def names = []
            namePrefixes.each { p ->
                def nameparts = []
                name.split(" ").each {
                    nameparts << "$p:$it"
                }
                names << nameparts.join(" AND ")
            }
            //def query = names.join(" OR ")
            LinkedHashMap sortby = new LinkedHashMap<String,String>()
            //sortby['100.a'] = "asc"
            sortby['records'] = "desc"
            def query = new Query(name)
            query.highlights = namePrefixes
            query.sorting = sortby
            query.fields = namePrefixes

            def results = this.whelk.query(query)
            def jsonResult = 
                (callback ? callback + "(" : "") +
                results.toJson() +
                (callback ? ");" : "") 

            response.setEntity(jsonResult, MediaType.APPLICATION_JSON)
        } else {
            response.setEntity('{"error":"Parameter \"name\" is missing."}', MediaType.APPLICATION_JSON)
        }
    }

    @Override
    public JSONInitialisable init(JSONObject obj) {
        for (Iterator it = obj.get("prefixes").iterator(); it.hasNext();) {
            try {
                def _prefix = it.next();
                namePrefixes << _prefix.toString()
            } catch (Exception e) {
                throw new WhelkRuntimeException(e);
            }
        }
        return this;
    }

    @Override
    JSONObject serialize() {
        JSONObject _api = new JSONObject();
        _api.put("_classname", this.getClass().getName());
        JSONArray _prefixes = new JSONArray();
        namePrefixes.each {
            _prefixes.add(it)
        }
        _api.put("prefixes", _prefixes);
                
        return _api;
    }
}

@Log
class ResourceListRestlet extends BasicWhelkAPI {
    def pathEnd = "_resourcelist"

    String description = "Query API for language and country codes."

    def codeFiles = [
        "lang": "langcodes.json",
        "country": "countrycodes.json",
        "nationality": "nationalitycodes.json",
        "function": "functioncodes.json"
    ]
    def lang
    def country
    def nationality
    def function
    def mapper

    ResourceListRestlet() {
        mapper = new ObjectMapper()
        codeFiles.each { key, fileName ->
           log.debug("Load codes $key")
           this[(key)] = loadCodes(key)
        }
    }

    //TODO:implement get and post/put to storage alt. documentrestlet

    def loadCodes(String typeOfCode) {
        InputStream is = this.getClass().getClassLoader().getResourceAsStream(codeFiles.get(typeOfCode))
        return mapper.readValue(is, Map)
    }

    def void handle(Request request, Response response) {
        def foundParam = false
        def queryMap = request.getResourceRef().getQueryAsForm().getValuesMap()
        codeFiles.each { key, value ->
            if (queryMap.get(key) && queryMap.get(key).trim().equals("all")) {
                response.setEntity(mapper.writeValueAsString(this[(key)]), MediaType.APPLICATION_JSON)
                foundParam = true
            }
        }
        if (!foundParam) {
            response.setEntity('{"Error":"Use parameter \"lang=all\", \"country=all\", \"nationality=all\" or \"function=all\"."}', MediaType.APPLICATION_JSON)
        }
    }
}

@Log
class MarcMapRestlet extends BasicWhelkAPI {
    def pathEnd = "_marcmap"

    String description = "API for marcmap."

    static final String marcmapfile = "marcmap.json"
    def marcmap
    def mapper

    MarcMapRestlet() {
        mapper = new ObjectMapper()
        marcmap = loadMarcMap()
    }

    def loadMarcMap() {
        InputStream is = this.getClass().getClassLoader().getResourceAsStream("$marcmapfile")
        return mapper.readValue(is, Map)
    }

    def void handle(Request request, Response response) {
        response.setEntity(mapper.writeValueAsString(marcmap), MediaType.APPLICATION_JSON)
    }
}

@Log
class MetadataSearchRestlet extends BasicWhelkAPI {
    def pathEnd = "_metasearch"
    def mapper

    String description = "Query API for metadata search."

    def void handle(Request request, Response response) {
        //TODO: hold som matchar bibid och location
        mapper = new ObjectMapper()
        def queryMap = request.getResourceRef().getQueryAsForm().getValuesMap()
        def link = queryMap.get("link")
        def queryStr
        def results
        def outjson = new StringBuilder()
        def records = []
        if (link) {
            queryStr = new Query(link).addField("links.identifier")
            results = this.whelk.query(queryStr, "metadata")
            results.hits.each {
                def identifier = it.identifier.toString()
                def d = whelk.get(new URI(identifier))
                records << d.dataAsString
            }
            outjson << "{ \"list\": ["
            records.eachWithIndex() { it, i ->
                 if (i > 0) {
                     outjson << ","
                 }
                 outjson << it
            }
            outjson << "] }"
            response.setEntity(outjson.toString(), MediaType.APPLICATION_JSON)
        } else {
            response.setEntity('{"Error":"Use parameter \"link=<uri>\"."}', MediaType.APPLICATION_JSON)
        }
    }
}
<|MERGE_RESOLUTION|>--- conflicted
+++ resolved
@@ -156,13 +156,8 @@
 
     def pathEnd = "{identifier}"
     def varPath = true
-<<<<<<< HEAD
-    
-    String description = "A GET request with identifier loads a document. A PUT request stores a document."
-=======
 
     String description = "A GET request with identifier loads a document. A PUT request stores a document. A DELETE request deletes a document."
->>>>>>> f1d5275c
 
     DocumentRestlet(Whelk whelk) {
         this.whelk = whelk
