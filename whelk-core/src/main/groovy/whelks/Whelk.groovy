package se.kb.libris.whelks

import groovy.util.logging.Slf4j as Log
import groovy.transform.Synchronized

import java.util.concurrent.*
import java.net.URI

import org.apache.commons.io.IOUtils
import org.apache.commons.io.output.TeeOutputStream

import se.kb.libris.whelks.Document
import se.kb.libris.whelks.api.*
import se.kb.libris.whelks.basic.*
import se.kb.libris.whelks.component.*
import se.kb.libris.whelks.exception.WhelkRuntimeException
import se.kb.libris.whelks.imports.*
import se.kb.libris.whelks.persistance.*
import se.kb.libris.whelks.plugin.*
import se.kb.libris.whelks.plugin.external.*

import org.codehaus.jackson.map.*

@Log
class WhelkImpl extends BasicWhelk {

    WhelkImpl(String pfx) {
        super(pfx)
    }

    boolean belongsHere(Document d) {
        return !d.identifier || d.identifier.toString().startsWith("/"+this.prefix+"/")
    }

    URI store(Document d) {
        if (! belongsHere(d)) {
            throw new WhelkRuntimeException("Document does not belong here.")
        }
        try {
            def identifier = super.store(d)
            log.info("[$prefix] Saving document with identifier $identifier")
            return identifier
        } catch (WhelkRuntimeException wre) {
            log.error("Failed to save document ${d.identifier}: " + wre.getMessage())
        }

        return null
    }

    @Override
    void reindex(fromStorage=null) {
        int counter = 0
        Storage scomp
        if (fromStorage) {
            scomp = components.find { it instanceof Storage && it.id == fromStorage }
        } else {
            scomp = components.find { it instanceof Storage }
        }
        Index icomp = components.find { it instanceof Index }
        def ifcs = plugins.findAll { it instanceof IndexFormatConverter }

        log.info("Using $scomp as storage source for reindex.")

        long startTime = System.currentTimeMillis()
        List<Document> docs = new ArrayList<Document>()
        def executor = newScalingThreadPoolExecutor(1,50,60)
        try {
            for (Document doc : scomp.getAll(this.prefix)) {
                counter++
                docs.add(doc)
                if (counter % History.BATCH_SIZE == 0) {
                    long ts = System.currentTimeMillis()
                    log.info "(" + ((ts - startTime)/History.BATCH_SIZE) + ") New batch, indexing document with id: ${doc.identifier}. Velocity: " + (counter/((ts - startTime)/History.BATCH_SIZE)) + " documents per second. $counter total sofar."
                    def idocs = new ArrayList<Document>(docs)
                    executor.execute(new Runnable() {
                        public void run() {
                            for (ifc in ifcs) {
                                idocs = ifc.convertBulk(idocs)
                            }
                            log.debug("Current pool size: " + executor.getPoolSize() + " current active count " + executor.getActiveCount())
                            log.info("Indexing "+idocs.size()+" documents ... "+"Whelk prefix: "+this.getPrefix())
                            icomp.index(idocs, this.getPrefix())
                        }
                    })
                    docs.clear()
                }
            }
            if (docs.size() > 0) {
<<<<<<< HEAD
                log.info "Indexing remaining " + docs.size() + " documents."
                for (ifc in ifcs) {
                    log.trace("Running converter $ifc")
=======
                if (ifc) {
>>>>>>> 80349f27
                    docs = ifc.convertBulk(docs)
                }
                if (icomp == null) {
                	log.warn("No index components configured for ${this.prefix} whelk.")
                	counter = 0
                } else {
                	log.info "Indexing remaining " + docs.size() + " documents."
                	icomp?.index(docs, this.prefix)
                }
            }
        } finally {
            executor.shutdown()
            if (!executor.awaitTermination(60, TimeUnit.SECONDS)) {
                executor.shutdownNow()
            }
        }
        log.debug "Reindexed $counter documents"
    }

    @Override
    public Iterable<Document> log(Date since) {
        History historyComponent = null
        for (Component c : getComponents()) {
            if (c instanceof History) {
                return ((History)c).updates(since)
            }
        }
        throw new WhelkRuntimeException("Whelk has no index for searching");
    }

    public ExecutorService newScalingThreadPoolExecutor(int min, int max, long keepAliveTime) {
        ScalingQueue queue = new ScalingQueue()
        ThreadPoolExecutor executor = new ScalingThreadPoolExecutor(min, max, keepAliveTime, TimeUnit.SECONDS, queue)
        executor.setRejectedExecutionHandler(new ForceQueuePolicy())
        queue.setThreadPoolExecutor(executor)
        return executor
    }

}

@Log
class NewWhelk extends WhelkImpl {

    NewWhelk(String pfx) {
        super(pfx)
    }

    @Override
    URI store(Document doc) {
        if (!doc.identifier || !doc.identifier.toString().startsWith("/"+this.prefix+"/")) {
            doc.identifier = mintIdentifier(doc)
        }
        for (storage in storages) {
            storage.store(doc, this.prefix)
        }

        addToIndex(doc)
        addToQuadStore(doc)

        return doc.identifier
    }

    private void addToIndex(doc) {
        log.debug("Adding to indexes")
        def docs = []
        for (ifc in getIndexFormatConverters()) {
            log.trace("Calling indexformatconverter $ifc")
            docs.addAll(ifc.convert(doc))
        }
        if (!docs) {
            docs.add(doc)
        }
        for (d in docs) {
            for (idx in indexes) {
                idx.index(d, this.prefix)
            }
        }
    }

    private void addToQuadStore(doc) {}

    @Override
    Iterable<Document> createDocument(data, metadata) {
        log.info("Creating document")
        def doc = new BasicDocument().withData(data)
        metadata.each { param, value ->
            log.info("Adding $param = $value")
            doc = doc."with${param.capitalize()}"(value)
        }
        def docs = []
        for (fc in formatConverters) {
            log.debug("Running formatconverter $fc")
            docs.addAll(fc.convert(doc))
        }
        if (!docs) {
            docs.add(doc)
        }
        for (lf in linkFinders) {
            log.debug("Running linkfinder $lf")
            for (d in docs) {
                for (link in lf.findLinks(d)) {
                    d.withLink(link)
                }
            }
        }
        return docs
    }
}

@Log
class CombinedWhelk extends NewWhelk {

    String idxs

    CombinedWhelk(String pfx) {
        super(pfx)
    }

    void setPrefixes(List idxs) {
        log.trace("Setting indexes: $idxs")
        this.idxs = idxs.join(",")
    }

    @Override
    void store(Iterable<Document> docs) {
        throw new WhelkRuntimeException("CombinedWhelk is not designed for storing documents.")
    }

    @Override
    protected void initializePlugins() {
        log.trace("Combined whelk does not initialize plugins.")
    }

    @Override
    SearchResult query(Query q, String indexType) {
        log.trace("query intercepted: $q, $indexType")
        return super.query(q, this.idxs, indexType)
    }
}

/**
 * Used by the local "mock" whelk setup.
 */
@Log
class ReindexOnStartupWhelk extends NewWhelk {

    ReindexOnStartupWhelk(String pfx) {
        super(pfx)
    }

    @Override
    public void init() {
        log.info("Indexing whelk ${this.prefix}.")
        reindex()
        log.info("Whelk reindexed.")
    }
}

class Tool {
    static Date parseDate(repr) {
        if (!repr.number) {
            return Date.parse("yyyy-MM-dd'T'hh:mm:ss", repr)
        } else {
            def tstamp = new Long(repr)
            if (tstamp < 0) // minus in days
                return new Date() + (tstamp as int)
            else // time in millisecs
                return new Date(tstamp)
        }
    }
}

@Log
class WhelkOperator {

    static main(args) {
        def operation = (args.length > 0 ? args[0] : null)
        def whelk = (args.length > 2 ? (new WhelkInitializer(new URI(args[2]).toURL().newInputStream()).getWhelks().find { it.prefix == args[1] }) : null)
        def resource = (args.length > 3 ? args[3] : whelk?.prefix)
        def since = (args.length > 4 ? Tool.parseDate(args[4]) : null)
        def numberOfDocs = (args.length > 5 ? args[5].toInteger() : null)
        long startTime = System.currentTimeMillis()
        long time = 0
        if (operation == "import") {
            def importer = new BatchImport(resource)
            def nrimports = importer.doImport(whelk, since, numberOfDocs)
            float elapsed = ((System.currentTimeMillis() - startTime) / 1000)
            println "Imported $nrimports documents in $elapsed seconds. That's " + (nrimports / elapsed) + " documents per second."

        } else if (operation == "reindex") {
            if (args.length > 3) { // Reindex a single document
                println "Reindexing document with identifier $resource"
                def document = whelk.get(new URI(resource))
                whelk.store(document)
            } else {
                whelk.reindex()
                println "Reindexed documents in " + ((System.currentTimeMillis() - startTime) / 1000) + " seconds."
            }
        } else if (operation == "populate" || operation == "rebalance") {
            def target = (args.length > 2 ? (new WhelkInitializer(new URI(args[2]).toURL().newInputStream()).getWhelks().find { it.prefix == resource }) : null)
            int count = 0
            def docs = []
            for (doc in whelk.log()) {
                docs << doc
                count++
                if (count % 1000 == 0) {
                    log.info("Storing "+ docs.size()+ " documents in " + (target ? target.prefix : "all components") + " ... ($count total)")
                    if (target) {
                        target.store(docs)
                    } else {
                        whelk.store(docs)
                    }
                    docs = []
                }
            }
            if (docs.size() > 0) {
                count += docs.size()
                if (target) {
                    target.store(docs)
                } else {
                    whelk.store(docs)
                }
            }
            time = (System.currentTimeMillis() - startTime)/1000
            println "Whelk ${whelk.prefix} is ${operation}d. $count documents in $time seconds."
        } else if (operation == "benchmark") {
            int count = 0
            def docs = []
            for (doc in whelk.log()) {
                docs << doc
                count++
                if (count % 1000 == 0) {
                    time = (System.currentTimeMillis() - startTime)/1000
                    log.info("Retrieved "+ docs.size()+ " documents from $whelk ... ($count total). Time elapsed: ${time}. Current velocity: "+ (count/time) + " documents / second.")
                    docs = []
                }
            }
            time = (System.currentTimeMillis() - startTime)/1000
            log.info("$count documents read. Total time elapsed: ${time} seconds. That's " + (count/time) + " documents / second.")
        } else {
            println "Usage: <import|reindex|rebalance|populate> <whelkname> <config-url> [resource (for import)|target (for populate)] [since (for import)]"
        }
    }
}

@Log
class ResourceWhelk extends WhelkImpl {

    ResourceWhelk(String prefix) {
        super(prefix)
    }

}<|MERGE_RESOLUTION|>--- conflicted
+++ resolved
@@ -86,13 +86,9 @@
                 }
             }
             if (docs.size() > 0) {
-<<<<<<< HEAD
                 log.info "Indexing remaining " + docs.size() + " documents."
                 for (ifc in ifcs) {
                     log.trace("Running converter $ifc")
-=======
-                if (ifc) {
->>>>>>> 80349f27
                     docs = ifc.convertBulk(docs)
                 }
                 if (icomp == null) {
