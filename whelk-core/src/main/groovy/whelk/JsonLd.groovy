--- conflicted
+++ resolved
@@ -583,19 +583,11 @@
         return findPaths(obj, key, [value].toSet())
     }
 
-<<<<<<< HEAD
-    static List<List<String>> findPaths(Map obj, String key, Set<String> values) {
-        List<List<String>> paths = []
-        new DFS().search(obj, { List<String> path, v ->
-            if (v in values && key == path[-1]) {
-                paths << (List<String>) path.collect()
-=======
     static List<List> findPaths(Map obj, String key, Set<String> values) {
         List<List> paths = []
         new DFS().search(obj, { List path, v ->
             if (v in values && key == path[-1]) {
                 paths << (List) path.collect()
->>>>>>> c1bf2ce2
             }
         })
         return paths
