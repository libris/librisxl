--- conflicted
+++ resolved
@@ -28,7 +28,6 @@
     public static final String LIST_KEY = "@list"
     public static final String REVERSE_KEY = "@reverse"
     // JSON-LD 1.1
-<<<<<<< HEAD
     public static final String PREFIX_KEY = "@prefix"
 
     public static final String DISPLAY_KEY = "dataDisplay"
@@ -44,28 +43,9 @@
 
     public static final String RECORD_TYPE = 'Record'
     public static final String CACHE_RECORD_TYPE = 'CacheRecord'
+    public static final String VIRTUAL_RECORD_TYPE = 'VirtualRecord'
     
     public static final String SEARCH_KEY = "_str"
-=======
-    static final String PREFIX_KEY = "@prefix"
-
-    static final String DISPLAY_KEY = "dataDisplay"
-    static final String THING_KEY = "mainEntity"
-    static final String WORK_KEY = "instanceOf"
-    static final String RECORD_KEY = "meta"
-    static final String CREATED_KEY = "created"
-    static final String MODIFIED_KEY = "modified"
-    static final String RECORD_STATUS_KEY = "recordStatus"
-    static final String NON_JSON_CONTENT_KEY = "content"
-    static final String JSONLD_ALT_ID_KEY = "sameAs"
-    static final String ABOUT_KEY = "mainEntity"
-
-    static final String RECORD_TYPE = 'Record'
-    static final String CACHE_RECORD_TYPE = 'CacheRecord'
-    static final String VIRTUAL_RECORD_TYPE = 'VirtualRecord'
-
-    static final String SEARCH_KEY = "_str"
->>>>>>> f3d3374c
 
     public static final List<String> NS_SEPARATORS = ['#', '/', ':']
 
