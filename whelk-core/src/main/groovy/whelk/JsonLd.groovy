package whelk

import groovy.transform.CompileStatic
import groovy.transform.TypeChecked
import groovy.transform.TypeCheckingMode
import org.codehaus.jackson.map.ObjectMapper
import org.apache.logging.log4j.LogManager;
import org.apache.logging.log4j.Logger;
import whelk.exception.FramingException
import whelk.exception.ModelValidationException

import java.util.regex.Matcher

@CompileStatic
public class JsonLd {

    static final String GRAPH_KEY = "@graph"
    static final String CONTEXT_KEY = "@context"
    static final String VOCAB_KEY = "@vocab"
    static final String ID_KEY = "@id"
    static final String TYPE_KEY = "@type"
    static final String LANGUAGE_KEY = "@language"
    static final String CONTAINER_KEY = "@container"
    static final String REVERSE_KEY = "@reverse"
    static final String THING_KEY = "mainEntity"
    static final String WORK_KEY = "instanceOf"
    static final String RECORD_KEY = "meta"
    static final String CREATED_KEY = "created"
    static final String MODIFIED_KEY = "modified"
    static final String DELETED_KEY = "deleted"
    static final String COLLECTION_KEY = "collection"
    static final String CONTENT_TYPE_KEY = "contentType"
    static final String CHECKSUM_KEY = "checksum"
    static final String NON_JSON_CONTENT_KEY = "content"
    static final String ALTERNATE_ID_KEY = "identifiers"
    static final String JSONLD_ALT_ID_KEY = "sameAs"
    static final String CONTROL_NUMBER_KEY = "controlNumber"
    static final String ABOUT_KEY = "mainEntity"
    static final String APIX_FAILURE_KEY = "apixExportFailedAt"
    static final String ENCODING_LEVEL_KEY = "marc:encLevel"

    static final ObjectMapper mapper = new ObjectMapper()

    private static Logger log = LogManager.getLogger(JsonLd.class)

    Map<String, Map> context = [:]
    Map displayData
    Map vocabIndex
    private Map superClassOf
    private Map<String, Set> subClassesByType
    private String vocabId

    Set forcedSetTerms

    /**
     * Make an instance to incapsulate model driven behaviour.
     */
    JsonLd(Map contextData, Map displayData, Map vocabData) {
        setSupportData(contextData, displayData, vocabData)
    }

<<<<<<< HEAD
    void setSupportData(Map contextData, Map displayData, Map vocabData) {
        def contextObj = contextData[CONTEXT_KEY]
        if (contextObj instanceof List) {
            contextObj.each {
                context.putAll(it)
            }
        } else {
            context = (Map) contextObj
        }
        this.displayData = displayData ?: Collections.emptyMap()
        vocabId = context.get(VOCAB_KEY)
=======
    @TypeChecked(TypeCheckingMode.SKIP)
    void setSupportData(Map displayData, Map vocabData) {
        this.displayData = displayData ?: Collections.emptyMap()
        Map context = (Map) displayData?.get(CONTEXT_KEY)
        vocabId = context?.get(VOCAB_KEY)
>>>>>>> d9b49b6f

        vocabIndex = vocabData ?
                vocabData[GRAPH_KEY].collectEntries {
                [toTermKey((String)it[ID_KEY]), it]
            }
            : Collections.emptyMap()

        subClassesByType = new HashMap<String, Set>()

        generateSubClassesLists()

        expandAliasesInLensProperties()

        loadForcedSetTerms()
    }

    @TypeChecked(TypeCheckingMode.SKIP)
    private void expandAliasesInLensProperties() {
        Map propAliases = [:]
<<<<<<< HEAD
        for (ctx in [displayData.get(CONTEXT_KEY), context]) {
            ctx.each { k, v ->
                if (v instanceof Map && v[CONTAINER_KEY] == LANGUAGE_KEY) {
                    propAliases[v[ID_KEY]] = k
                }
=======
        Map context = (Map) displayData.get(CONTEXT_KEY)
        context.each { k, v ->
            if (v instanceof Map && v[CONTAINER_KEY] == LANGUAGE_KEY) {
                propAliases[v[ID_KEY]] = k
>>>>>>> d9b49b6f
            }
        }

        displayData['lensGroups']?.values().each { group ->
            group.get('lenses')?.values().each { lens ->
                lens['showProperties'] = lens['showProperties'].collect {
                    def alias = propAliases[it]
                    return alias ? [it, alias] : it
                }.flatten()
            }
        }
    }

    String toTermKey(String termId) {
        return termId.replace(vocabId, '')
    }

    List expandLinks(List refs) {
        return expandLinks(refs, (Map) displayData[CONTEXT_KEY])
    }

    String expand(String ref) {
        return expand(ref, (Map) displayData[CONTEXT_KEY])
    }

    /**
     * This flatten-method does not create description-based flat json (i.e. with entry, items and quoted)
     */
    static Map flatten(Map framedJsonLd) {
        if (isFlat(framedJsonLd) || !framedJsonLd.containsKey(ID_KEY)) {
            return framedJsonLd
        }

        def flatList = []

        storeFlattened(framedJsonLd, flatList)

        return [(GRAPH_KEY): flatList.reverse()]
    }

    private static Object storeFlattened(Object current, List result) {
        if (current instanceof Map) {
            def flattened = makeFlat(current, result)
            if (flattened.containsKey(ID_KEY) && flattened.size() > 1) {
                result.add(flattened)
            }
            def itemid = current.get(ID_KEY)
            return (itemid ? [(ID_KEY): itemid] : current)
        }
        return current
    }

    @TypeChecked(TypeCheckingMode.SKIP)
    private static Map makeFlat(obj, result) {
        def updated = [:]
        obj.each { key, value ->
            if (value instanceof List) {
                def newvaluelist = []
                for (o in value) {
                    newvaluelist.add(storeFlattened(o, result))
                }
                value = newvaluelist
            } else {
                value = storeFlattened(value, result)
            }
            updated[(key)] = value
        }
        return updated
    }

    public static List getExternalReferences(Map jsonLd){
        Set allReferences = getAllReferences(jsonLd)
        Set localObjects = getLocalObjects(jsonLd)
        List externalRefs = allReferences.minus(localObjects) as List
        // NOTE: this is necessary because some documents contain references to
        // bnodes that don't exist (in that document).
        return filterOutDanglingBnodes(externalRefs)
    }

    static List expandLinks(List refs, Map context) {
        return refs.collect { expand( (String) it, context) }
    }

    @TypeChecked(TypeCheckingMode.SKIP)
    static String expand(String ref, Map context) {
        if (ref =~ $/^https?:///$) {
            return ref
        } else {
            Matcher match = ref =~ /^([a-z0-9]+):(.*)$/
            if (match) {
                def resolved = context[match[0][1]]
                if (resolved) {
                    URI base = new URI(resolved)
                    return base.resolve(match[0][2]).toString()
                }
            }
        }
        return ref
    }

    private static Set getLocalObjects(Map jsonLd) {
        Set result = [] as Set
        if (jsonLd.get(GRAPH_KEY)) {
            // we expect this to be a list
            for (item in jsonLd.get(GRAPH_KEY)) {
                result.addAll(getLocalObjectsRecursively(item))
            }
        }
        return result
    }

    private static Set getLocalObjectsRecursively(Object thing){
        if (thing instanceof List) {
            return getLocalObjectsFromList(thing)
        } else if (thing instanceof Map) {
            return getLocalObjectsFromMap(thing)
        } else {
            throw new FramingException(
                "Unexpected structure in JSON-LD: ${thing}")
        }
    }

    private static Set getLocalObjectsFromList(List things) {
        Set result = [] as Set

        for (thing in things) {
            result.addAll(getLocalObjectsRecursively(thing))
        }

        return result
    }

    private static Set getLocalObjectsFromMap(Map jsonLd) {
        Set result = [] as Set
        if (jsonLd.containsKey(GRAPH_KEY)) {
            def thing = jsonLd.get(GRAPH_KEY)
            result.addAll(getLocalObjectsRecursively(thing))
        }

        if (jsonLd.containsKey(ID_KEY)) {
            def id = jsonLd.get(ID_KEY)
            if (!result.contains(id)) {
                result << id
            }
        }

        if (jsonLd.containsKey(JSONLD_ALT_ID_KEY)) {
            jsonLd.get(JSONLD_ALT_ID_KEY).each {
                if (!((Map)it).containsKey(ID_KEY)) {
                    return
                }

                def id = ((Map)it).get(ID_KEY)
                if (!result.contains(id)) {
                    result << id
                }
            }
        }
        return result
    }

    private static List filterOutDanglingBnodes(List refs) {
        return refs.findAll {
            !((String)it).startsWith('_:')
        }
    }

    public static Set getAllReferences(Map jsonLd) {
        List items
        if (jsonLd.containsKey(GRAPH_KEY)) {
            items = jsonLd.get(GRAPH_KEY)
        } else {
            throw new FramingException("Missing '@graph' key in input")
        }
        return getAllReferencesFromList(items).flatten()
    }

    private static Set getRefs(Object o) {
        if(o instanceof Map) {
            return getAllReferencesFromMap(o)
        } else if (o instanceof List){
            return getAllReferencesFromList(o)
        } else {
            return new HashSet()
        }
    }

    private static Set getAllReferencesFromMap(Map item) {
        Set refs = []

        if (isReference(item)) {
            refs.add(item[ID_KEY])
            return refs
        } else {
            item.each { key, value ->
                refs << getRefs(value)
            }
        }

        return refs
    }

    private static boolean isReference(Map map) {
        if(map.get(ID_KEY) && map.size() == 1) {
            return true
        } else {
            return false
        }
    }

    private static Set getAllReferencesFromList(List items) {
        Set result = []
        items.each { item ->
            result << getRefs(item)
        }
        return result
    }

    Map embellish(Map jsonLd, Map additionalObjects, boolean filterOutNonChipTerms = true) {
        if (!jsonLd.get(GRAPH_KEY)) {
            return jsonLd
        }

        List graphItems = jsonLd.get(GRAPH_KEY)

        if (filterOutNonChipTerms) {
            additionalObjects.each { id, object ->
                Map chip = (Map) toChip(object)
                if (chip.containsKey('@graph')) {
                    graphItems << chip
                } else {
                    graphItems << ['@graph': chip]
                }
            }
        } else {
            additionalObjects.each { id, object ->
                if (object instanceof Map) {
                    if (((Map)object).containsKey('@graph')) {
                        graphItems << object
                    } else {
                        graphItems << ['@graph': object]
                    }
                }
            }
        }

        jsonLd[GRAPH_KEY] = graphItems

        return jsonLd
    }

    /**
     * Convert a post to card.
     *
     */
    public Map toCard(Map thing) {
        Map lensGroups = displayData.get("lensGroups")
        Map cardLensGroup = lensGroups.get("cards")
        Map result = [:]

        Map card = removeProperties(thing, cardLensGroup)
        card.each {key, value ->
            result[key] = toChip(value)
        }
        return result
    }

    /**
     * Convert a post to chip.
     *
     */
    public Object toChip(Object object) {
        Map lensGroups = displayData.get("lensGroups")
        Map chipLensGroup = lensGroups.get("chips")
        Map itemsToKeep = [:]
        Map result = [:]

        if (object instanceof List) {
            return object.collect { toChip(it) }
        } else if ((object instanceof Map)) {
            itemsToKeep = removeProperties(object, chipLensGroup)
            itemsToKeep.each {key, value ->
                result[key] = toChip(value)
            }
            return result
        } else {
            return object
        }
    }

    private Map removeProperties(Map thing, Map lensGroup) {
        Map itemsToKeep = [:]

        Map lens = getLensFor(thing, lensGroup)

        if (lens) {
            List propertiesToKeep = (List) lens.get("showProperties")

            thing.each {key, value ->
                if (shouldKeep((String) key, (List) propertiesToKeep)) {
                    itemsToKeep[key] = value
                }
            }
            return itemsToKeep
        } else {
            return thing
        }
    }

    Map getLensFor(Map thing, Map lensGroup) {
        def types = thing.get(TYPE_KEY)
        if (types instanceof String)
            types = [types]
        for (type in types) {
            Map lensForType = findLensForType((String)type, lensGroup)
            if (lensForType)
                return lensForType
            return findLensForType('Resource', lensGroup)
        }
    }

    private Map findLensForType(String typeKey, Map lensGroup) {
        def lenses = lensGroup['lenses']
        Map lens = ((Map)lenses).get(typeKey)
        if (lens)
            return lens
        def typedfn = vocabIndex.get(typeKey)
        if (!typedfn)
            return null
        def basetypes = ((Map)typedfn).get('subClassOf')
        if (basetypes instanceof Map)
            basetypes = [basetypes]
        for (basetype in basetypes) {
            if (!basetype[ID_KEY])
                continue
            def baseTypeKey = toTermKey((String)basetype[ID_KEY])
            lens = findLensForType(baseTypeKey, lensGroup)
            if (lens)
                return lens
        }
        return null
    }

    private static boolean shouldKeep(String key, List propertiesToKeep) {
        return (key in propertiesToKeep || key.startsWith("@"))
    }

    private static Map getIdMap(Map data) {
        Map idMap = new HashMap()
        populateIdMap(data, idMap)
        return idMap
    }

    private static void populateIdMap(Map data, Map idMap) {
        for (Object key : data.keySet()) {

            if (key.equals("@id") && data.keySet().size() > 1)
                idMap.put(data.get(key), data)

            Object obj = data.get(key)
            if (obj instanceof List)
                populateIdMap( (List) obj, idMap )
            else if (obj instanceof Map)
                populateIdMap( (Map) obj, idMap )
        }
    }

    private static void populateIdMap(List data, Map idMap) {
        for (Object element : data) {
            if (element instanceof List)
                populateIdMap( (List) element, idMap )
            else if (element instanceof Map)
                populateIdMap( (Map) element, idMap )
        }
    }

    private static void assembleFramed(Map currentNode, Map idMap, Set passedIDs) {
        String id = currentNode.get("@id")
        if (id != null && !passedIDs.contains(id)) {
            passedIDs.add(id)
            Map object = (Map) idMap.get(id)
            if (object != null) {
                currentNode.clear()
                currentNode.putAll( (Map) Document.deepCopy(object) )
            }
        }

        for (Object key : currentNode.keySet()) {
            Object object = currentNode.get(key)
            if (object instanceof Map)
                assembleFramed( (Map) object, idMap, passedIDs )
            else if (object instanceof List)
                assembleFramed( (List) object, idMap, passedIDs )
        }

    }

    private static void assembleFramed(List list, Map idMap, Set passedIDs){
        for (Object element: list) {
            if (element instanceof Map)
                assembleFramed((Map) element, idMap, passedIDs)
            else if (element instanceof List)
                assembleFramed((List) element, idMap, passedIDs)
        }
    }

    public static Map frame(String mainId, Map originalData) {
        if (mainId)
            mainId = Document.BASE_URI.resolve(mainId)
        else
            return originalData

        Map idMap = getIdMap(originalData)

        // preamble
        HashMap mainObject = new HashMap()
        mainObject.put("@id", mainId)

        // assemble
        assembleFramed(mainObject, idMap, new HashSet())

        // clean up
        Set referencedBNodes = new HashSet()
        getReferencedBNodes(mainObject, referencedBNodes)
        cleanUnreferencedBNodeIDs(mainObject, referencedBNodes)


        return mainObject
    }

    /**
     * Fills the referencedBNodes set with all "_:*" ids that are referenced anywhere in the structure/document
     * (and thus cannot be safely removed)
     */
    public static void getReferencedBNodes(Map map, Set referencedBNodes) {
        // A jsonld reference is denoted as a json object containing exactly one member, with the key "@id".
        if (map.size() == 1) {
            String key = map.keySet().getAt(0)
            if (key.equals("@id")) {
                String id = map.get(key)
                if (id.startsWith("_:"))
                    referencedBNodes.add(id)
            }
        }

        for (Object keyObj : map.keySet()) {
            Object subobject = map.get(keyObj)

            if (subobject instanceof Map)
                getReferencedBNodes((Map) subobject, referencedBNodes)
            else if (subobject instanceof List)
                getReferencedBNodes((List) subobject, referencedBNodes)
        }
    }

    public static void getReferencedBNodes(List list, Set referencedBNodes) {
        for (Object item : list) {
            if (item instanceof Map)
                getReferencedBNodes((Map) item, referencedBNodes)
        }
    }

    public static void cleanUnreferencedBNodeIDs(Map map, Set referencedBNodes) {
        if (map.size() > 1) {
            if (map.containsKey("@id")) {
                String id = map.get("@id")

                if (id.startsWith("_:") && !referencedBNodes.contains(id)) {
                    map.remove("@id")
                }
            }
        }

        for (Object keyObj : map.keySet()) {
            Object subobject = map.get(keyObj)

            if (subobject instanceof Map)
                cleanUnreferencedBNodeIDs((Map) subobject, referencedBNodes)
            else if (subobject instanceof List)
                cleanUnreferencedBNodeIDs((List) subobject, referencedBNodes)
        }
    }

    public static void cleanUnreferencedBNodeIDs(List list, Set referencedBNodes) {
        for (Object item : list) {
            if (item instanceof Map)
                cleanUnreferencedBNodeIDs((Map) item, referencedBNodes)
        }
    }

    private static Map embed(String mainId, Map mainItemMap, Map idMap, Set embedChain) {
        embedChain.add(mainId)
        mainItemMap.each { key, value ->
            mainItemMap.put(key, toEmbedded(value, idMap, embedChain))
        }
        return mainItemMap
    }

    private static Object toEmbedded(Object o, Map idMap, Set embedChain) {
        if (o instanceof List) {
            def newList = []
            o.each {
                newList.add(toEmbedded(it, idMap, embedChain))
            }
            return newList
        }
        if (o instanceof Map) {
            Map obj = null
            String oId = o.get(ID_KEY)
            if (!oId) {
                obj = (Map) o
            } else if (!embedChain.contains(oId)) {
                obj = (Map) idMap.get(oId)
            }
            if (obj) {
                return embed(oId, obj, idMap, embedChain)
            }
        }
        return o
    }

    static URI findRecordURI(Map jsonLd) {
        String foundIdentifier = findIdentifier(jsonLd)
        if (foundIdentifier) {
            return Document.BASE_URI.resolve(foundIdentifier)
        }
        return null
    }

    static String findFullIdentifier(Map jsonLd) {
        String foundIdentifier = null

        if (!jsonLd) {
            return null
        }

        if (isFlat(jsonLd)) {
            log.trace("Received json is flat")
            if (jsonLd.containsKey(GRAPH_KEY)) {
                foundIdentifier = ((Map)((List)jsonLd.get(GRAPH_KEY)).first()).get(ID_KEY)
            }
        }

        if (isFramed(jsonLd)) {
            foundIdentifier = jsonLd.get(ID_KEY)
        }

        return foundIdentifier
    }

    static String findIdentifier(Map jsonLd) {
        String foundIdentifier = findFullIdentifier(jsonLd)

        if (foundIdentifier) {
            if (foundIdentifier.startsWith("/") || foundIdentifier.startsWith(Document.BASE_URI.toString())) {
                // Assumes only identifier in uri path
                return Document.BASE_URI.resolve(foundIdentifier).getPath().substring(1)
            }
            return foundIdentifier
        } else {
            return null
        }
    }



    static boolean isFlat(Map jsonLd) {
        if ((jsonLd.containsKey(GRAPH_KEY) && jsonLd.get(GRAPH_KEY) instanceof List)) {
            return true
        }
        return false
    }

    static boolean isFramed(Map jsonLd) {
        if (jsonLd && !jsonLd.containsKey(GRAPH_KEY)) {
            return true
        }
        return false
    }

    private static Map getIdMapRecursively(Object thing) {
        if (thing instanceof List) {
            return getIdMapFromList(thing)
        } else if (thing instanceof Map) {
            return getIdMapFromMap(thing)
        } else {
            throw new FramingException(
                "Unexpected structure in flat JSON-LD: ${thing}")
        }
    }

    private static Map getIdMapFromList(List objects) {
        Map idMap = [:]

        for (object in objects) {
            idMap = idMap + getIdMapRecursively(object)
        }

        return idMap
    }

    private static Map getIdMapFromMap(Map item) {
        Map idMap = [:]

        if (item.containsKey(GRAPH_KEY)) {
            idMap = idMap + getIdMapRecursively(item.get(GRAPH_KEY))
        } else if (item.containsKey(ID_KEY)) {
            def id = item.get(ID_KEY)
            if (idMap.containsKey(id)) {
                Map existing = idMap.get(id)
                idMap.put(id, existing + item)
            } else {
                idMap.put(id, item)
            }
        }

        return idMap
    }

    public void getSuperClasses(String type, List<String> result) {
        def termMap = vocabIndex[type]
        if (termMap == null)
            return

        if (termMap["subClassOf"] != null) {
            List superClasses = (List) termMap["subClassOf"]

            for (superClass in superClasses) {
                if (superClass == null || superClass["@id"] == null) {
                    continue
                }
                String superClassType = toTermKey( (String) superClass["@id"] )
                result.add(superClassType)
                getSuperClasses(superClassType, result)
            }
        }
    }

    private generateSubClassesLists() {
        superClassOf = [:]
        for (String type : vocabIndex.keySet()) {
            def termMap = vocabIndex[type]
            def superClasses = termMap["subClassOf"]

            // Make list if not list already.
            if (!(superClasses instanceof List))
                superClasses = [superClasses]

            for (superClass in superClasses) {
                if (superClass == null || superClass["@id"] == null) {
                    continue
                }

                String superClassType = toTermKey( (String) superClass["@id"] )
                if (superClassOf[superClassType] == null)
                    superClassOf[superClassType] = []
                ((List)superClassOf[superClassType]).add(type)
            }
        }
    }

    public boolean isSubClassOf(String type, String baseType) {
        if (type == baseType)
            return true
        Set<String> bases = getSubClasses(baseType)
        return type in bases
    }

    public Set<String> getSubClasses(String type) {
        Set<String> subClasses = subClassesByType[type]
        if (subClasses.is(null)) {
            subClasses = new HashSet<String>()
            getSubClasses(type, subClasses)
            subClassesByType[type] = subClasses
        }
        return subClasses
    }

    public void getSubClasses(String type, Collection<String> result) {
        if (type == null)
            return

        List subClasses = (List) (superClassOf[type])
        if (subClasses == null)
            return

        result.addAll(subClasses)

        for (String subClass : subClasses) {
            getSubClasses(subClass, result)
        }
    }

    private void loadForcedSetTerms()
            throws IOException
    {
        /*
        forcedNoSetTerms are those that are used at some point with property/link (as opposed to addProperty/addLink).
        The intersection of forcedNoSetTerms and forcedSetTerms are in conflict, dealing with these remains an issue.
         */
        Set forcedNoSetTerms = new HashSet<>()
        forcedSetTerms = new HashSet<>()

        InputStream marcFrameStream = getClass().getClassLoader().getResourceAsStream("ext/marcframe.json")

        ObjectMapper mapper = new ObjectMapper()
        Map marcFrame = mapper.readValue(marcFrameStream, HashMap.class)
        parseForcedSetTerms(marcFrame, forcedNoSetTerms)

        // As an interim solution conflicted terms are considered no-set-terms.
        forcedSetTerms.removeAll(forcedNoSetTerms)
    }

    private void parseForcedSetTerms(Map marcFrame, Set forcedNoSetTerms) {
        for (Object key : marcFrame.keySet()) {
            Object value = marcFrame.get(key)
            if ( (key.equals("addLink") || key.equals("addProperty")) && value instanceof String )
                forcedSetTerms.add((String) value)

            if (value instanceof Map)
                parseForcedSetTerms( (Map) value, forcedNoSetTerms )
            if (value instanceof List)
                parseForcedSetTerms( (List) value, forcedNoSetTerms )
        }
    }

    private void parseForcedSetTerms(List marcFrame, Set forcedNoSetTerms) {
        for (Object entry : marcFrame) {
            if (entry instanceof Map)
                parseForcedSetTerms( (Map) entry, forcedNoSetTerms )
            if (entry instanceof List)
                parseForcedSetTerms( (List) entry, forcedNoSetTerms )
        }
    }
}<|MERGE_RESOLUTION|>--- conflicted
+++ resolved
@@ -59,7 +59,7 @@
         setSupportData(contextData, displayData, vocabData)
     }
 
-<<<<<<< HEAD
+    @TypeChecked(TypeCheckingMode.SKIP)
     void setSupportData(Map contextData, Map displayData, Map vocabData) {
         def contextObj = contextData[CONTEXT_KEY]
         if (contextObj instanceof List) {
@@ -71,13 +71,6 @@
         }
         this.displayData = displayData ?: Collections.emptyMap()
         vocabId = context.get(VOCAB_KEY)
-=======
-    @TypeChecked(TypeCheckingMode.SKIP)
-    void setSupportData(Map displayData, Map vocabData) {
-        this.displayData = displayData ?: Collections.emptyMap()
-        Map context = (Map) displayData?.get(CONTEXT_KEY)
-        vocabId = context?.get(VOCAB_KEY)
->>>>>>> d9b49b6f
 
         vocabIndex = vocabData ?
                 vocabData[GRAPH_KEY].collectEntries {
@@ -97,18 +90,11 @@
     @TypeChecked(TypeCheckingMode.SKIP)
     private void expandAliasesInLensProperties() {
         Map propAliases = [:]
-<<<<<<< HEAD
         for (ctx in [displayData.get(CONTEXT_KEY), context]) {
             ctx.each { k, v ->
                 if (v instanceof Map && v[CONTAINER_KEY] == LANGUAGE_KEY) {
                     propAliases[v[ID_KEY]] = k
                 }
-=======
-        Map context = (Map) displayData.get(CONTEXT_KEY)
-        context.each { k, v ->
-            if (v instanceof Map && v[CONTAINER_KEY] == LANGUAGE_KEY) {
-                propAliases[v[ID_KEY]] = k
->>>>>>> d9b49b6f
             }
         }
 
