--- conflicted
+++ resolved
@@ -7,12 +7,7 @@
     MAX_EX("maxEx-"),
     MATCHES("matches-");
 
-<<<<<<< HEAD
-    String prefix;
-    String prefix;
-=======
     final String prefix;
->>>>>>> 6837ffdc
 
     RangeParameterPrefix(String prefix) {
         this.prefix = prefix;
