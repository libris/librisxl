package whelk.component

import com.zaxxer.hikari.HikariConfig
import com.zaxxer.hikari.HikariDataSource
import groovy.json.StringEscapeUtils
import groovy.transform.CompileStatic
import groovy.util.logging.Log4j2 as Log
import org.codehaus.jackson.map.ObjectMapper
import org.postgresql.PGStatement
import org.postgresql.util.PSQLException
import whelk.Document
import whelk.IdType
import whelk.JsonLd
import whelk.Storage
import whelk.exception.CancelUpdateException
import whelk.exception.LinkValidationException
import whelk.exception.StorageCreateFailedException
import whelk.exception.TooHighEncodingLevelException
import whelk.exception.WhelkException
import whelk.exception.WhelkRuntimeException
import whelk.filter.LinkFinder

import javax.sql.DataSource
import java.sql.Array
import java.sql.BatchUpdateException
import java.sql.Connection
import java.sql.PreparedStatement
import java.sql.ResultSet
import java.sql.SQLException
import java.sql.Statement
import java.sql.Timestamp
import java.time.Instant
import java.util.concurrent.atomic.AtomicLong
import java.util.regex.Matcher
import java.util.regex.Pattern

import static groovy.transform.TypeCheckingMode.SKIP
import static java.sql.Types.OTHER

/**
 *  It is important to not grab more than one connection per request/thread to avoid connection related deadlocks.
 *  i.e. get/release connection should be done in the public methods. Connections should be reused in method calls
 *  within this class.
 *
 *  See also getOuterConnection() and createAdditionalConnectionPool() for clients that need to hold their own
 *  connection while calling into this class.
 */

@Log
@CompileStatic
class PostgreSQLComponent implements Storage {
    public static final String PROPERTY_SQL_URL = "sqlUrl"
    public static final String PROPERTY_SQL_MAIN_TABLE_NAME = "sqlMaintable"
    public static final String PROPERTY_SQL_MAX_POOL_SIZE = "sqlMaxPoolSize"

    public static final ObjectMapper mapper = new ObjectMapper()

    private static final int DEFAULT_MAX_POOL_SIZE = 16
    private static final String driverClass = "org.postgresql.Driver"

    private HikariDataSource connectionPool
    private HikariDataSource outerConnectionPool

    boolean versioning = true
    boolean doVerifyDocumentIdRetention = true

    // SQL statements
    protected String UPDATE_DOCUMENT, INSERT_DOCUMENT,
                     INSERT_DOCUMENT_VERSION, GET_DOCUMENT,
                     GET_DOCUMENT_VERSION, GET_ALL_DOCUMENT_VERSIONS,
                                           GET_DOCUMENT_VERSION_BY_MAIN_ID,
                                           GET_ALL_DOCUMENT_VERSIONS_BY_MAIN_ID,
                                           LOAD_ALL_DOCUMENTS,
                                           LOAD_ALL_DOCUMENTS_BY_COLLECTION,
                                           STATUS_OF_DOCUMENT,
                                           INSERT_IDENTIFIERS,
                                           DELETE_IDENTIFIERS, LOAD_COLLECTIONS,
                                           GET_DOCUMENT_FOR_UPDATE, GET_CONTEXT, GET_RECORD_ID_BY_THING_ID, FOLLOW_DEPENDENCIES, FOLLOW_DEPENDERS,
                                           GET_DOCUMENT_BY_MAIN_ID, GET_RECORD_ID, GET_THING_ID, GET_MAIN_ID, GET_ID_TYPE, GET_COLLECTION_BY_SYSTEM_ID
    protected String GET_INCOMING_LINK_COUNT
<<<<<<< HEAD
    protected String GET_DEPENDERS
=======
    protected String GET_DEPENDENCIES
    protected String GET_IN_CARD_DEPENDENCIES
    protected String GET_EMBELLISH_DEPENDERS
    protected String GET_INCOMING_LINK_IDS_PAGINATED
>>>>>>> db88ab9c
    protected String GET_DEPENDENCIES_OF_TYPE, GET_DEPENDERS_OF_TYPE
    protected String DELETE_DEPENDENCIES, INSERT_DEPENDENCIES
    protected String FIND_BY, COUNT_BY
    protected String GET_SYSTEMID_BY_IRI
    protected String GET_SYSTEMIDS_BY_IRIS
    protected String GET_THING_MAIN_IRI_BY_SYSTEMID
    protected String GET_DOCUMENT_BY_IRI
    protected String GET_LEGACY_PROFILE
    protected String UPSERT_CARD
    protected String UPDATE_CARD
    protected String GET_CARD
    protected String CARD_EXISTS
    protected String DELETE_CARD
    protected String BULK_LOAD_CARDS
    protected String IS_CARD_CHANGED

    String mainTableName
    LinkFinder linkFinder
    DependencyCache dependencyCache
    JsonLd jsonld

    private AtomicLong cardsUpdated = new AtomicLong()

    class AcquireLockException extends RuntimeException { AcquireLockException(String s) { super(s) } }

    class ConflictingHoldException extends RuntimeException { ConflictingHoldException(String s) { super(s) } }

    // for testing
    PostgreSQLComponent() {}

    PostgreSQLComponent(Properties properties) {
        int maxPoolSize = properties.getProperty(PROPERTY_SQL_MAX_POOL_SIZE)
                ? Integer.parseInt(properties.getProperty(PROPERTY_SQL_MAX_POOL_SIZE))
                : DEFAULT_MAX_POOL_SIZE

        setup(properties.getProperty(PROPERTY_SQL_URL), properties.getProperty(PROPERTY_SQL_MAIN_TABLE_NAME),
                maxPoolSize)
    }

    PostgreSQLComponent(String sqlUrl, String sqlMainTable) {
        setup(sqlUrl, sqlMainTable, DEFAULT_MAX_POOL_SIZE)
    }

    private void setup(String sqlUrl, String sqlMainTable, int maxPoolSize) {
        setupStatements(sqlMainTable)

        if (sqlUrl) {
            HikariConfig config = new HikariConfig()
            config.setMaximumPoolSize(maxPoolSize)
            config.setAutoCommit(true)
            config.setJdbcUrl(sqlUrl.replaceAll(":\\/\\/\\w+:*.*@", ":\\/\\/"))
            config.setDriverClassName(driverClass)
            config.setConnectionTimeout(0)

            log.info("Connecting to sql database at ${config.getJdbcUrl()}, using driver $driverClass. Pool size: $maxPoolSize")
            URI connURI = new URI(sqlUrl.substring(5))
            if (connURI.getUserInfo() != null) {
                String username = connURI.getUserInfo().split(":")[0]
                log.trace("Setting connectionPool username: $username")
                config.setUsername(username)

                try {
                    String password = connURI.getUserInfo().split(":")[1]
                    log.trace("Setting connectionPool password: $password")
                    config.setPassword(password)
                } catch (ArrayIndexOutOfBoundsException ignored) {
                    log.debug("No password part found in connect url userinfo.")
                }
            }

            connectionPool = new HikariDataSource(config)

            this.linkFinder = new LinkFinder(this)
        }

        this.dependencyCache = new DependencyCache(this)
    }

    private void setupStatements(String sqlMainTable) {
        mainTableName = sqlMainTable
        String idTableName = mainTableName + "__identifiers"
        String versionsTableName = mainTableName + "__versions"
        String dependenciesTableName = mainTableName + "__dependencies"
        String profilesTableName = mainTableName + "__profiles"
        String cardsTableName = mainTableName + "__cards"

        // Setting up sql-statements
        UPDATE_DOCUMENT = "UPDATE $mainTableName SET data = ?, collection = ?, changedIn = ?, changedBy = ?, checksum = ?, deleted = ?, modified = ? WHERE id = ?"
        INSERT_DOCUMENT = "INSERT INTO $mainTableName (id,data,collection,changedIn,changedBy,checksum,deleted," +
                "created,modified) VALUES (?,?,?,?,?,?,?,?,?)"
        DELETE_IDENTIFIERS = "DELETE FROM $idTableName WHERE id = ?"
        INSERT_IDENTIFIERS = "INSERT INTO $idTableName (id, iri, graphIndex, mainId) VALUES (?,?,?,?)"

        DELETE_DEPENDENCIES = "DELETE FROM $dependenciesTableName WHERE id = ?"
        INSERT_DEPENDENCIES = "INSERT INTO $dependenciesTableName (id, relation, dependsOnId) VALUES (?,?,?)"

        INSERT_DOCUMENT_VERSION = "INSERT INTO $versionsTableName (id, data, collection, changedIn, changedBy, checksum, created, modified, deleted) SELECT ?,?,?,?,?,?,?,?,? "

        GET_CARD = "SELECT data FROM $cardsTableName WHERE ID = ?"
        CARD_EXISTS = "SELECT EXISTS(SELECT 1 from $cardsTableName where id = ?)"
        DELETE_CARD = "DELETE FROM $cardsTableName WHERE ID = ?"
        UPSERT_CARD = """
                INSERT INTO $cardsTableName (id, data, checksum, changed) VALUES (?,?,?,?) 
                ON CONFLICT (id) DO UPDATE 
                SET (data, checksum, changed) = (EXCLUDED.data, EXCLUDED.checksum, EXCLUDED.changed) 
                WHERE ${cardsTableName}.checksum != EXCLUDED.checksum
                """.stripIndent()
        UPDATE_CARD = "UPDATE $cardsTableName SET (data, checksum, changed) = (?,?,?) WHERE id = ? AND checksum != ?"

        GET_DOCUMENT = "SELECT id,data,created,modified,deleted FROM $mainTableName WHERE id= ?"
        GET_DOCUMENT_FOR_UPDATE = "SELECT id,data,collection,created,modified,deleted,changedBy FROM $mainTableName WHERE id = ? FOR UPDATE"
        GET_DOCUMENT_VERSION = "SELECT id,data FROM $versionsTableName WHERE id = ? AND checksum = ?"
        GET_DOCUMENT_VERSION_BY_MAIN_ID = "SELECT id,data FROM $versionsTableName " +
                "WHERE id = (SELECT id FROM $idTableName " +
                "WHERE iri = ? AND mainid = 't') " +
                "AND checksum = ?"
        GET_ALL_DOCUMENT_VERSIONS = "SELECT id,data,deleted,created,modified " +
                "FROM $versionsTableName WHERE id = ? ORDER BY modified DESC"
        GET_ALL_DOCUMENT_VERSIONS_BY_MAIN_ID = "SELECT id,data,deleted,created,modified " +
                "FROM $versionsTableName " +
                "WHERE id = (SELECT id FROM $idTableName " +
                "WHERE iri = ? AND mainid = 't') " +
                "ORDER BY modified"
        GET_RECORD_ID_BY_THING_ID = "SELECT id FROM $idTableName WHERE iri = ? AND graphIndex = 1"
        GET_DOCUMENT_BY_MAIN_ID = "SELECT id,data,created,modified,deleted " +
                "FROM $mainTableName " +
                "WHERE id = (SELECT id FROM $idTableName " +
                "WHERE mainid = 't' AND iri = ?)"
        GET_RECORD_ID = "SELECT iri FROM $idTableName " +
                "WHERE graphindex = 0 AND mainid = 't' " +
                "AND id = (SELECT id FROM $idTableName WHERE iri = ?)"
        GET_THING_ID = "SELECT iri FROM $idTableName " +
                "WHERE graphindex = 1 AND mainid = 't' " +
                "AND id = (SELECT id FROM $idTableName WHERE iri = ?)"
        GET_MAIN_ID = "SELECT t2.iri FROM $idTableName t1 " +
                "JOIN $idTableName t2 " +
                "ON t2.id = t1.id " +
                "AND t2.graphindex = t1.graphindex " +
                "WHERE t1.iri = ? AND t2.mainid = true;"
        GET_ID_TYPE = "SELECT graphindex, mainid FROM $idTableName " +
                "WHERE iri = ?"
        GET_COLLECTION_BY_SYSTEM_ID = "SELECT collection FROM lddb where id = ?"
        LOAD_ALL_DOCUMENTS = "SELECT id,data,created,modified,deleted FROM $mainTableName WHERE modified >= ? AND modified <= ?"
        // This query does the same as LOAD_COLLECTIONS = "SELECT DISTINCT collection FROM $mainTableName"
        // but much faster because postgres does not yet have 'loose indexscan' aka 'index skip scan'
        // https://wiki.postgresql.org/wiki/Loose_indexscan'
        LOAD_COLLECTIONS = "WITH RECURSIVE t AS ( " +
                "(SELECT collection FROM $mainTableName ORDER BY collection LIMIT 1) " +
                "UNION ALL " +
                "SELECT (SELECT collection FROM $mainTableName WHERE collection > t.collection ORDER BY collection LIMIT 1) " +
                "FROM t " +
                "WHERE t.collection IS NOT NULL" +
                ") " +
                "SELECT collection FROM t WHERE collection IS NOT NULL"
        LOAD_ALL_DOCUMENTS_BY_COLLECTION = "SELECT id,data,created,modified,deleted FROM $mainTableName " +
                "WHERE modified >= ? AND modified <= ? AND collection = ? AND deleted = false"
        STATUS_OF_DOCUMENT = "SELECT t1.id AS id, created, modified, deleted FROM $mainTableName t1 " +
                "JOIN $idTableName t2 ON t1.id = t2.id WHERE t2.iri = ?"
        GET_CONTEXT = "SELECT data FROM $mainTableName WHERE id IN (SELECT id FROM $idTableName WHERE iri = 'https://id.kb.se/vocab/context')"

        FOLLOW_DEPENDENCIES =
                "WITH RECURSIVE deps(i) AS ( " +
                " VALUES (?, null) " +
                " UNION " +
                " SELECT d.dependsonid, d.relation " +
                " FROM " +
                "  lddb__dependencies d " +
                " INNER JOIN deps deps1 ON d.id = i AND d.relation NOT IN (€) " +
                ") " +
                "SELECT * FROM deps"

        FOLLOW_DEPENDERS =
                "WITH RECURSIVE deps(i) AS ( " +
                " VALUES (?, null) " +
                " UNION " +
                " SELECT d.id, d.relation " +
                " FROM " +
                "  lddb__dependencies d " +
                " INNER JOIN deps deps1 ON d.dependsonid = i AND d.relation NOT IN (€) " +
                ") " +
                "SELECT * FROM deps"

        BULK_LOAD_CARDS = "SELECT in_id as id, data from unnest(?) as in_id LEFT JOIN $cardsTableName c ON in_id = c.id"

        IS_CARD_CHANGED = "SELECT card.changed >= doc.modified " +
                "FROM lddb__cards card, lddb doc WHERE doc.id = card.id AND doc.id = ?"

<<<<<<< HEAD
        GET_DEPENDERS = "SELECT DISTINCT id FROM $dependenciesTableName WHERE dependsOnId = ? ORDER BY id"
=======
        GET_INCOMING_LINK_IDS_PAGINATED = "SELECT id FROM $dependenciesTableName WHERE dependsOnId = ? ORDER BY id LIMIT ? OFFSET ?"
>>>>>>> db88ab9c
        GET_INCOMING_LINK_COUNT = "SELECT COUNT(id) FROM $dependenciesTableName WHERE dependsOnId = ?"

        GET_DEPENDERS_OF_TYPE = "SELECT id FROM $dependenciesTableName WHERE dependsOnId = ? AND relation = ?"
        GET_DEPENDENCIES_OF_TYPE = "SELECT dependsOnId FROM $dependenciesTableName WHERE id = ? AND relation = ?"

<<<<<<< HEAD
        QUERY_LD_API = "SELECT id,data,created,modified,deleted FROM $mainTableName WHERE deleted IS NOT TRUE AND "

        // SQL for settings management
        LOAD_SETTINGS = "SELECT key,settings FROM $settingsTableName where key = ?"
        SAVE_SETTINGS = "WITH upsertsettings AS (UPDATE $settingsTableName SET settings = ? WHERE key = ? RETURNING *) " +
                "INSERT INTO $settingsTableName (key, settings) SELECT ?,? WHERE NOT EXISTS (SELECT * FROM upsertsettings)"

=======
>>>>>>> db88ab9c
        FIND_BY = "SELECT id, data, created, modified, deleted " +
                "FROM $mainTableName " +
                "WHERE data->'@graph' @> ? " +
                "OR data->'@graph' @> ? " +
                "LIMIT ? OFFSET ?"

        COUNT_BY = "SELECT count(*) " +
                "FROM $mainTableName " +
                "WHERE data->'@graph' @> ? " +
                "OR data->'@graph' @> ?"
        
        GET_SYSTEMID_BY_IRI = "SELECT lddb__identifiers.id, lddb.deleted FROM lddb__identifiers "+
                "JOIN lddb ON lddb__identifiers.id = lddb.id " +
                "WHERE lddb__identifiers.iri = ? "

        GET_SYSTEMIDS_BY_IRIS = """
                SELECT lddb__identifiers.iri, lddb__identifiers.id, lddb.deleted 
                FROM lddb__identifiers, lddb, unnest(?) as in_iri 
                WHERE lddb__identifiers.iri = in_iri 
                AND lddb.id = lddb__identifiers.id
                """.stripIndent()

        GET_THING_MAIN_IRI_BY_SYSTEMID = "SELECT iri FROM $idTableName WHERE graphindex = 1 and mainid is true and id = ?"
        GET_DOCUMENT_BY_IRI = "SELECT lddb.id,lddb.data,lddb.created,lddb.modified,lddb.deleted FROM lddb INNER JOIN lddb__identifiers ON lddb.id = lddb__identifiers.id WHERE lddb__identifiers.iri = ?"

        GET_LEGACY_PROFILE = "SELECT profile FROM $profilesTableName WHERE library_id = ?"
    }

    void logStats() {
        log.info("Cards created or changed: $cardsUpdated")
    }

    private Map status(URI uri, Connection connection) {
        Map statusMap = [:]

        PreparedStatement statusStmt = connection.prepareStatement(STATUS_OF_DOCUMENT)
        statusStmt.setString(1, uri.toString())
        def rs = statusStmt.executeQuery()
        if (rs.next()) {
            statusMap['id'] = rs.getString("id")
            statusMap['uri'] = Document.BASE_URI.resolve(rs.getString("id"))
            statusMap['exists'] = true
            statusMap['created'] = new Date(rs.getTimestamp("created").getTime())
            statusMap['modified'] = new Date(rs.getTimestamp("modified").getTime())
            statusMap['deleted'] = rs.getBoolean("deleted")
            log.trace("StatusMap: $statusMap")
        } else {
            log.debug("No results returned for $uri")
            statusMap['exists'] = false
        }

        log.debug("Loaded status for ${uri}: $statusMap")
        return statusMap
    }

    int getPoolSize() {
        return connectionPool?.getMaximumPoolSize()
    }

    List<String> loadCollections() {
        Connection connection = null
        PreparedStatement collectionStatement = null
        ResultSet collectionResults = null
        try {
            connection = getConnection()
            collectionStatement = connection.prepareStatement(LOAD_COLLECTIONS)
            collectionResults = collectionStatement.executeQuery()
            List<String> collections = []
            while (collectionResults.next()) {
                String c = collectionResults.getString("collection")
                if (c) {
                    collections.add(c)
                }
            }
            return collections
        } finally {
            close(collectionResults, collectionStatement, connection)
        }
    }

    boolean createDocument(Document doc, String changedIn, String changedBy, String collection, boolean deleted) {
        log.debug("Saving ${doc.getShortId()}, ${changedIn}, ${changedBy}, ${collection}")

        doc.normalizeUnicode()
        if (linkFinder != null)
            linkFinder.normalizeIdentifiers(doc)

        Connection connection = getConnection()
        connection.setAutoCommit(false)

        /*
        If we're writing a holding post, obtain a (write) lock on the linked bibpost, and hold it until writing has finished.
        While under lock: first check that there is not already a holding for this sigel/bib-id combination.
         */
        try {
            if (collection == "hold") {
                String holdingFor = doc.getHoldingFor()
                if (holdingFor == null) {
                    log.warn("Was asked to save a holding post linked to a bib post that could not be located: " + doc.getHoldingFor() + " (so, did nothing).")
                    return false
                }
                String holdingForRecordId = getRecordId(holdingFor, connection)
                if (holdingForRecordId == null) {
                    log.warn("Was asked to save a holding post linked to a bib post that could not be located: " + doc.getHoldingFor() + " (so, did nothing).")
                    return false
                }
                String holdingForSystemId = holdingForRecordId.substring(Document.BASE_URI.toString().length())
                if (holdingForSystemId == null) {
                    log.warn("Was asked to save a holding post linked to a bib post that could not be located: " + doc.getHoldingFor() + " (so, did nothing).")
                    return false
                }

                acquireRowLock(holdingForSystemId, connection)

                if (getHoldingForBibAndSigel(holdingFor, doc.getHeldBy(), connection) != null)
                    throw new ConflictingHoldException("Already exists a holding post for ${doc.getHeldBy()} and bib: $holdingFor")
            }

            if (linkFinder != null)
                linkFinder.normalizeIdentifiers(doc, connection)

            //FIXME: throw exception on null changedBy
            if (changedBy != null) {
                String creator = getDescriptionChangerId(changedBy)
                doc.setDescriptionCreator(creator)
                doc.setDescriptionLastModifier(creator)
            }

            Date now = new Date()
            doc.setCreated(now)
            doc.setModified(now)
            doc.setDeleted(deleted)

            PreparedStatement insert = connection.prepareStatement(INSERT_DOCUMENT)
            insert = rigInsertStatement(insert, doc, now, changedIn, changedBy, collection, deleted)
            insert.executeUpdate()

            saveVersion(doc, connection, now, now, changedIn, changedBy, collection, deleted)
            refreshDerivativeTables(doc, connection, deleted)

            connection.commit()
            def status = status(doc.getURI(), connection)
            if (status.exists) {
                doc.setCreated((Date) status['created'])
                doc.setModified((Date) status['modified'])
            }

            log.debug("Saved document ${doc.getShortId()} with timestamps ${doc.created} / ${doc.modified}")
            return true
        } catch (PSQLException psqle) {
            log.error("SQL failed: ${psqle.message}")
            connection.rollback()
            if (psqle.serverErrorMessage?.message?.startsWith("duplicate key value violates unique constraint")) {
                Pattern messageDetailPattern = Pattern.compile(".+\\((.+)\\)\\=\\((.+)\\).+", Pattern.DOTALL)
                Matcher m = messageDetailPattern.matcher(psqle.message)
                String duplicateId = doc.getShortId()
                if (m.matches()) {
                    log.debug("Problem is that ${m.group(1)} already contains value ${m.group(2)}")
                    duplicateId = m.group(2)
                }
                throw new StorageCreateFailedException(duplicateId)
            } else {
                throw psqle
            }
        } catch (Exception e) {
            log.error("Failed to save document: ${e.message}. Rolling back.")
            connection.rollback()
            throw e
        } finally {
            connection.close()
            log.debug("[store] Closed connection.")
        }
    }

    /**
     * This is a variant of createDocument that does no or minimal denormalization or indexing.
     * It should NOT be used to create records in a production environment. Its intended purpose is
     * to be used when copying data from one xl environment to another.
     */
    boolean quickCreateDocument(Document doc, String changedIn, String changedBy, String collection) {
        Connection connection = getConnection()
        connection.setAutoCommit(false)
        try {
            Date now = new Date()
            PreparedStatement insert = connection.prepareStatement(INSERT_DOCUMENT)
            insert = rigInsertStatement(insert, doc, now, changedIn, changedBy, collection, false)
            insert.executeUpdate()

            saveVersion(doc, connection, now, now, changedIn, changedBy, collection, false)
            refreshDerivativeTables(doc, connection, false)

            connection.commit()
            return true
        } catch (Exception e) {
            log.error("Failed to save document: ${e.message}. Rolling back.")
            connection.rollback()
            throw e
        } finally {
            connection.close()
            log.debug("[store] Closed connection.")
        }
    }

    void acquireRowLock(String id, Connection connection) {
        PreparedStatement lockStatement = connection.prepareStatement(GET_DOCUMENT_FOR_UPDATE)
        lockStatement.setString(1, id)
        ResultSet resultSet = lockStatement.executeQuery()
        if (!resultSet.next())
            throw new AcquireLockException("There is no document with the id $id (So no lock could be acquired)")

        log.debug("Row lock aquired for $id")
    }

    String getContext() {
        Connection connection = null
        PreparedStatement selectStatement = null
        ResultSet resultSet = null

        try {
            connection = getConnection()
            selectStatement = connection.prepareStatement(GET_CONTEXT)
            resultSet = selectStatement.executeQuery()

            if (resultSet.next()) {
                return resultSet.getString(1)
            }
            return null
        }
        finally {
            close(resultSet, selectStatement, connection)
        }
    }

    /**
<<<<<<< HEAD
     * Remove both the document at 'remainingID' and the one at 'disapperaingID' and replace them
     * with 'remainingDocument' at 'remainingID'.
     *
     * Will throw exception if 'remainingDocument' does not internally have id set to 'remainingID'
     *
     * The replacement is done atomically within a transaction.
     */
    void mergeExisting(String remainingID, String disappearingID, Document remainingDocument, String changedIn,
                              String changedBy, String collection, JsonLd jsonld) {
        Connection connection = getConnection()
        connection.setAutoCommit(false)
        PreparedStatement selectStatement = null
        PreparedStatement updateStatement = null
        ResultSet resultSet = null

        try {
            if (remainingDocument.getCompleteId() != remainingID)
                throw new RuntimeException("Bad merge argument, remaining document must have the remaining ID.")

            String remainingSystemID = getSystemIdByIri(remainingID, connection)
            String disappearingSystemID = getSystemIdByIri(disappearingID, connection)

            if (remainingSystemID == disappearingSystemID)
                throw new SQLException("Cannot self-merge.")

            // Update the remaining record
            selectStatement = connection.prepareStatement(GET_DOCUMENT_FOR_UPDATE)
            selectStatement.setString(1, remainingSystemID)
            resultSet = selectStatement.executeQuery()
            if (!resultSet.next())
                throw new SQLException("There is no document with the id: " + remainingID)
            Date createdTime = new Date(resultSet.getTimestamp("created").getTime())
            Document documentToBeReplaced = assembleDocument(resultSet)
            if (documentToBeReplaced.deleted)
                throw new SQLException("Not allowed to merge deleted record: " + remainingID)
            resultSet.close()
            Date modTime = new Date()
            remainingDocument.setModified(modTime)
            updateStatement = connection.prepareStatement(UPDATE_DOCUMENT)
            rigUpdateStatement(updateStatement, remainingDocument, modTime, changedIn, changedBy, collection, false)
            updateStatement.execute()
            saveVersion(remainingDocument, connection, createdTime, modTime, changedIn, changedBy, collection, false)
            refreshDerivativeTables(remainingDocument, connection, false)

            // Update the disappearing record
            selectStatement = connection.prepareStatement(GET_DOCUMENT_FOR_UPDATE)
            selectStatement.setString(1, disappearingSystemID)
            resultSet = selectStatement.executeQuery()
            if (!resultSet.next())
                throw new SQLException("There is no document with the id: " + disappearingID)
            Document disappearingDocument = assembleDocument(resultSet)
            if (disappearingDocument.deleted)
                throw new SQLException("Not allowed to merge deleted record: " + disappearingID)
            disappearingDocument.setDeleted(true)
            disappearingDocument.setModified(modTime)
            createdTime = new Date(resultSet.getTimestamp("created").getTime())
            resultSet.close()
            updateStatement = connection.prepareStatement(UPDATE_DOCUMENT)
            rigUpdateStatement(updateStatement, disappearingDocument, modTime, changedIn, changedBy, collection, true)
            updateStatement.execute()
            saveVersion(disappearingDocument, connection, createdTime, modTime, changedIn, changedBy, collection, true)
            saveIdentifiers(disappearingDocument, connection, true, true)
            saveDependencies(disappearingDocument, connection)
            deleteCard(disappearingDocument, connection)

            // Update dependers on the disappearing record
            SortedSet<String> dependers = getDependencyData(disappearingSystemID, GET_DEPENDERS, connection)
            for (String dependerShortId : dependers) {
                selectStatement = connection.prepareStatement(GET_DOCUMENT_FOR_UPDATE)
                selectStatement.setString(1, dependerShortId)
                resultSet = selectStatement.executeQuery()
                if (!resultSet.next())
                    throw new SQLException("There is no document with the id: " + dependerShortId + ", the document was to be updated because of merge of " + remainingID + " and " + disappearingID)
                Document dependerDoc = assembleDocument(resultSet)
                if (linkFinder != null)
                    linkFinder.normalizeIdentifiers(dependerDoc, connection)
                dependerDoc.setModified(modTime)
                updateStatement = connection.prepareStatement(UPDATE_DOCUMENT)
                String dependerCollection = LegacyIntegrationTools.determineLegacyCollection(dependerDoc, jsonld)
                rigUpdateStatement(updateStatement, dependerDoc, modTime, changedIn, changedBy, dependerCollection, false)
                updateStatement.execute()
                updateStatement.close()
                refreshDerivativeTables(dependerDoc, connection, false)
            }

            // All done
            connection.commit()
        } catch (Throwable e) {
            connection.rollback()
            throw e
        } finally {
            close(resultSet, selectStatement, updateStatement, connection)
        }
    }

    /**
=======
>>>>>>> db88ab9c
     * Take great care that the actions taken by your UpdateAgent are quick and not reliant on IO. The row will be
     * LOCKED while the update is in progress.
     */
    Document storeAtomicUpdate(String id, boolean minorUpdate, String changedIn, String changedBy, UpdateAgent updateAgent) {
        log.debug("Saving (atomic update) ${id}")

        // Resources to be closed
        Connection connection = getConnection()
        PreparedStatement selectStatement = null
        PreparedStatement updateStatement = null
        ResultSet resultSet = null

        Document doc = null

        connection.setAutoCommit(false)
        try {
            selectStatement = connection.prepareStatement(GET_DOCUMENT_FOR_UPDATE)
            selectStatement.setString(1, id)
            resultSet = selectStatement.executeQuery()
            if (!resultSet.next())
                throw new SQLException("There is no document with the id: " + id)

            doc = assembleDocument(resultSet)

            String collection = resultSet.getString("collection")
            String oldChangedBy = resultSet.getString("changedBy")
            if (changedBy == null)
                changedBy = oldChangedBy

            // Performs the callers updates on the document
            Document preUpdateDoc = doc.clone()
            updateAgent.update(doc)
            doc.normalizeUnicode()
            if (linkFinder != null)
                linkFinder.normalizeIdentifiers(doc, connection)
            if (doVerifyDocumentIdRetention) {
                verifyDocumentIdRetention(preUpdateDoc, doc, connection)
            }

            boolean deleted = doc.getDeleted()

            Date createdTime = new Date(resultSet.getTimestamp("created").getTime())
            Date modTime = minorUpdate
                ? new Date(resultSet.getTimestamp("modified").getTime())
                : new Date()
            doc.setModified(modTime)

            if (!minorUpdate) {
                doc.setDescriptionLastModifier(getDescriptionChangerId(changedBy))
            }

            updateStatement = connection.prepareStatement(UPDATE_DOCUMENT)
            rigUpdateStatement(updateStatement, doc, modTime, changedIn, changedBy, collection, deleted)
            updateStatement.execute()

            saveVersion(doc, connection, createdTime, modTime, changedIn, changedBy, collection, deleted)
            refreshDerivativeTables(doc, connection, deleted)
            dependencyCache.invalidate(preUpdateDoc)
            connection.commit()
            log.debug("Saved document ${doc.getShortId()} with timestamps ${doc.created} / ${doc.modified}")
        } catch (PSQLException psqle) {
            log.error("SQL failed: ${psqle.message}")
            connection.rollback()
            if (psqle.serverErrorMessage?.message?.startsWith("duplicate key value violates unique constraint")) {
                throw new StorageCreateFailedException(id)
            } else {
                throw psqle
            }
        } catch (TooHighEncodingLevelException e) {
            connection.rollback()
            throw e
        } catch (CancelUpdateException ignored) {
            /* An exception the called lambda/closure can throw to cancel a record update. NOT an indication of an error. */
            connection.rollback()
        } catch (Exception e) {
            log.error("Failed to save document: ${e.message}. Rolling back.")
            connection.rollback()
            throw e
        } finally {
            close(resultSet, selectStatement, updateStatement, connection)
        }

        return doc
    }

    /**
     * Returns if the URIs pointing to 'doc' are acceptable for an update to 'pre_update_doc',
     * otherwise throws.
     */
    private void verifyDocumentIdRetention(Document preUpdateDoc, Document postUpdateDoc, Connection connection) {

        // Compile list of all old IDs
        HashSet<String> oldIDs = new HashSet<>()
        oldIDs.addAll( preUpdateDoc.getRecordIdentifiers() )
        oldIDs.addAll( preUpdateDoc.getThingIdentifiers() )

        // Compile list of all new IDs
        HashSet<String> newIDs = new HashSet<>()
        newIDs.addAll( postUpdateDoc.getRecordIdentifiers() )
        newIDs.addAll( postUpdateDoc.getThingIdentifiers() )

        // (#work identifiers integrity is not enforced, because doing so would disable breaking out works.)

        // Are any IDs missing?
        HashSet<String> missingIDs = new HashSet<>()
        missingIDs.addAll( oldIDs )
        missingIDs.removeAll( newIDs )
        if ( ! missingIDs.isEmpty() )
            throw new RuntimeException("An update of " + preUpdateDoc.getCompleteId() + " MUST contain all URIs pertaining to the original record and its main entity and their sameAs-es. Missing URIs: " + missingIDs)

        // Are any of the added IDs already in use?
        HashSet<String> addedIDs = new HashSet<>()
        addedIDs.addAll( newIDs )
        addedIDs.removeAll( oldIDs )
        for (String id : addedIDs) {
            if ( getSystemIdByIri(id, connection) != null )
                throw new RuntimeException("An update of " + preUpdateDoc.getCompleteId() + " MUST NOT have URIs that are already in use for other records. The update contained an offending URI: " + id)
        }

        if (preUpdateDoc.getControlNumber() != postUpdateDoc.getControlNumber())
            throw new RuntimeException("An update of " + preUpdateDoc.getCompleteId() + " MUST NOT change the controlNumber of the record in question. Existing controlNumber: "
                    + preUpdateDoc.getControlNumber() + " The rejected new controlNumber: " + postUpdateDoc.getControlNumber())

        // We're ok.
    }

    void refreshDerivativeTables(Document doc) {
        refreshDerivativeTables(doc, getConnection(), doc.deleted)
    }

    void refreshDerivativeTables(Document doc, Connection connection, boolean deleted) {
        saveIdentifiers(doc, connection, deleted)
        saveDependencies(doc, connection)

        if (jsonld) {
            if (deleted) {
                deleteCard(doc, connection)
            } else {
                updateCard(new CardEntry(doc), connection)
            }
        }
    }

    /**
     * Rewrite card. To be used when card definitions have changed
     */
    void refreshCardData(Document doc, Instant timestamp) {
        getConnection().withCloseable { connection ->
            if (hasCard(doc.shortId, connection)) {
                updateCard(new CardEntry(doc, timestamp), connection)
            }
        }
    }

    private List<String[]> _calculateDependenciesSystemIDs(Document doc, Connection connection) {
        List<String[]> dependencies = []

        Map iriToRelation = doc.getExternalRefs()
            .findAll{ it.iri.startsWith("http") }
            .collectEntries {  [ it.iri, it.relation ] }

        getSystemIds(iriToRelation.keySet(), connection) { String iri, String systemId, boolean deleted ->
            if (deleted) // doc refers to a deleted document which is not ok.
                throw new LinkValidationException("Record supposedly depends on deleted record: ${systemId}, which is not allowed.")

            if (systemId != doc.getShortId()) // Exclude A -> A (self-references)
                dependencies.add([iriToRelation[iri], systemId] as String[])
        }

        return dependencies
    }

    Map<String, String> getSystemIdsByIris (Iterable iris) {
        Map<String, String> ids = new HashMap<>()
        getConnection().withCloseable { connection ->
            getSystemIds(iris, connection) { String iri, String systemId, deleted ->
                ids.put(iri, systemId)
            }
        }
        return ids
    }

    private void getSystemIds(Iterable iris, Connection connection, Closure c) {
        PreparedStatement getSystemIds = null
        ResultSet rs = null
        try {
            getSystemIds = connection.prepareStatement(GET_SYSTEMIDS_BY_IRIS)
            getSystemIds.setArray(1, connection.createArrayOf("TEXT", iris as String[]))

            rs = getSystemIds.executeQuery()
            while (rs.next()) {
                String iri = rs.getString(1)
                String systemId = rs.getString(2)
                boolean deleted = rs.getBoolean(3)

                c(iri, systemId, deleted)
            }
        } finally {
            close(rs, getSystemIds)
        }
    }

    Map getCard(String iri) {
        String systemId = getSystemIdByIri(iri)
        return loadCard(systemId) ?: makeCardData(systemId)
    }

    Iterable<Map> getCards(Iterable<String> iris) {
        return createAndAddMissingCards(bulkLoadCards(getSystemIdsByIris(iris).values())).values()
    }

    /**
     * Check if a card has changed
     *
     * @param systemId
     * @return true if the card changed after or at the same time as the document was modified
     */
    boolean isCardChanged(String systemId) {
        Connection connection = getConnection()
        PreparedStatement preparedStatement = null
        ResultSet rs = null
        try {
            preparedStatement = connection.prepareStatement(IS_CARD_CHANGED)
            preparedStatement.setString(1, systemId)

            rs = preparedStatement.executeQuery()

            return rs.next() && rs.getBoolean(1)
        } finally {
            close(rs, preparedStatement, connection)
        }
    }

    protected boolean storeCard(CardEntry cardEntry) {
        return getConnection().withCloseable { connection -> storeCard(cardEntry, connection)}
    }

    protected boolean storeCard(CardEntry cardEntry, Connection connection) {
        Document card = cardEntry.getCard()
        Timestamp timestamp = new Timestamp(cardEntry.getChangedTimestamp().toEpochMilli())

        PreparedStatement preparedStatement = null
        try {
            preparedStatement = connection.prepareStatement(UPSERT_CARD)
            preparedStatement.setString(1, card.getShortId())
            preparedStatement.setObject(2, card.dataAsString, OTHER)
            preparedStatement.setString(3, card.getChecksum())
            preparedStatement.setTimestamp(4, timestamp)

            boolean createdOrUpdated = preparedStatement.executeUpdate() > 0

            if (createdOrUpdated) {
                cardsUpdated.incrementAndGet()
            }

            return createdOrUpdated
        }
        finally {
            close(preparedStatement)
        }
    }

    protected boolean updateCard(CardEntry cardEntry, Connection connection) {
        Document card = cardEntry.getCard()
        Timestamp timestamp = new Timestamp(cardEntry.getChangedTimestamp().toEpochMilli())

        PreparedStatement preparedStatement = null
        try {
            String checksum = card.getChecksum()
            preparedStatement = connection.prepareStatement(UPDATE_CARD)
            preparedStatement.setObject(1, card.dataAsString, OTHER)
            preparedStatement.setString(2, checksum)
            preparedStatement.setTimestamp(3, timestamp)
            preparedStatement.setString(4, card.getShortId())
            preparedStatement.setString(5, checksum)

            boolean updated = preparedStatement.executeUpdate() > 0

            if (updated) {
                cardsUpdated.incrementAndGet()
            }

            return updated
        }
        finally {
            close(preparedStatement)
        }
    }

    protected void deleteCard(Document doc, Connection connection) {
        String systemId = getSystemIdByIri(doc.getThingIdentifiers().first())
        PreparedStatement preparedStatement = null
        try {
            preparedStatement = connection.prepareStatement(DELETE_CARD)
            preparedStatement.setString(1,systemId)

            preparedStatement.executeUpdate()
        }
        finally {
            close(preparedStatement)
        }
    }

    protected Map loadCard(String id) {
        Connection connection = getConnection()
        try {
            return loadCard(id, connection)
        } finally {
            close(connection)
        }
    }

    protected Map<String, Map> bulkLoadCards(Iterable<String> ids) {
        Connection connection = getConnection()
        PreparedStatement preparedStatement = null
        ResultSet rs = null
        try {
            preparedStatement = connection.prepareStatement(BULK_LOAD_CARDS)
            preparedStatement.setArray(1,  connection.createArrayOf("TEXT", ids as String[]))

            rs = preparedStatement.executeQuery()
            SortedMap<String, Map> result = new TreeMap<>()
            while(rs.next()) {
                String card = rs.getString("data")
                result[rs.getString("id")] = card != null ? mapper.readValue(card, Map) : null
            }
            return result
        } finally {
            close(rs, preparedStatement, connection)
        }
    }

    protected boolean hasCard(String id, Connection connection) {
        PreparedStatement preparedStatement = null
        ResultSet rs = null
        try {
            preparedStatement = connection.prepareStatement(CARD_EXISTS)
            preparedStatement.setString(1, id)

            rs = preparedStatement.executeQuery()
            rs.next()
            return rs.getBoolean(1)
        }
        finally {
            close(rs, preparedStatement)
        }
    }

    protected Map loadCard(String id, Connection connection) {
        PreparedStatement preparedStatement = null
        ResultSet rs = null
        try {
            preparedStatement = connection.prepareStatement(GET_CARD)
            preparedStatement.setString(1, id)

            rs = preparedStatement.executeQuery()
            if (rs.next()) {
                return mapper.readValue(rs.getString("data"), Map)
            }
            else {
                return null
            }
        }
        finally {
            close(rs, preparedStatement)
        }
    }

    protected Map<String, Map> createAndAddMissingCards(Map<String, Map> cards) {
        Map <String, Map> result = [:]
        cards.each { id, card ->
            result[id] = card ?: makeCardData(id)
        }
        return result
    }

    private Map makeCardData(String systemId) {
        Document doc = load(systemId)
        if (!doc) {
            throw new WhelkException("Could not find document with id " + systemId)
        }

        CardEntry cardEntry = new CardEntry(doc, Instant.now())
        storeCard(cardEntry)
        return cardEntry.getCard().data
    }

    private void saveDependencies(Document doc, Connection connection) {
        List dependencies = _calculateDependenciesSystemIDs(doc, connection)

        // Clear out old dependencies
        PreparedStatement removeDependencies = connection.prepareStatement(DELETE_DEPENDENCIES)
        try {
            removeDependencies.setString(1, doc.getShortId())
            int numRemoved = removeDependencies.executeUpdate()
            log.debug("Removed $numRemoved dependencies for id ${doc.getShortId()}")
        } finally {
            close(removeDependencies)
        }

        if (!doc.deleted) { // We do not care for the dependencies of deleted documents.
            // Insert the dependency list
            PreparedStatement insertDependencies = connection.prepareStatement(INSERT_DEPENDENCIES)
            for (String[] dependsOn : dependencies) {
                insertDependencies.setString(1, doc.getShortId())
                insertDependencies.setString(2, dependsOn[0])
                insertDependencies.setString(3, dependsOn[1])
                insertDependencies.addBatch()
            }
            try {
                insertDependencies.executeBatch()
            } catch (BatchUpdateException bue) {
                log.error("Failed saving dependencies for ${doc.getShortId()}")
                throw bue.getNextException()
            } finally {
                close(insertDependencies)
            }
        }
    }

    private void saveIdentifiers(Document doc, Connection connection, boolean deleted, boolean removeOnly = false) {
        PreparedStatement removeIdentifiers = connection.prepareStatement(DELETE_IDENTIFIERS)
        removeIdentifiers.setString(1, doc.getShortId())
        int numRemoved = removeIdentifiers.executeUpdate()
        log.debug("Removed $numRemoved identifiers for id ${doc.getShortId()}")

        if (removeOnly)
            return

        PreparedStatement altIdInsert = connection.prepareStatement(INSERT_IDENTIFIERS)
        for (altId in doc.getRecordIdentifiers()) {
            altIdInsert.setString(1, doc.getShortId())
            altIdInsert.setString(2, altId)
            altIdInsert.setInt(3, 0) // record id -> graphIndex = 0
            if (altId == doc.getCompleteId()) {
                altIdInsert.setBoolean(4, true) // Main ID
                altIdInsert.addBatch()
            } else if (!deleted) {
                altIdInsert.setBoolean(4, false) // alternative ID, not the main ID
                altIdInsert.addBatch()
            }
        }
        for (altThingId in doc.getThingIdentifiers()) {
            // don't re-add thing identifiers if doc is deleted
            if (!deleted) {
                altIdInsert.setString(1, doc.getShortId())
                altIdInsert.setString(2, altThingId)
                altIdInsert.setInt(3, 1) // thing id -> graphIndex = 1
                if (altThingId == doc.getThingIdentifiers()[0]) {
                    altIdInsert.setBoolean(4, true) // Main ID
                    altIdInsert.addBatch()
                } else {
                    altIdInsert.setBoolean(4, false) // alternative ID
                    altIdInsert.addBatch()
                }
            }
        }
        try {
            altIdInsert.executeBatch()
        } catch (BatchUpdateException bue) {
            log.error("Failed saving identifiers for ${doc.getShortId()}")
            throw bue.getNextException()
        }
    }

    private static PreparedStatement rigInsertStatement(PreparedStatement insert, Document doc, Date timestamp, String changedIn, String changedBy, String collection, boolean deleted) {
        insert.setString(1, doc.getShortId())
        insert.setObject(2, doc.dataAsString, OTHER)
        insert.setString(3, collection)
        insert.setString(4, changedIn)
        insert.setString(5, changedBy)
        insert.setString(6, doc.getChecksum())
        insert.setBoolean(7, deleted)
        insert.setTimestamp(8, new Timestamp(timestamp.getTime()))
        insert.setTimestamp(9, new Timestamp(timestamp.getTime()))
        return insert
    }

    private static void rigUpdateStatement(PreparedStatement update, Document doc, Date modTime, String changedIn, String changedBy, String collection, boolean deleted) {
        update.setObject(1, doc.dataAsString, OTHER)
        update.setString(2, collection)
        update.setString(3, changedIn)
        update.setString(4, changedBy)
        update.setString(5, doc.getChecksum())
        update.setBoolean(6, deleted)
        update.setTimestamp(7, new Timestamp(modTime.getTime()))
        update.setObject(8, doc.getShortId(), OTHER)
    }

    boolean saveVersion(Document doc, Connection connection, Date createdTime,
                        Date modTime, String changedIn, String changedBy,
                        String collection, boolean deleted) {
        if (versioning) {
            PreparedStatement insVersion = connection.prepareStatement(INSERT_DOCUMENT_VERSION)
            try {
                log.debug("Trying to save a version of ${doc.getShortId() ?: ""} with checksum ${doc.getChecksum()}. Modified: $modTime")
                insVersion = rigVersionStatement(insVersion, doc, createdTime,
                                              modTime, changedIn, changedBy,
                                              collection, deleted)
                insVersion.executeUpdate()
                return true
            } catch (Exception e) {
                log.error("Failed to save document version: ${e.message}")
                throw e
            }
            finally {
                close(insVersion)
            }
        } else {
            return false
        }
    }

    private static PreparedStatement rigVersionStatement(PreparedStatement insvers,
                                                         Document doc, Date createdTime,
                                                         Date modTime, String changedIn,
                                                         String changedBy, String collection,
                                                         boolean deleted) {
        insvers.setString(1, doc.getShortId())
        insvers.setObject(2, doc.dataAsString, OTHER)
        insvers.setString(3, collection)
        insvers.setString(4, changedIn)
        insvers.setString(5, changedBy)
        insvers.setString(6, doc.getChecksum())
        insvers.setTimestamp(7, new Timestamp(createdTime.getTime()))
        insvers.setTimestamp(8, new Timestamp(modTime.getTime()))
        insvers.setBoolean(9, deleted)
        return insvers
    }

    boolean bulkStore(final List<Document> docs, String changedIn, String changedBy, String collection) {
        if (!docs || docs.isEmpty()) {
            return true
        }
        log.trace("Bulk storing ${docs.size()} documents.")
        Connection connection = getConnection()
        connection.setAutoCommit(false)
        PreparedStatement batch = connection.prepareStatement(INSERT_DOCUMENT)
        PreparedStatement ver_batch = connection.prepareStatement(INSERT_DOCUMENT_VERSION)
        try {
            docs.each { doc ->
                doc.normalizeUnicode()
                if (linkFinder != null)
                    linkFinder.normalizeIdentifiers(doc)
                Date now = new Date()
                doc.setCreated(now)
                doc.setModified(now)
                doc.setDeleted(false)
                if (versioning) {
                    ver_batch = rigVersionStatement(ver_batch, doc, now, now, changedIn, changedBy, collection, false)
                    ver_batch.addBatch()
                }
                batch = rigInsertStatement(batch, doc, now, changedIn, changedBy, collection, false)
                batch.addBatch()
                refreshDerivativeTables(doc, connection, false)
            }
            batch.executeBatch()
            ver_batch.executeBatch()
            connection.commit()
            log.debug("Stored ${docs.size()} documents in collection ${collection} (versioning: ${versioning})")
            return true
        } catch (Exception e) {
            log.error("Failed to save batch: ${e.message}. Rolling back..", e)
            if (e instanceof SQLException) {
                Exception nextException = ((SQLException) e).nextException
                log.error("Note: next exception was: ${nextException.message}.", nextException)
            }
            connection.rollback()
        } finally {
            close(batch, ver_batch, connection)
            log.trace("[bulkStore] Closed connection.")
        }
        return false
    }

    /**
     * Load document using supplied identifier as main ID
     *
     * Supplied identifier can be either record ID or thing ID.
     *
     */
    Document loadDocumentByMainId(String mainId, String version=null) {
        Document doc = null
        if (version && version.isInteger()) {
            int v = version.toInteger()
            def docList = loadAllVersionsByMainId(mainId)
            if (v < docList.size()) {
                doc = docList[v]
            }
        } else if (version) {
            doc = loadFromSql(GET_DOCUMENT_VERSION_BY_MAIN_ID,
                              [1: mainId, 2: version])
        } else {
            doc = loadFromSql(GET_DOCUMENT_BY_MAIN_ID, [1: mainId])
        }
        return doc
    }

    /**
     * Get the corresponding record main URI for supplied identifier
     *
     * Supplied identifier can be either the document URI, the thing URI, or a
     * sameAs URI, BUT NOT A SYSTEM ID.
     *
     */
    String getRecordId(String id) {
        Connection connection = getConnection()
        try {
            return getRecordOrThingId(id, GET_RECORD_ID, connection)
        } finally {
            close(connection)
        }
    }

    String getRecordId(String id, Connection connection) {
        return getRecordOrThingId(id, GET_RECORD_ID, connection)
    }

    /**
     * Get the corresponding thing main ID for supplied identifier
     *
     * Supplied identifier can be either the document URI, the thing URI, or a
     * sameAs URI, BUT NOT A SYSTEM ID.
     *
     */
    String getThingId(String id) {
        Connection connection = getConnection()
        try {
            return getThingId(id, connection)
        } finally {
            close(connection)
        }
    }

    String getThingId(String id, Connection connection) {
        return getRecordOrThingId(id, GET_THING_ID, connection)
    }

    /**
     * Get the corresponding main ID for supplied identifier
     *
     * If the supplied identifier is for the thing, return the thing main ID.
     * If the supplied identifier is for the record, return the record main ID.
     *
     */
    String getMainId(String id) {
        Connection connection = getConnection()
        try {
            return getRecordOrThingId(id, GET_MAIN_ID, connection)
        } finally {
            close(connection)
        }
    }

    String getMainId(String id, Connection connection) {
        return getRecordOrThingId(id, GET_MAIN_ID, connection)
    }

    private static String getRecordOrThingId(String id, String sql, Connection connection) {
        PreparedStatement selectstmt = null
        ResultSet rs = null
        try {
            selectstmt = connection.prepareStatement(sql)
            selectstmt.setString(1, id)
            rs = selectstmt.executeQuery()
            List<String> ids = []

            while (rs.next()) {
                ids << rs.getString('iri')
            }

            if (ids.size() > 1) {
                log.warn("Multiple main IDs found for ID ${id}")
            }

            if (ids.isEmpty()) {
                return null
            } else {
                return ids[0]
            }
        } finally {
            close(rs, selectstmt)
        }
    }

    /**
     * Return ID type for identifier, if found.
     *
     */
    IdType getIdType(String id) {
        Connection connection = getConnection()
        PreparedStatement selectstmt = null
        ResultSet rs = null
        try {
            selectstmt = connection.prepareStatement(GET_ID_TYPE)
            selectstmt.setString(1, id)
            rs = selectstmt.executeQuery()
            if (rs.next()) {
                int graphIndex = rs.getInt('graphindex')
                boolean isMainId = rs.getBoolean('mainid')
                return determineIdType(graphIndex, isMainId)
            } else {
                return null
            }
        } finally {
            close(rs, selectstmt, connection)
        }
    }

    private static IdType determineIdType(int graphIndex, boolean isMainId) {
        if (graphIndex == 0) {
            if (isMainId) {
                return IdType.RecordMainId
            } else {
                return IdType.RecordSameAsId
            }
        } else if (graphIndex == 1) {
            if (isMainId) {
                return IdType.ThingMainId
            } else {
                return IdType.ThingSameAsId
            }
        } else {
            return null
        }
    }

    String getCollectionBySystemID(String id) {
        Connection connection = getConnection()
        try {
            return getCollectionBySystemID(id, connection)
        } finally {
            close(connection)
        }
    }

    String getCollectionBySystemID(String id, Connection connection) {
        PreparedStatement selectStatement = null
        ResultSet resultSet = null

        try {
            selectStatement = connection.prepareStatement(GET_COLLECTION_BY_SYSTEM_ID)
            selectStatement.setString(1, id)
            resultSet = selectStatement.executeQuery()

            if (resultSet.next()) {
                return resultSet.getString("collection")
            }
            return null
        }
        finally {
            close(resultSet, selectStatement)
        }
    }

    Document load(String id, Connection conn = null) {
        return load(id, null, conn)
    }

    Document load(String id, String version, Connection conn = null) {
        Document doc
        if (version && version.isInteger()) {
            int v = version.toInteger()
            def docList = loadAllVersions(id, conn)
            if (v < docList.size()) {
                doc = docList[v]
            } else {
                // looks like version might be a checksum, try loading
                doc = loadFromSql(GET_DOCUMENT_VERSION, [1: id, 2: version], conn)
            }
        } else if (version) {
            doc = loadFromSql(GET_DOCUMENT_VERSION, [1: id, 2: version], conn)
        } else {
            doc = loadFromSql(GET_DOCUMENT, [1: id], conn)
        }
        return doc
    }

    String getSystemIdByIri(String iri) {
        Connection connection = getConnection()
        try {
            return getSystemIdByIri(iri, connection)
        } finally {
            close(connection)
        }
    }

    String getSystemIdByIri(String iri, Connection connection) {
        PreparedStatement preparedStatement = null
        ResultSet rs = null
        try {
            preparedStatement = connection.prepareStatement(GET_SYSTEMID_BY_IRI)
            preparedStatement.setString(1, iri)
            rs = preparedStatement.executeQuery()
            if (rs.next())
                return rs.getString(1)
            return null
        }
        finally {
            close(rs, preparedStatement)
        }
    }

    String getThingMainIriBySystemId(String id) {
        Connection connection = null
        try {
            connection = getConnection()
            return getThingMainIriBySystemId(id, connection)
        } finally {
            close(connection)
        }
    }

    String getThingMainIriBySystemId(String id, Connection connection) {
        PreparedStatement preparedStatement = null
        ResultSet rs = null
        try {
            preparedStatement = connection.prepareStatement(GET_THING_MAIN_IRI_BY_SYSTEMID)
            preparedStatement.setString(1, id)
            rs = preparedStatement.executeQuery()
            if (rs.next())
                return rs.getString(1)
            throw new RuntimeException("No IRI found for system id $id")
        } finally {
            close(rs, preparedStatement)
        }
    }

    Document getDocumentByIri(String iri) {
        Connection connection = getConnection()
        try {
            return getDocumentByIri(iri, connection)
        } finally {
            close(connection)
        }
    }

    Document getDocumentByIri(String iri, Connection connection) {
        PreparedStatement preparedStatement = null
        ResultSet rs = null
        try {
            preparedStatement = connection.prepareStatement(GET_DOCUMENT_BY_IRI)
            preparedStatement.setString(1, iri)
            rs = preparedStatement.executeQuery()
            if (rs.next())
                return assembleDocument(rs)
            return null
        }
        finally {
            close(rs, preparedStatement)
        }
    }

    String getHoldingForBibAndSigel(String bibThingUri, String libraryUri, Connection connection) {
        PreparedStatement preparedStatement = null
        ResultSet rs = null
        try {
            String sql = "SELECT id FROM $mainTableName WHERE data#>>'{@graph, 1, itemOf, @id}' = ? AND data#>>'{@graph, 1, heldBy, @id}' = ? AND deleted = false"
            preparedStatement = connection.prepareStatement(sql)
            preparedStatement.setString(1, bibThingUri)
            preparedStatement.setString(2, libraryUri)
            rs = preparedStatement.executeQuery()
            if (rs.next())
                return rs.getString(1)
            return null
        }
        finally {
            close(rs, preparedStatement)
        }
    }

    List<Tuple2<String, String>> followDependencies(String id, List<String> excludeRelations = []) {
        Connection connection = getConnection()
        try {
            return followDependencies(id, connection, excludeRelations)
        } finally {
            close(connection)
        }
    }

    List<Tuple2<String, String>> followDependencies(String id, Connection connection, List<String> excludeRelations = []) {
        return followDependencyData(id, FOLLOW_DEPENDENCIES, connection, excludeRelations)
    }

    List<Tuple2<String, String>> followDependers(String id, List<String> excludeRelations = []) {
        Connection connection = getConnection()
        try {
            followDependers(id, connection, excludeRelations)
        } finally {
            close(connection)
        }
    }

    List<Tuple2<String, String>> followDependers(String id, Connection connection, List<String> excludeRelations = []) {
        return followDependencyData(id, FOLLOW_DEPENDERS, connection, excludeRelations)
    }

    private static List<Tuple2<String, String>> followDependencyData(String id, String query, Connection connection,
                                                                     List<String> excludeRelations) {
        PreparedStatement preparedStatement = null
        ResultSet rs = null
        try {

            String replacement = "'" + excludeRelations.join("', '") + "'"
            query = query.replace("€", replacement)
            preparedStatement = connection.prepareStatement(query)
            preparedStatement.setString(1, id)
            rs = preparedStatement.executeQuery()
            List<Tuple2<String, String>> dependencies = []
            while (rs.next()) {
                if (rs.getString(2) != null) // The first tuple will be (root, null), which we dont need in the result.
                    dependencies.add( new Tuple2<String, String>(rs.getString(1), rs.getString(2)) )
            }
            dependencies.sort { it.getFirst() }
            return dependencies
        }
        finally {
            close(rs, preparedStatement)
        }
    }

    List<String> getDependenciesOfType(String id, String relation) {
        return getDependencyDataOfType(id, relation, GET_DEPENDENCIES_OF_TYPE)
    }

    List<String> getDependersOfType(String id, String relation) {
        return getDependencyDataOfType(id, relation, GET_DEPENDERS_OF_TYPE)
    }

    Set<String> getByRelation(String iri, String relation) {
        return dependencyCache.getDependenciesOfType(iri, relation)
    }

    Set<String> getByReverseRelation(String iri, String relation) {
        return dependencyCache.getDependersOfType(iri, relation)
    }

    long getIncomingLinkCount(String id) {
        Connection connection = getConnection()
        PreparedStatement preparedStatement = null
        ResultSet rs = null
        try {
            preparedStatement = connection.prepareStatement(GET_INCOMING_LINK_COUNT)
            preparedStatement.setString(1, id)
            rs = preparedStatement.executeQuery()
            rs.next()
            return rs.getInt(1)
        } finally {
            close(rs, preparedStatement, connection)
        }
    }

<<<<<<< HEAD
=======
    List<String> getIncomingLinkIdsPaginated(String id, int limit, int offset) {
        Connection connection = getConnection()
        PreparedStatement preparedStatement = null
        ResultSet rs = null
        try {
            preparedStatement = connection.prepareStatement(GET_INCOMING_LINK_IDS_PAGINATED)
            preparedStatement.setString(1, id)
            preparedStatement.setInt(2, limit)
            preparedStatement.setInt(3, offset)
            rs = preparedStatement.executeQuery()
            List<String> result = new ArrayList<>(limit)
            while (rs.next()) {
                result.add( rs.getString(1) )
            }
            return result
        }
        finally {
            close(rs, preparedStatement, connection)
        }
    }

    SortedSet<String> getDependencies(String id) {
        Connection connection = getConnection()
        try {
            getDependencyData(id, GET_DEPENDENCIES, connection)
        } finally {
            close(connection)
        }
    }

>>>>>>> db88ab9c
    private static SortedSet<String> getDependencyData(String id, String query, Connection connection) {
        PreparedStatement preparedStatement = null
        ResultSet rs = null
        try {
            preparedStatement = connection.prepareStatement(query)
            preparedStatement.setString(1, id)
            rs = preparedStatement.executeQuery()
            SortedSet<String> dependencies = new TreeSet<>()
            while (rs.next()) {
                dependencies.add( rs.getString(1) )
            }
            return dependencies
        }
        finally {
            close(rs, preparedStatement)
        }
    }

    private List<String> getDependencyDataOfType(String id, String relation, String query) {
        Connection connection = null
        PreparedStatement preparedStatement = null
        ResultSet rs = null
        try {
            connection = getConnection()
            preparedStatement = connection.prepareStatement(query)
            preparedStatement.setString(1, id)
            preparedStatement.setString(2, relation)
            rs = preparedStatement.executeQuery()
            List<String> dependencies = []
            while (rs.next()) {
                dependencies.add( rs.getString(1) )
            }
            return dependencies
        }
        finally {
            close(rs, preparedStatement, connection)
        }
    }

    /**
     * List all system IDs that match a given typed id and graph index
     * (for example: type:ISBN, value:1234, graphIndex:1 -> ksjndfkjwbr3k)
     * If type is passed as null, all types will match.
     */
    List<String> getSystemIDsByTypedID(String idType, String idValue, int graphIndex) {
        Connection connection = null
        PreparedStatement preparedStatement = null
        ResultSet rs = null
        try {
            String query = "SELECT id FROM lddb WHERE deleted = false AND data#>'{@graph," + graphIndex + ",identifiedBy}' @> ?"
            connection = getConnection()
            preparedStatement = connection.prepareStatement(query)

            if (idType != null) {
                String escapedId = StringEscapeUtils.escapeJavaScript(idValue)
                preparedStatement.setObject(1, "[{\"@type\": \"" + idType + "\", \"value\": \"" + escapedId + "\"}]", OTHER)
            }
            else {
                String escapedId = StringEscapeUtils.escapeJavaScript(idValue)
                preparedStatement.setObject(1, "[{\"value\": \"" + escapedId + "\"}]", OTHER)
            }

            rs = preparedStatement.executeQuery()
            List<String> results = []
            while (rs.next()) {
                results.add( rs.getString(1) )
            }
            return results
        }
        finally {
            close(rs, preparedStatement, connection)
        }
    }

    String getSystemIdByThingId(String thingId) {
        Connection connection = null
        PreparedStatement preparedStatement = null
        ResultSet rs = null
        try {
            connection = getConnection()
            preparedStatement = connection.prepareStatement(GET_RECORD_ID_BY_THING_ID)
            preparedStatement.setString(1, thingId)
            rs = preparedStatement.executeQuery()
            if (rs.next()) {
                return rs.getString(1)
            }
            return null
        }
        finally {
            close(rs, preparedStatement, connection)
        }
    }

    String getProfileByLibraryUri(String libraryUri) {
        Connection connection = null
        PreparedStatement preparedStatement = null
        ResultSet rs = null
        try {
            connection = getConnection()
            preparedStatement = connection.prepareStatement(GET_LEGACY_PROFILE)
            preparedStatement.setString(1, libraryUri)
            rs = preparedStatement.executeQuery()
            if (rs.next()) {
                return rs.getString(1)
            }
            return null
        }
        finally {
            close(rs, preparedStatement, connection)
        }
    }

    /**
     * Returns a list of holdings document ids, for any of the passed thingIdentifiers
     */
    List<String> getAttachedHoldings(List<String> thingIdentifiers) {
        // Build the query
        StringBuilder selectSQL = new StringBuilder("SELECT id FROM ")
        selectSQL.append(mainTableName)
        selectSQL.append(" WHERE collection = 'hold' AND deleted = false AND (")
        for (int i = 0; i < thingIdentifiers.size(); ++i)
        {
            selectSQL.append(" data#>>'{@graph,1,itemOf,@id}' = ? ")

            // If this is the last id
            if (i+1 == thingIdentifiers.size())
                selectSQL.append(")")
            else
                selectSQL.append("OR")
        }

        // Assemble results
        Connection connection = null
        ResultSet rs = null
        PreparedStatement preparedStatement = null
        try {
            connection = getConnection()
            preparedStatement = connection.prepareStatement(selectSQL.toString())

            for (int i = 0; i < thingIdentifiers.size(); ++i)
            {
                preparedStatement.setString(i+1, thingIdentifiers.get(i))
            }

            rs = preparedStatement.executeQuery()
            List<String> holdings = []
            while (rs.next()) {
                holdings.add(rs.getString("id"))
            }
            return holdings
        }
        finally {
            close(rs, preparedStatement, connection)
        }
    }

    private Document loadFromSql(String sql, Map parameters, Connection connection = null) {
        Document doc = null
        boolean shouldCloseConn = false
        log.debug("loadFromSql $parameters ($sql)")
        if (!connection) {
            connection = getConnection()
            shouldCloseConn = true
            log.debug("Got connection.")
        }
        PreparedStatement selectstmt = null
        ResultSet rs = null
        try {
            selectstmt = connection.prepareStatement(sql)
            log.trace("Prepared statement")
            for (items in parameters) {
                if (items.value instanceof String) {
                    selectstmt.setString((Integer) items.key, (String) items.value)
                }
                if (items.value instanceof Map || items.value instanceof List) {
                    selectstmt.setObject((Integer) items.key, mapper.writeValueAsString(items.value), OTHER)
                }
            }
            log.trace("Executing query")
            rs = selectstmt.executeQuery()
            log.trace("Executed query.")
            if (rs.next()) {
                log.trace("next")
                doc = assembleDocument(rs)
                log.trace("Created document with id ${doc.getShortId()}")
            } else if (log.isTraceEnabled()) {
                log.trace("No results returned for $selectstmt")
            }
        } finally {
            close(rs, selectstmt)
            if (shouldCloseConn) {
                connection.close()
            }
        }

        return doc
    }

    List<Document> loadAllVersions(String identifier, Connection conn = null) {
        return doLoadAllVersions(identifier, GET_ALL_DOCUMENT_VERSIONS, conn)
    }

    List<Document> loadAllVersionsByMainId(String identifier) {
        return doLoadAllVersions(identifier,
                                 GET_ALL_DOCUMENT_VERSIONS_BY_MAIN_ID)
    }

    private List<Document> doLoadAllVersions(String identifier, String sql, Connection connection = null) {
        boolean shouldCloseConn = false
        if (!connection) {
            connection = getConnection()
            shouldCloseConn = true
        }
        PreparedStatement selectstmt = null
        ResultSet rs = null
        List<Document> docList = []
        try {
            selectstmt = connection.prepareStatement(sql)
            selectstmt.setString(1, identifier)
            rs = selectstmt.executeQuery()
            int v = 0
            while (rs.next()) {
                def doc = assembleDocument(rs)
                doc.version = v++
                docList << doc
            }
        } finally {
            close(rs, selectstmt)
            if (shouldCloseConn) {
                connection.close()
                log.debug("[loadAllVersions] Closed connection.")
            }
        }
        return docList
    }

    private static Document assembleDocument(ResultSet rs) {
        Document doc = new Document(mapper.readValue(rs.getString("data"), Map))
        doc.setModified(new Date(rs.getTimestamp("modified").getTime()))
        doc.setDeleted(rs.getBoolean("deleted"))

        try {
            // FIXME better handling of null values
            doc.setCreated(new Date(rs.getTimestamp("created")?.getTime()))
        } catch (SQLException ignored) {
            log.trace("Resultset didn't have created. Probably a version request.")
        }
        
        return doc
    }

    @CompileStatic(SKIP)
    Iterable<Document> loadAll(String collection, boolean includeDeleted = false, Date since = null, Date until = null) {
        log.debug("Load all called with collection: $collection")
        return new Iterable<Document>() {
            Iterator<Document> iterator() {
                Connection connection = getConnection()
                connection.setAutoCommit(false)
                PreparedStatement loadAllStatement
                long untilTS = until?.getTime() ?: PGStatement.DATE_POSITIVE_INFINITY
                long sinceTS = since?.getTime() ?: 0L

                String sql
                if (collection) {
                    sql = LOAD_ALL_DOCUMENTS_BY_COLLECTION

                } else {
                    sql = LOAD_ALL_DOCUMENTS
                }
                if (!includeDeleted)
                    sql += " AND deleted = false"
                loadAllStatement = connection.prepareStatement(sql)
                loadAllStatement.setFetchSize(100)
                loadAllStatement.setTimestamp(1, new Timestamp(sinceTS))
                loadAllStatement.setTimestamp(2, new Timestamp(untilTS))
                if (collection) {
                    loadAllStatement.setString(3, collection)
                }
                ResultSet rs = loadAllStatement.executeQuery()

                boolean more = rs.next()
                if (!more) {
                    try {
                        connection.commit()
                        connection.setAutoCommit(true)
                    } finally {
                        connection.close()
                    }
                }

                return new Iterator<Document>() {
                    @Override
                    Document next() {
                        Document doc
                        doc = assembleDocument(rs)
                        more = rs.next()
                        if (!more) {
                            try {
                                connection.commit()
                                connection.setAutoCommit(true)
                            } finally {
                                connection.close()
                            }
                        }
                        return doc
                    }

                    @Override
                    boolean hasNext() {
                        return more
                    }
                }
            }
        }
    }

    static Iterable<Document> iterateDocuments(ResultSet rs) {
        def conn = rs.statement.connection
        boolean more = rs.next() // rs starts at "-1"
        if (!more) {
            try {
                conn.commit()
                conn.setAutoCommit(true)
            } finally {
                conn.close()
            }
        }
        return new Iterable<Document>() {
            Iterator<Document> iterator() {
                return new Iterator<Document>() {
                    @Override
                    Document next() {
                        Document doc = assembleDocument(rs)
                        more = rs.next()
                        if (!more) {
                            try {
                                conn.commit()
                                conn.setAutoCommit(true)
                            } finally {
                                conn.close()
                            }
                        }
                        return doc
                    }

                    @Override
                    boolean hasNext() {
                        return more
                    }
                }
            }
        }
    }

    void remove(String identifier, String changedIn, String changedBy) {
        if (versioning) {
            if(!followDependers(identifier).isEmpty())
                throw new RuntimeException("Deleting depended upon records is not allowed.")

            log.debug("Marking document with ID ${identifier} as deleted.")
            try {
                storeAtomicUpdate(identifier, false, changedIn, changedBy,
                    { Document doc ->
                        doc.setDeleted(true)
                        // Add a tombstone marker (without removing anything) perhaps?
                    })
            } catch (Throwable e) {
                log.warn("Could not mark document with ID ${identifier} as deleted: ${e}")
                throw e
            }
        } else {
            throw new WhelkException(
                    "Actually deleting data from lddb is currently not supported")
        }

        // Clear out dependencies
        Connection connection = getConnection()
        PreparedStatement removeDependencies = null
        try {
            removeDependencies = connection.prepareStatement(DELETE_DEPENDENCIES)
            removeDependencies.setString(1, identifier)
            int numRemoved = removeDependencies.executeUpdate()
            log.debug("Removed $numRemoved dependencies for id ${identifier}")
        } finally {
            close(removeDependencies, connection)
        }
    }

<<<<<<< HEAD
    Map loadSettings(String key) {
        Connection connection = getConnection()
        PreparedStatement selectstmt = null
        ResultSet rs = null
        Map settings = [:]
        try {
            selectstmt = connection.prepareStatement(LOAD_SETTINGS)
            selectstmt.setString(1, key)
            rs = selectstmt.executeQuery()
            if (rs.next()) {
                settings = mapper.readValue(rs.getString("settings"), Map)
            } else if (log.isTraceEnabled()) {
                log.trace("No settings found for $key")
            }
        } finally {
            close(rs, selectstmt, connection)
        }

        return settings
    }

=======
>>>>>>> db88ab9c
    /**
     * Get a database connection.
     */
    Connection getConnection(){
        return connectionPool.getConnection()
    }

    /**
     * Get a database connection that is safe to keep open while calling into this class.
     */
    Connection getOuterConnection() {
        return getOuterPool().getConnection()
    }

    private DataSource getOuterPool() {
        if (!outerConnectionPool) {
            synchronized (this) {
                if (!outerConnectionPool) {
                    outerConnectionPool = (HikariDataSource) createAdditionalConnectionPool("OuterPool")
                }
            }
        }
        return outerConnectionPool
    }

    DataSource createAdditionalConnectionPool(String name, int size = this.getPoolSize()) {
        HikariConfig config = new HikariConfig()
        connectionPool.copyStateTo(config)
        config.setPoolName(name)
        config.setMaximumPoolSize(size)
        HikariDataSource pool = new HikariDataSource(config)
        log.info("Created additional connection pool: ${pool.getPoolName()}, max size:${pool.getMaximumPoolSize()}")
        return pool
    }

    List<Document> findByValue(String relation, String value, int limit,
                               int offset) {
        Connection connection = getConnection()
        PreparedStatement find = connection.prepareStatement(FIND_BY)

        find = rigFindByValueStatement(find, relation, value, limit, offset)

        try {
            return executeFindByQuery(find)
        } finally {
            close(find, connection)
        }
    }

    int countByValue(String relation, String value) {
        Connection connection = getConnection()
        PreparedStatement count = connection.prepareStatement(COUNT_BY)

        count = rigCountByValueStatement(count, relation, value)

        try {
            return executeCountByQuery(count)
        } finally {
            connection.close()
        }
    }

    private static List<Document> executeFindByQuery(PreparedStatement query) {
        log.debug("Executing find query: ${query}")

        ResultSet rs = query.executeQuery()

        List<Document> docs = []

        while (rs.next()) {
            docs << assembleDocument(rs)
        }

        return docs
    }

    private static int executeCountByQuery(PreparedStatement query) {
        log.debug("Executing count query: ${query}")

        ResultSet rs = query.executeQuery()

        int result = 0

        if (rs.next()) {
            result = rs.getInt('count')
        }

        return result
    }

    private static PreparedStatement rigFindByValueStatement(PreparedStatement find,
                                                             String relation,
                                                             String value,
                                                             int limit,
                                                             int offset) {
        List valueQuery = [[(relation): value]]
        List valuesQuery = [[(relation): [value]]]

        return rigFindByStatement(find, valueQuery, valuesQuery, limit, offset)
    }

    private static PreparedStatement rigCountByValueStatement(PreparedStatement find,
                                                              String relation,
                                                              String value) {
        List valueQuery = [[(relation): value]]
        List valuesQuery = [[(relation): [value]]]

        return rigCountByStatement(find, valueQuery, valuesQuery)
    }

    private static PreparedStatement rigFindByStatement(PreparedStatement find,
                                                        List firstCondition,
                                                        List secondCondition,
                                                        int limit,
                                                        int offset) {
      find.setObject(1, mapper.writeValueAsString(firstCondition),
                     OTHER)
      find.setObject(2, mapper.writeValueAsString(secondCondition),
                     OTHER)
      find.setInt(3, limit)
      find.setInt(4, offset)
      return find
    }

    private static PreparedStatement rigCountByStatement(PreparedStatement find,
                                                         List firstCondition,
                                                         List secondCondition) {
      find.setObject(1, mapper.writeValueAsString(firstCondition),
                     OTHER)
      find.setObject(2, mapper.writeValueAsString(secondCondition),
                     OTHER)
      return find
    }

    private String getDescriptionChangerId(String changedBy) {
        //FIXME(?): hardcoded
        // for historical reasons changedBy is the script URI for global changes
        if (changedBy.startsWith('https://libris.kb.se/sys/globalchanges/')) {
            return getDescriptionChangerId('SEK')
        }
        else if (isHttpUri(changedBy)) {
            return changedBy
        }
        else {
            return 'https://libris.kb.se/library/' + changedBy
        }
    }

    private static boolean isHttpUri(String s) {
        return s.startsWith('http://') || s.startsWith('https://')
    }

    private static void close(Object... resources = null) {
        if (resources != null) {
            for (def resource : resources) {
                try {
                    if (resource != null) {
                        if (resource instanceof Connection) {
                            resource.close()
                        }
                        if (resource instanceof Statement) {
                            resource.close()
                        }
                        if (resource instanceof ResultSet) {
                            resource.close()
                        }
                        if (resource instanceof Array) {
                            resource.free()
                        }
                    }
                } catch (Exception e) {
                    log.debug("Error closing $resource : $e")
                }
            }
        }
    }

    private class CardEntry {
        Document card
        Instant changedTimestamp

        CardEntry(Document doc, Instant changedTimestamp = null) {
            if (!jsonld) {
                throw new WhelkRuntimeException("jsonld not set")
            }

            this.card = new Document(jsonld.toCard(doc.data, false))
            this.changedTimestamp = changedTimestamp ?: doc.getModifiedTimestamp()
        }
    }
}<|MERGE_RESOLUTION|>--- conflicted
+++ resolved
@@ -78,14 +78,6 @@
                                            GET_DOCUMENT_FOR_UPDATE, GET_CONTEXT, GET_RECORD_ID_BY_THING_ID, FOLLOW_DEPENDENCIES, FOLLOW_DEPENDERS,
                                            GET_DOCUMENT_BY_MAIN_ID, GET_RECORD_ID, GET_THING_ID, GET_MAIN_ID, GET_ID_TYPE, GET_COLLECTION_BY_SYSTEM_ID
     protected String GET_INCOMING_LINK_COUNT
-<<<<<<< HEAD
-    protected String GET_DEPENDERS
-=======
-    protected String GET_DEPENDENCIES
-    protected String GET_IN_CARD_DEPENDENCIES
-    protected String GET_EMBELLISH_DEPENDERS
-    protected String GET_INCOMING_LINK_IDS_PAGINATED
->>>>>>> db88ab9c
     protected String GET_DEPENDENCIES_OF_TYPE, GET_DEPENDERS_OF_TYPE
     protected String DELETE_DEPENDENCIES, INSERT_DEPENDENCIES
     protected String FIND_BY, COUNT_BY
@@ -273,26 +265,11 @@
         IS_CARD_CHANGED = "SELECT card.changed >= doc.modified " +
                 "FROM lddb__cards card, lddb doc WHERE doc.id = card.id AND doc.id = ?"
 
-<<<<<<< HEAD
-        GET_DEPENDERS = "SELECT DISTINCT id FROM $dependenciesTableName WHERE dependsOnId = ? ORDER BY id"
-=======
-        GET_INCOMING_LINK_IDS_PAGINATED = "SELECT id FROM $dependenciesTableName WHERE dependsOnId = ? ORDER BY id LIMIT ? OFFSET ?"
->>>>>>> db88ab9c
         GET_INCOMING_LINK_COUNT = "SELECT COUNT(id) FROM $dependenciesTableName WHERE dependsOnId = ?"
 
         GET_DEPENDERS_OF_TYPE = "SELECT id FROM $dependenciesTableName WHERE dependsOnId = ? AND relation = ?"
         GET_DEPENDENCIES_OF_TYPE = "SELECT dependsOnId FROM $dependenciesTableName WHERE id = ? AND relation = ?"
 
-<<<<<<< HEAD
-        QUERY_LD_API = "SELECT id,data,created,modified,deleted FROM $mainTableName WHERE deleted IS NOT TRUE AND "
-
-        // SQL for settings management
-        LOAD_SETTINGS = "SELECT key,settings FROM $settingsTableName where key = ?"
-        SAVE_SETTINGS = "WITH upsertsettings AS (UPDATE $settingsTableName SET settings = ? WHERE key = ? RETURNING *) " +
-                "INSERT INTO $settingsTableName (key, settings) SELECT ?,? WHERE NOT EXISTS (SELECT * FROM upsertsettings)"
-
-=======
->>>>>>> db88ab9c
         FIND_BY = "SELECT id, data, created, modified, deleted " +
                 "FROM $mainTableName " +
                 "WHERE data->'@graph' @> ? " +
@@ -526,106 +503,6 @@
         }
     }
 
-    /**
-<<<<<<< HEAD
-     * Remove both the document at 'remainingID' and the one at 'disapperaingID' and replace them
-     * with 'remainingDocument' at 'remainingID'.
-     *
-     * Will throw exception if 'remainingDocument' does not internally have id set to 'remainingID'
-     *
-     * The replacement is done atomically within a transaction.
-     */
-    void mergeExisting(String remainingID, String disappearingID, Document remainingDocument, String changedIn,
-                              String changedBy, String collection, JsonLd jsonld) {
-        Connection connection = getConnection()
-        connection.setAutoCommit(false)
-        PreparedStatement selectStatement = null
-        PreparedStatement updateStatement = null
-        ResultSet resultSet = null
-
-        try {
-            if (remainingDocument.getCompleteId() != remainingID)
-                throw new RuntimeException("Bad merge argument, remaining document must have the remaining ID.")
-
-            String remainingSystemID = getSystemIdByIri(remainingID, connection)
-            String disappearingSystemID = getSystemIdByIri(disappearingID, connection)
-
-            if (remainingSystemID == disappearingSystemID)
-                throw new SQLException("Cannot self-merge.")
-
-            // Update the remaining record
-            selectStatement = connection.prepareStatement(GET_DOCUMENT_FOR_UPDATE)
-            selectStatement.setString(1, remainingSystemID)
-            resultSet = selectStatement.executeQuery()
-            if (!resultSet.next())
-                throw new SQLException("There is no document with the id: " + remainingID)
-            Date createdTime = new Date(resultSet.getTimestamp("created").getTime())
-            Document documentToBeReplaced = assembleDocument(resultSet)
-            if (documentToBeReplaced.deleted)
-                throw new SQLException("Not allowed to merge deleted record: " + remainingID)
-            resultSet.close()
-            Date modTime = new Date()
-            remainingDocument.setModified(modTime)
-            updateStatement = connection.prepareStatement(UPDATE_DOCUMENT)
-            rigUpdateStatement(updateStatement, remainingDocument, modTime, changedIn, changedBy, collection, false)
-            updateStatement.execute()
-            saveVersion(remainingDocument, connection, createdTime, modTime, changedIn, changedBy, collection, false)
-            refreshDerivativeTables(remainingDocument, connection, false)
-
-            // Update the disappearing record
-            selectStatement = connection.prepareStatement(GET_DOCUMENT_FOR_UPDATE)
-            selectStatement.setString(1, disappearingSystemID)
-            resultSet = selectStatement.executeQuery()
-            if (!resultSet.next())
-                throw new SQLException("There is no document with the id: " + disappearingID)
-            Document disappearingDocument = assembleDocument(resultSet)
-            if (disappearingDocument.deleted)
-                throw new SQLException("Not allowed to merge deleted record: " + disappearingID)
-            disappearingDocument.setDeleted(true)
-            disappearingDocument.setModified(modTime)
-            createdTime = new Date(resultSet.getTimestamp("created").getTime())
-            resultSet.close()
-            updateStatement = connection.prepareStatement(UPDATE_DOCUMENT)
-            rigUpdateStatement(updateStatement, disappearingDocument, modTime, changedIn, changedBy, collection, true)
-            updateStatement.execute()
-            saveVersion(disappearingDocument, connection, createdTime, modTime, changedIn, changedBy, collection, true)
-            saveIdentifiers(disappearingDocument, connection, true, true)
-            saveDependencies(disappearingDocument, connection)
-            deleteCard(disappearingDocument, connection)
-
-            // Update dependers on the disappearing record
-            SortedSet<String> dependers = getDependencyData(disappearingSystemID, GET_DEPENDERS, connection)
-            for (String dependerShortId : dependers) {
-                selectStatement = connection.prepareStatement(GET_DOCUMENT_FOR_UPDATE)
-                selectStatement.setString(1, dependerShortId)
-                resultSet = selectStatement.executeQuery()
-                if (!resultSet.next())
-                    throw new SQLException("There is no document with the id: " + dependerShortId + ", the document was to be updated because of merge of " + remainingID + " and " + disappearingID)
-                Document dependerDoc = assembleDocument(resultSet)
-                if (linkFinder != null)
-                    linkFinder.normalizeIdentifiers(dependerDoc, connection)
-                dependerDoc.setModified(modTime)
-                updateStatement = connection.prepareStatement(UPDATE_DOCUMENT)
-                String dependerCollection = LegacyIntegrationTools.determineLegacyCollection(dependerDoc, jsonld)
-                rigUpdateStatement(updateStatement, dependerDoc, modTime, changedIn, changedBy, dependerCollection, false)
-                updateStatement.execute()
-                updateStatement.close()
-                refreshDerivativeTables(dependerDoc, connection, false)
-            }
-
-            // All done
-            connection.commit()
-        } catch (Throwable e) {
-            connection.rollback()
-            throw e
-        } finally {
-            close(resultSet, selectStatement, updateStatement, connection)
-        }
-    }
-
-    /**
-=======
->>>>>>> db88ab9c
      * Take great care that the actions taken by your UpdateAgent are quick and not reliant on IO. The row will be
      * LOCKED while the update is in progress.
      */
@@ -1578,39 +1455,6 @@
         }
     }
 
-<<<<<<< HEAD
-=======
-    List<String> getIncomingLinkIdsPaginated(String id, int limit, int offset) {
-        Connection connection = getConnection()
-        PreparedStatement preparedStatement = null
-        ResultSet rs = null
-        try {
-            preparedStatement = connection.prepareStatement(GET_INCOMING_LINK_IDS_PAGINATED)
-            preparedStatement.setString(1, id)
-            preparedStatement.setInt(2, limit)
-            preparedStatement.setInt(3, offset)
-            rs = preparedStatement.executeQuery()
-            List<String> result = new ArrayList<>(limit)
-            while (rs.next()) {
-                result.add( rs.getString(1) )
-            }
-            return result
-        }
-        finally {
-            close(rs, preparedStatement, connection)
-        }
-    }
-
-    SortedSet<String> getDependencies(String id) {
-        Connection connection = getConnection()
-        try {
-            getDependencyData(id, GET_DEPENDENCIES, connection)
-        } finally {
-            close(connection)
-        }
-    }
-
->>>>>>> db88ab9c
     private static SortedSet<String> getDependencyData(String id, String query, Connection connection) {
         PreparedStatement preparedStatement = null
         ResultSet rs = null
@@ -1999,30 +1843,6 @@
         }
     }
 
-<<<<<<< HEAD
-    Map loadSettings(String key) {
-        Connection connection = getConnection()
-        PreparedStatement selectstmt = null
-        ResultSet rs = null
-        Map settings = [:]
-        try {
-            selectstmt = connection.prepareStatement(LOAD_SETTINGS)
-            selectstmt.setString(1, key)
-            rs = selectstmt.executeQuery()
-            if (rs.next()) {
-                settings = mapper.readValue(rs.getString("settings"), Map)
-            } else if (log.isTraceEnabled()) {
-                log.trace("No settings found for $key")
-            }
-        } finally {
-            close(rs, selectstmt, connection)
-        }
-
-        return settings
-    }
-
-=======
->>>>>>> db88ab9c
     /**
      * Get a database connection.
      */
