--- conflicted
+++ resolved
@@ -197,12 +197,7 @@
         UPDATE_CARD = "UPDATE $cardsTableName SET (data, checksum, changed) = (?,?,?) WHERE id = ? AND checksum != ?"
 
         GET_DOCUMENT = "SELECT id,data,created,modified,deleted FROM $mainTableName WHERE id= ?"
-<<<<<<< HEAD
-        GET_DOCUMENT_FOR_UPDATE = "SELECT id,data,collection,created,modified,deleted,changedBy FROM $mainTableName WHERE id = ? AND deleted = false FOR UPDATE"
-=======
-        GET_EMBELLISHED_DOCUMENT = "SELECT data from lddb__embellished where id = ?"
         GET_DOCUMENT_FOR_UPDATE = "SELECT id,data,collection,created,modified,deleted,changedBy FROM $mainTableName WHERE id = ? FOR UPDATE"
->>>>>>> 54bb4a20
         GET_DOCUMENT_VERSION = "SELECT id,data FROM $versionsTableName WHERE id = ? AND checksum = ?"
         GET_DOCUMENT_VERSION_BY_MAIN_ID = "SELECT id,data FROM $versionsTableName " +
                 "WHERE id = (SELECT id FROM $idTableName " +
