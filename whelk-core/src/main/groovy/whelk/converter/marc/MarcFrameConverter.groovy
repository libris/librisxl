--- conflicted
+++ resolved
@@ -1010,13 +1010,8 @@
             value = l
         }
 
-<<<<<<< HEAD
-        if (!repeatable && value instanceof List && value.size() == 1) {
-            value = value.get(0)
-=======
         if (!repeatable && value instanceof List && ((List) value).size() == 1) {
             value = ((List) value)[0]
->>>>>>> 553b2e8d
         }
         obj[key] = value
     }
