--- conflicted
+++ resolved
@@ -831,11 +831,8 @@
             return node.longValue() * depth
         else if (node instanceof Map) {
             for (String key : node.keySet()) {
-<<<<<<< HEAD
                 if (key != JsonLd.MODIFIED_KEY && key != JsonLd.CREATED_KEY && key != JsonLd.RECORD_STATUS_KEY) {
-=======
-                if (key != JsonLd.MODIFIED_KEY && key != JsonLd.CREATED_KEY) {
->>>>>>> 5c651b5f
+
                     term += key.hashCode() * depth
                     term += calculateCheckSum(node[key], depth + 1)
                 }
