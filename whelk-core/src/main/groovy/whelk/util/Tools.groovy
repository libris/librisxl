package whelk.util

<<<<<<< HEAD
//TODO: unused, anything useful in here?
class Tools {
    
=======
import java.text.Normalizer

class Tools {
    /**
     * Detects the content-type of supplied data.
     * TODO: Implement properly.
     */
    static String contentType(byte[] data) {
        return "text/plain"
    }

    static String contentType(String data) {
        return contentType(data.getBytes('UTF-8'))
    }

>>>>>>> 7a9e8fd0
    static def getDeepValue(Map map, String key) {
        def keylist = key.split(/\./)
        def lastkey = keylist[keylist.length-1]
        def result
        for (int i = 0; i < keylist.length; i++) {
            def k = keylist[i]
            while (map.containsKey(k)) {
                if (k == lastkey) {
                    result = map.get(k)
                    map = [:]
                } else {
                    if (map.get(k) instanceof Map) {
                        map = map.get(k)
                    } else {
                        result = []
                        for (item in map[k]) {
                            def dv = getDeepValue(item, keylist[i..-1].join("."))
                            if (dv) {
                                result << dv
                            }
                        }
                        map = [:]
                    }
                }
            }
        }
        if (!result && (lastkey == key)) {
            result = findNestedValueForKey(map, key)
        }
        return ((result && result instanceof List && result.size() == 1) ? result[0] : result)
    }

    static def findNestedValueForKey(Map map, String key) {
        def result
        map.each { k, v ->
            if (k == key) {
                result = v
            } else if (!result && v instanceof Map) {
                result = findNestedValueForKey(v, key)
            } else if (!result && v instanceof List) {
                v.each {
                    if (it instanceof Map) {
                        result = findNestedValueForKey(it, key)
                    }
                }
            }
        }
        return result
    }

    static Map insertAt(Map origmap, String path, Object newobject, boolean repeatable=false) {
        if (path) {
            if (path.endsWith("+")) {
                path = path[0..-2]
                repeatable = true
            }
            def m = origmap
            def keys = path.split(/\./)
            keys.eachWithIndex() { key, i ->
                if (i < keys.size()-1) {
                    if (!m.containsKey(key)) {
                        m.put(key, [:])
                        m = m.get(key)
                    } else if (m.get(key) instanceof Map) {
                        m = m.get(key)
                    } else {
                        def value = m.get(key)
                        def nm = [:]
                        m.put(key, [])
                        m[(key)] << value
                        m[(key)] << nm
                        m = nm
                    }
                }
            }
            def lastkey = keys[keys.size()-1]
            def lastvalue = m.get(lastkey)
            if (lastvalue != null) {
                if (!(lastvalue instanceof List)) {
                    m[lastkey] = [lastvalue]
                }
                m[lastkey] << newobject
            } else if (repeatable) {
                m[lastkey] = [newobject]
            } else {
                m[lastkey] = newobject
            }
        } else if (newobject instanceof Map) {
            origmap = origmap + newobject
        }
        return origmap
    }

    static Map mergeMap(Map origmap, Map newmap) {
        newmap.each { key, value -> 
            if (origmap.containsKey(key)) { // Update value for original map
                if (value instanceof Map && origmap.get(key) instanceof Map) {
                    origmap[key] = mergeMap(origmap.get(key), value)
                } else {
                    if (!(origmap.get(key) instanceof List)) {
                        origmap[key] = [origmap[key]]
                    }
                    origmap[key] << value
                }
            } else { // Add key to original map
                origmap[key] = value
            }
        }
        return origmap
    }
<<<<<<< HEAD
=======

    static String normalizeString(String inString) {
        if (!Normalizer.isNormalized(inString, Normalizer.Form.NFC)) {
            return Normalizer.normalize(inString, Normalizer.Form.NFC)
        }
        return inString
    }

    static void printSpinner(String message, int currentCount) {
        def progressSpinner = ['/','-','\\','|']
        int state = currentCount % (progressSpinner.size()-1)
        print "${message}  ${progressSpinner[state]}                                                                 \r"
    }
>>>>>>> 7a9e8fd0
}<|MERGE_RESOLUTION|>--- conflicted
+++ resolved
@@ -1,26 +1,8 @@
 package whelk.util
 
-<<<<<<< HEAD
 //TODO: unused, anything useful in here?
 class Tools {
-    
-=======
-import java.text.Normalizer
 
-class Tools {
-    /**
-     * Detects the content-type of supplied data.
-     * TODO: Implement properly.
-     */
-    static String contentType(byte[] data) {
-        return "text/plain"
-    }
-
-    static String contentType(String data) {
-        return contentType(data.getBytes('UTF-8'))
-    }
-
->>>>>>> 7a9e8fd0
     static def getDeepValue(Map map, String key) {
         def keylist = key.split(/\./)
         def lastkey = keylist[keylist.length-1]
@@ -131,20 +113,4 @@
         }
         return origmap
     }
-<<<<<<< HEAD
-=======
-
-    static String normalizeString(String inString) {
-        if (!Normalizer.isNormalized(inString, Normalizer.Form.NFC)) {
-            return Normalizer.normalize(inString, Normalizer.Form.NFC)
-        }
-        return inString
-    }
-
-    static void printSpinner(String message, int currentCount) {
-        def progressSpinner = ['/','-','\\','|']
-        int state = currentCount % (progressSpinner.size()-1)
-        print "${message}  ${progressSpinner[state]}                                                                 \r"
-    }
->>>>>>> 7a9e8fd0
 }