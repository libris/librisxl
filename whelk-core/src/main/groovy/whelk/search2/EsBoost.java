package whelk.search2;

import whelk.JsonLd;

import java.util.HashMap;
import java.util.List;
import java.util.Locale;
import java.util.Map;
import java.util.Optional;

import static whelk.JsonLd.CACHE_RECORD_TYPE;
import static whelk.JsonLd.RECORD_TYPE;
import static whelk.JsonLd.VIRTUAL_RECORD_TYPE;
import static whelk.search2.QueryUtil.mustWrap;
import static whelk.search2.QueryUtil.shouldWrap;

public class EsBoost {
    // TODO: Don't hardcode boost configuration
    public static List<String> BOOST_FIELDS = List.of(
            "_topChipStr^400(_score / (doc['_topChipStr.length'].value == 0 ? 1 : doc['_topChipStr.length'].value))",
            "_topChipStr.exact^400(_score / (doc['_topChipStr.length'].value == 0 ? 1 : doc['_topChipStr.length'].value))",
            "_chipStr^200",
            "_chipStr.exact^200",
            "_cardStr^50",
            "_cardStr.exact^50",
            "_searchCardStr^0",
            "_searchCardStr.exact^0"
    );

    // TODO: Better name
    public static int WITHIN_FIELD_BOOST = 400;

<<<<<<< HEAD
    public static int PHRASE_BOOST_DIVISOR = 100;
=======
    public static int PHRASE_BOOST_DIVISOR = 8;
>>>>>>> 60b3b289

    public static List<ScoreFunction> SCORE_FUNCTIONS = List.of(
            new FieldValueFactor("reverseLinks.totalItemsByRelation.instanceOf", 10, "ln1p", 0, 15),
            new FieldValueFactor("reverseLinks.totalItemsByRelation.itemOf.instanceOf", 10, "ln1p", 0, 10),
            new FieldValueFactor("reverseLinks.totalItemsByRelation.instanceOf.contribution.agent", 10, "ln1p", 0, 10),
            new FieldValueFactor("reverseLinks.totalItemsByRelation.instanceOf.subject", 10, "ln1p", 0, 10),
            new FieldValueFactor("reverseLinks.totalItemsByRelation.instanceOf.genreForm", 10, "ln1p", 0, 10),
            new FieldValueFactor("reverseLinks.totalItemsByRelation.instanceOf.language", 10, "ln1p", 0, 10)
//            new MatchingFieldValue("language.@id", "https://id.kb.se/language/swe", 50)
    );

<<<<<<< HEAD
    public record Config(List<String> boostFields,
                         List<ScoreFunction> scoreFunctions,
                         Integer phraseBoostDivisor,
                         Integer withinFieldBoost,
                         boolean suggest,
                         int cursor)
    {
        public Config withBoostFields(List<String> boostFields) {
            return new Config(boostFields, scoreFunctions, phraseBoostDivisor, withinFieldBoost, suggest, cursor);
        }

        public static Config empty() {
            return new Config(List.of(), List.of(), null, null, false, -1);
        }

        public static Config defaultConfig() {
            return new Config(BOOST_FIELDS, SCORE_FUNCTIONS, PHRASE_BOOST_DIVISOR, WITHIN_FIELD_BOOST, false, -1);
        }

        public static Config newBoostFieldsConfig(List<String> boostFields) {
            return new Config(boostFields, List.of(), null, WITHIN_FIELD_BOOST, false, -1);
        }

        public static Config getCustomConfig(QueryParams queryParams) {
            Config customConf = queryParams.esBoostConfig;
            Config defaultConf = defaultConfig();
            return new Config(
                    customConf.boostFields().isEmpty() ? defaultConf.boostFields() : customConf.boostFields(),
                    customConf.scoreFunctions().isEmpty() ? defaultConf.scoreFunctions() : customConf.scoreFunctions(),
                    customConf.phraseBoostDivisor() == null ? defaultConf.phraseBoostDivisor() : customConf.phraseBoostDivisor(),
                    customConf.withinFieldBoost() == null ? defaultConf.withinFieldBoost() : customConf.withinFieldBoost(),
                    customConf.suggest(),
                    customConf.cursor()
            );
=======
    public record Config(Map<String, Object> config) {
        @SuppressWarnings("unchecked")
        public List<String> getBoostFields() {
            return (List<String>) config.getOrDefault("_boostFields", List.of());
        }

        @SuppressWarnings("unchecked")
        public List<ScoreFunction> getScoreFunctions() {
            return (List<ScoreFunction>) config.getOrDefault("_scoreFunctions", List.of());
        }

        public Optional<Integer> getPhraseBoostDivisor() {
            return Optional.ofNullable((Integer) config.get("_phraseBoostDivisor"));
        }

        public static Config empty() {
            return new Config(Map.of());
        }

        public static Config defaultConfig() {
            return new Config(getDefaultConfigMap());
        }

        public static Config getConfig(QueryParams queryParams) {
            Map<String, Object> configMap = new HashMap<>(getDefaultConfigMap()) {{
                putAll(queryParams.esBoostConfig.config());
            }};
            return new Config(configMap);
        }

        public static Config newConfig(List<String> boostFields, List<ScoreFunction> scoreFunctions, Integer phraseBoostDivisor) {
            return new Config(getConfigMap(boostFields, scoreFunctions, phraseBoostDivisor));
        }

        public static Config newBoostFieldsConfig(List<String> boostFields) {
            return newConfig(boostFields, List.of(), null);
        }

        private static Map<String, Object> getDefaultConfigMap() {
            return getConfigMap(BOOST_FIELDS, SCORE_FUNCTIONS, PHRASE_BOOST_DIVISOR);
        }

        private static Map<String, Object> getConfigMap(List<String> boostFields, List<ScoreFunction> scoreFunctions, Integer phraseBoostDivisor) {
            Map<String, Object> m = new HashMap<>();
            if (!boostFields.isEmpty()) {
                m.put("_boostFields", boostFields);
            }
            if (!scoreFunctions.isEmpty()) {
                m.put("_scoreFunctions", scoreFunctions);
            }
            if (phraseBoostDivisor != null) {
                m.put("_phraseBoostDivisor", phraseBoostDivisor);
            }
            return m;
>>>>>>> 60b3b289
        }
    }

    public static Map<String, Object> addBoosts(Map<String, Object> esQuery, List<ScoreFunction> scoreFunctions) {
        return mustWrap(List.of(esQuery, recordsOverCacheRecordsBoost(), functionScores(scoreFunctions)));
    }

    private static Map<String, Object> recordsOverCacheRecordsBoost() {
        var recordType = JsonLd.RECORD_KEY + '.' + JsonLd.TYPE_KEY;

        var recordBoost = Map.of(
                "constant_score", Map.of(
                        "filter", Map.of("term", Map.of(recordType, RECORD_TYPE)),
                        "boost", 1000)
        );
        var virtualRecordBoost = Map.of(
                "constant_score", Map.of(
                        "filter", Map.of("term", Map.of(recordType, VIRTUAL_RECORD_TYPE)),
                        "boost", 1000)
        );
        var cacheRecordBoost = Map.of(
                "constant_score", Map.of(
                        "filter", Map.of("term", Map.of(recordType, CACHE_RECORD_TYPE)),
                        "boost", 1)
        );

        return shouldWrap(List.of(recordBoost, virtualRecordBoost, cacheRecordBoost));
    }

    private static Map<String, Object> functionScores(List<ScoreFunction> scoreFunctions) {
        List<Map<String, Object>> functions = (scoreFunctions.isEmpty() ? SCORE_FUNCTIONS : scoreFunctions).stream()
                .map(EsBoost.ScoreFunction::toEs)
                .toList();
        return Map.of("function_score",
                Map.of("query", Map.of("match_all", Map.of()),
                        "functions", functions,
                        "score_mode", "sum",
                        "boost_mode", "sum"));
    }

    public sealed interface ScoreFunction permits FieldValueFactor, MatchingFieldValue {
        Map<String, Object> toEs();
        List<String> paramList();
    }

    public record FieldValueFactor(String field, float factor, String modifier, float missing, float weight) implements ScoreFunction {
        @Override
        public Map<String, Object> toEs() {
            return Map.of(
                    "field_value_factor", Map.of(
                            "field", field,
                            "factor", factor,
                            "modifier", modifier,
                            "missing", missing),
                    "weight", weight);
        }

        @Override
        public List<String> paramList() {
            return List.of("fvf", field, Float.toString(factor), modifier, Float.toString(missing), Float.toString(weight));
        }
    }

    public record MatchingFieldValue(String field, String value, float boost) implements ScoreFunction {
        @Override
        public Map<String, Object> toEs() {
            String script = String.format(Locale.US, "doc['%s'].value == '%s' ? %.2f : 0", field, value, boost);
            return Map.of("script_score", Map.of("script", Map.of("source", script)));
        }

        @Override
        public List<String> paramList() {
            return List.of("mfv", field, value, Float.toString(boost));
        }
    }
}<|MERGE_RESOLUTION|>--- conflicted
+++ resolved
@@ -2,11 +2,9 @@
 
 import whelk.JsonLd;
 
-import java.util.HashMap;
 import java.util.List;
 import java.util.Locale;
 import java.util.Map;
-import java.util.Optional;
 
 import static whelk.JsonLd.CACHE_RECORD_TYPE;
 import static whelk.JsonLd.RECORD_TYPE;
@@ -30,11 +28,7 @@
     // TODO: Better name
     public static int WITHIN_FIELD_BOOST = 400;
 
-<<<<<<< HEAD
-    public static int PHRASE_BOOST_DIVISOR = 100;
-=======
     public static int PHRASE_BOOST_DIVISOR = 8;
->>>>>>> 60b3b289
 
     public static List<ScoreFunction> SCORE_FUNCTIONS = List.of(
             new FieldValueFactor("reverseLinks.totalItemsByRelation.instanceOf", 10, "ln1p", 0, 15),
@@ -46,7 +40,6 @@
 //            new MatchingFieldValue("language.@id", "https://id.kb.se/language/swe", 50)
     );
 
-<<<<<<< HEAD
     public record Config(List<String> boostFields,
                          List<ScoreFunction> scoreFunctions,
                          Integer phraseBoostDivisor,
@@ -81,62 +74,6 @@
                     customConf.suggest(),
                     customConf.cursor()
             );
-=======
-    public record Config(Map<String, Object> config) {
-        @SuppressWarnings("unchecked")
-        public List<String> getBoostFields() {
-            return (List<String>) config.getOrDefault("_boostFields", List.of());
-        }
-
-        @SuppressWarnings("unchecked")
-        public List<ScoreFunction> getScoreFunctions() {
-            return (List<ScoreFunction>) config.getOrDefault("_scoreFunctions", List.of());
-        }
-
-        public Optional<Integer> getPhraseBoostDivisor() {
-            return Optional.ofNullable((Integer) config.get("_phraseBoostDivisor"));
-        }
-
-        public static Config empty() {
-            return new Config(Map.of());
-        }
-
-        public static Config defaultConfig() {
-            return new Config(getDefaultConfigMap());
-        }
-
-        public static Config getConfig(QueryParams queryParams) {
-            Map<String, Object> configMap = new HashMap<>(getDefaultConfigMap()) {{
-                putAll(queryParams.esBoostConfig.config());
-            }};
-            return new Config(configMap);
-        }
-
-        public static Config newConfig(List<String> boostFields, List<ScoreFunction> scoreFunctions, Integer phraseBoostDivisor) {
-            return new Config(getConfigMap(boostFields, scoreFunctions, phraseBoostDivisor));
-        }
-
-        public static Config newBoostFieldsConfig(List<String> boostFields) {
-            return newConfig(boostFields, List.of(), null);
-        }
-
-        private static Map<String, Object> getDefaultConfigMap() {
-            return getConfigMap(BOOST_FIELDS, SCORE_FUNCTIONS, PHRASE_BOOST_DIVISOR);
-        }
-
-        private static Map<String, Object> getConfigMap(List<String> boostFields, List<ScoreFunction> scoreFunctions, Integer phraseBoostDivisor) {
-            Map<String, Object> m = new HashMap<>();
-            if (!boostFields.isEmpty()) {
-                m.put("_boostFields", boostFields);
-            }
-            if (!scoreFunctions.isEmpty()) {
-                m.put("_scoreFunctions", scoreFunctions);
-            }
-            if (phraseBoostDivisor != null) {
-                m.put("_phraseBoostDivisor", phraseBoostDivisor);
-            }
-            return m;
->>>>>>> 60b3b289
         }
     }
 
