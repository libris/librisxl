--- conflicted
+++ resolved
@@ -16,7 +16,6 @@
 import java.util.Set;
 import java.util.function.Predicate;
 import java.util.stream.Stream;
-import java.util.stream.StreamSupport;
 
 import static whelk.JsonLd.Owl.INVERSE_OF;
 import static whelk.JsonLd.Owl.PROPERTY_CHAIN_AXIOM;
@@ -263,15 +262,10 @@
 
         if (!rulingTypes.isEmpty()) {
             List<Path.ExpandedPath> altPaths = expandedPath.getAltPaths(jsonLd, rulingTypes);
-<<<<<<< HEAD
             List<Path.ExpandedPath> alt2Paths = expandedPath.getAlt2Paths(jsonLd);
             var altPvNodes = Stream.concat(altPaths.stream(), alt2Paths.stream())
-                    .map(ap -> new PathValue(ap, operator, value).expand(jsonLd))
-=======
-            var altPvNodes = altPaths.stream()
                     .map(this::withPath)
                     .map(pv -> pv.expand(jsonLd))
->>>>>>> 5a3315a5
                     .toList();
             return altPaths.size() > 1 ? new Or(altPvNodes) : altPvNodes.getFirst();
         }
