--- conflicted
+++ resolved
@@ -10,13 +10,8 @@
 import java.util.Optional;
 import java.util.function.Function;
 
-<<<<<<< HEAD
 public sealed interface Node permits ActiveFilter, FreeText, Group, InactiveFilter, PathValue {
-    Map<String, Object> toEs(Function<String, Optional<String>> getNestedPath);
-=======
-public sealed interface Node permits ActiveBoolFilter, FreeText, Group, InactiveBoolFilter, PathValue {
     Map<String, Object> toEs(Function<String, Optional<String>> getNestedPath, Collection<String> boostFields);
->>>>>>> d247383e
 
     Node expand(JsonLd jsonLd, Collection<String> rulingTypes);
 
