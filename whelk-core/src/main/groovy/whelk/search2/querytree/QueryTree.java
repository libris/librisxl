--- conflicted
+++ resolved
@@ -4,11 +4,8 @@
 import whelk.exception.InvalidQueryException;
 import whelk.search2.AppParams;
 import whelk.search2.Disambiguate;
-<<<<<<< HEAD
 import whelk.search2.Filter;
-=======
 import whelk.search2.EsBoost;
->>>>>>> d247383e
 import whelk.search2.Operator;
 
 import whelk.search2.Query;
@@ -43,13 +40,12 @@
         this.tree = tree;
     }
 
-<<<<<<< HEAD
     public QueryTree copy() {
         return new QueryTree(tree, filtered);
-=======
-    public Map<String, Object> toEs(QueryUtil queryUtil, JsonLd jsonLd, Collection<String> boostFields) {
-        return getFiltered().tree.expand(jsonLd, List.of()).toEs(queryUtil::getNestedPath, boostFields.isEmpty() ? EsBoost.BOOST_FIELDS : boostFields);
->>>>>>> d247383e
+    }
+
+    public Map<String, Object> toEs(JsonLd jsonLd, Function<String, Optional<String>> getNestedPath, Collection<String> boostFields) {
+        return getFiltered().tree.expand(jsonLd, List.of()).toEs(getNestedPath, boostFields.isEmpty() ? EsBoost.BOOST_FIELDS : boostFields);
     }
 
     private QueryTree(Node tree, QueryTree filtered) {
@@ -57,14 +53,6 @@
         if (filtered != null) {
             this.filtered = new QueryTree(filtered.tree);
         }
-    }
-
-    public Map<String, Object> toEs(JsonLd jsonLd,
-                                    Function<Collection<String>, Collection<String>> getBoostFields,
-                                    Function<String, Optional<String>> getNestedPath)
-    {
-        return getFiltered().tree.expand(jsonLd, List.of(), getBoostFields)
-                .toEs(getNestedPath);
     }
 
     public Map<String, Object> toSearchMapping(QueryParams queryParams) {
