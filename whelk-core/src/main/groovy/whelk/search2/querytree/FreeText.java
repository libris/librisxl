--- conflicted
+++ resolved
@@ -1,12 +1,12 @@
 package whelk.search2.querytree;
 
 import whelk.JsonLd;
-import whelk.search.ESQuery;
 import whelk.search2.EsBoost;
 import whelk.search2.EsMappings;
 import whelk.search2.Operator;
 import whelk.search2.Query;
 import whelk.search2.QueryParams;
+import whelk.search2.QueryUtil;
 import whelk.util.Unicode;
 
 import java.util.ArrayList;
@@ -15,11 +15,8 @@
 import java.util.LinkedHashMap;
 import java.util.List;
 import java.util.Map;
-<<<<<<< HEAD
 
 import java.util.Objects;
-=======
->>>>>>> 60b3b289
 import java.util.Optional;
 import java.util.stream.Collectors;
 
@@ -39,7 +36,6 @@
         this(textQuery, negate, List.of(token), Query.Connective.AND);
     }
 
-<<<<<<< HEAD
     public FreeText(Token token) {
         this(null, false, token);
     }
@@ -69,62 +65,14 @@
                             _toEs(tokens, boostConfig)
                     );
                     return shouldWrap(shouldClause);
-=======
-    @Override
-    public Map<String, Object> toEs(EsMappings esMappings, EsBoost.Config boostConfig) {
-        String s = value;
-        s = Unicode.normalizeForSearch(s);
-        boolean isSimple = QueryUtil.isSimple(s);
-        String queryMode = isSimple ? "simple_query_string" : "query_string";
-        if (!isSimple) {
-            s = QueryUtil.escapeNonSimpleQueryString(s);
-        }
-        String queryString = s;
-
-        List<String> boostFields = boostConfig.getBoostFields();
-
-        if (boostFields.isEmpty()) {
-            return wrap(buildSimpleQuery(queryMode, queryString));
-        }
-
-        Map<String, Float> basicBoostFields = new LinkedHashMap<>();
-        Map<String, String> functionBoostFields = new LinkedHashMap<>();
-
-        for (String bf : boostFields) {
-            try {
-                String field = bf.substring(0, bf.indexOf('^'));
-                String boost = bf.substring(bf.indexOf('^') + 1);
-                if (boost.contains("(")) {
-                    Float basicBoost = Float.parseFloat(boost.substring(0, boost.indexOf('(')));
-                    String function = boost.substring(boost.indexOf('(') + 1, boost.lastIndexOf(')'));
-                    basicBoostFields.put(field, basicBoost);
-                    functionBoostFields.put(field, function);
-                } else {
-                    basicBoostFields.put(field, Float.parseFloat(boost));
->>>>>>> 60b3b289
                 }
             }
         }
         return _toEs(tokens, boostConfig);
     }
 
-<<<<<<< HEAD
     public Map<String, Object> toEs(EsBoost.Config boostConfig) {
         return _toEs(tokens, boostConfig);
-=======
-        var queries = buildQueries(queryMode, queryString, basicBoostFields, functionBoostFields);
-        if (!isQuoted(queryString) && isMultiWord(queryString)) {
-            Optional<Integer> phraseBoostDivisor = boostConfig.getPhraseBoostDivisor();
-            if (phraseBoostDivisor.isPresent()) {
-                basicBoostFields = basicBoostFields.entrySet().stream()
-                        .collect(Collectors.toMap(Map.Entry::getKey,
-                                e -> e.getValue() / phraseBoostDivisor.get()));
-            }
-            queries.addAll(buildQueries("query_string", quote(queryString), basicBoostFields, functionBoostFields));
-        }
-
-        return wrap(queries.size() == 1 ? queries.getFirst() : shouldWrap(queries));
->>>>>>> 60b3b289
     }
 
     @Override
@@ -210,7 +158,7 @@
         boolean isSimple = isSimple(s);
         String queryMode = isSimple ? "simple_query_string" : "query_string";
         if (!isSimple) {
-            s = ESQuery.escapeNonSimpleQueryString(s);
+            s = QueryUtil.escapeNonSimpleQueryString(s);
         }
         String queryString = s;
 
