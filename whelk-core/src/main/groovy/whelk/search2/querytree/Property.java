package whelk.search2.querytree;

import whelk.JsonLd;
import whelk.search2.Disambiguate;

import java.util.Collection;
import java.util.Collections;
import java.util.List;
import java.util.Map;
import java.util.Objects;
<<<<<<< HEAD
import java.util.stream.Stream;
=======
import java.util.Optional;
>>>>>>> bb093346

import static whelk.JsonLd.asList;
import static whelk.search2.Disambiguate.Rdfs.RDF_TYPE;

<<<<<<< HEAD
public class Property {
=======
public class Property implements PropertyLike {
    public enum DomainCategory {
        ADMIN_METADATA,
        WORK,
        INSTANCE,
        CREATION_SUPER,
        EMBODIMENT,
        UNKNOWN,
        OTHER
    }

>>>>>>> bb093346
    private final String name;
    private Map<String, Object> definition;
    private boolean isVocabTerm;
    private boolean isType;

    public Property(String name) {
        this.name = name;
        this.definition = Collections.emptyMap();
    }

    public Property(String name, Map<String, Object> definition) {
        this.name = name;
        this.definition = definition;
    }

    public Property(String name, Disambiguate disambiguate) {
        this.name = name;
        setVars(disambiguate);
    }

    public String name() {
        return name;
    }

    public Map<String, Object> definition() {
        return definition;
    }

    public String canonicalForm() {
        return (String) definition.getOrDefault("librisQueryCode", name);
    }

    public boolean isRdfType() {
        return RDF_TYPE.equals(name);
    }

    public boolean isType() {
        return isType;
    }

    public boolean isObjectProperty() {
        return Disambiguate.isObjectProperty(definition);
    }

    public boolean hasVocabValue() {
        return isVocabTerm || isType;
    }

    public boolean isVocabTerm() {
        return isVocabTerm;
    }

    public Node expand(Disambiguate disambiguate, Collection<String> types) {
        if (definition.isEmpty()) {
            setVars(disambiguate);
        }

        var expanded = isShortHand()
                ? disambiguate.expandChainAxiom(this)
                : new PathValue(List.of(this), null, null);

        if (!isType) {
            List<String> domain = disambiguate.getDomain(name);
            if (!domain.isEmpty()
                    && domain.stream()
                    .filter(d -> disambiguate.isSubclassOf(d, "Record"))
                    .count() == domain.size()
            ) {
                // The property only appears on Record
                expanded = prependMetaKey(expanded);
            } else {
                expanded = getAlternativePaths(expanded, disambiguate, types);
            }
        }

        return expanded;
    }

    @Override
    public boolean equals(Object o) {
        return o instanceof Property && ((Property) o).name().equals(name);
    }

    @Override
    public int hashCode() {
        return Objects.hash(name);
    }

    @Override
    public String toString() {
        return name;
    }

    private static Node prependMetaKey(Node n) {
        return n.modifyAllPathValue(path -> path.prepend(JsonLd.RECORD_KEY));
    }

    private boolean isShortHand() {
        return ((List<?>) asList(definition.get("category"))).stream()
                .anyMatch(c -> Map.of(JsonLd.ID_KEY, "https://id.kb.se/vocab/shorthand").equals(c));
    }

    private Node getAlternativePaths(Node n, Disambiguate disambiguate, Collection<String> types) {
        List<String> applicableIntegralRelations = types.stream()
                .map(disambiguate::getIntegralRelationsForType)
                .flatMap(List::stream)
                .distinct()
                .toList();

        List<Node> altPaths = applicableIntegralRelations.stream()
                .filter(ir -> disambiguate.getRange(ir).stream().anyMatch(type -> mayAppearOnType(type, disambiguate)))
                .map(ir -> n.modifyAllPathValue(pathValue -> pathValue.prepend(ir)))
                .toList();

        if (!altPaths.isEmpty()) {
            return types.stream().anyMatch(t -> mayAppearOnType(t, disambiguate))
                    ? new Or(Stream.concat(Stream.of(n), altPaths.stream()).toList())
                    : (altPaths.size() == 1 ? altPaths.getFirst() : new Or(altPaths));
        }

        return n;
    }

    private boolean mayAppearOnType(String type, Disambiguate disambiguate) {
        List<String> domain = disambiguate.getDomain(name);
        return domain.isEmpty()
                || domain.stream().anyMatch(d -> disambiguate.isSubclassOf(d, type) || disambiguate.isSubclassOf(type, d));
    }

    private void setVars(Disambiguate disambiguate) {
        this.definition = disambiguate.getDefinition(name);
        this.isVocabTerm = disambiguate.isVocabTerm(name);
        this.isType = disambiguate.isType(name);
    }
}<|MERGE_RESOLUTION|>--- conflicted
+++ resolved
@@ -8,30 +8,13 @@
 import java.util.List;
 import java.util.Map;
 import java.util.Objects;
-<<<<<<< HEAD
 import java.util.stream.Stream;
-=======
-import java.util.Optional;
->>>>>>> bb093346
 
 import static whelk.JsonLd.asList;
 import static whelk.search2.Disambiguate.Rdfs.RDF_TYPE;
 
-<<<<<<< HEAD
-public class Property {
-=======
+
 public class Property implements PropertyLike {
-    public enum DomainCategory {
-        ADMIN_METADATA,
-        WORK,
-        INSTANCE,
-        CREATION_SUPER,
-        EMBODIMENT,
-        UNKNOWN,
-        OTHER
-    }
-
->>>>>>> bb093346
     private final String name;
     private Map<String, Object> definition;
     private boolean isVocabTerm;
