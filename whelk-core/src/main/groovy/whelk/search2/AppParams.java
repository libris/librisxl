--- conflicted
+++ resolved
@@ -4,88 +4,29 @@
 import whelk.search2.querytree.FilterAlias;
 import whelk.search2.querytree.Property;
 
-<<<<<<< HEAD
 import java.util.Collection;
 import java.util.Collections;
-import java.util.LinkedHashMap;
 import java.util.List;
 import java.util.Map;
 import java.util.Optional;
-=======
-import java.util.ArrayList;
-import java.util.Collections;
-import java.util.HashMap;
-import java.util.List;
-import java.util.Map;
-import java.util.Optional;
-import java.util.Set;
->>>>>>> be4b8b56
 import java.util.function.Function;
 import java.util.stream.Collectors;
 
-<<<<<<< HEAD
 import static whelk.search2.QueryUtil.castToStringObjectMap;
 
 public class AppParams {
-    public final StatsRepr statsRepr;
+    public final List<Slice> sliceList;
     public final List<FilterAlias> filterAliases;
     public final Filters filters;
 
-    public AppParams(Map<String, Object> appConfig) {
-        this.statsRepr = getStatsRepr(appConfig);
+    public AppParams(Map<String, Object> appConfig, JsonLd jsonLd) {
+        this.sliceList = getSliceList(appConfig, jsonLd);
         this.filterAliases = getFilterAliases(appConfig);
         this.filters = getFilters(appConfig);
     }
 
-    public record StatsRepr(List<Slice> sliceList) {
-        Map<String, Slice> getSliceByPropertyKey() {
-            var m = new LinkedHashMap<String, Slice>();
-            for (Slice s : sliceList()) {
-                m.put(s.propertyKey(), s);
-            }
-            return m;
-        }
-    }
-
     public Map<String, FilterAlias> getFilterByAlias() {
         return filterAliases.stream().collect(Collectors.toMap(FilterAlias::alias, Function.identity()));
-=======
-import static whelk.search2.Query.SearchMode.OBJECT_SEARCH;
-import static whelk.search2.Query.SearchMode.STANDARD_SEARCH;
-import static whelk.search2.Query.SearchMode.SUGGEST;
-import static whelk.search2.QueryParams.ApiParams.ALIAS;
-import static whelk.search2.QueryUtil.castToStringObjectMap;
-
-public class AppParams {
-    public final List<Slice> sliceList;
-    public final SiteFilters siteFilters;
-    public final Map<String, List<String>> relationFilters;
-
-    public AppParams(Map<String, Object> appConfig, QueryParams queryParams, JsonLd jsonLd) {
-        this.sliceList = getSliceList(appConfig, jsonLd);
-        this.siteFilters = getSiteFilters(appConfig, queryParams);
-        this.relationFilters = getRelationFilters(appConfig);
-    }
-
-    public record SiteFilters(List<DefaultSiteFilter> defaultFilters, List<OptionalSiteFilter> optionalFilters) {
-        public Set<Filter.AliasedFilter> getAliasedFilters() {
-            return getAllFilters().stream()
-                    .map(SiteFilter::filter)
-                    .filter(Filter.AliasedFilter.class::isInstance)
-                    .map(Filter.AliasedFilter.class::cast)
-                    .collect(Collectors.toSet());
-        }
-
-        public void parse(Disambiguate disambiguate) throws InvalidQueryException {
-            for (SiteFilter sf : getAllFilters()) {
-                sf.filter().parse(disambiguate);
-            }
-        }
-
-        public List<SiteFilter> getAllFilters() {
-            return Stream.concat(defaultFilters.stream(), optionalFilters.stream()).map(SiteFilter.class::cast).toList();
-        }
->>>>>>> be4b8b56
     }
 
     public record Filters(List<String> defaultFilters, List<String> optionalFilters, List<RelationFilter> relationFilter) {
@@ -214,67 +155,17 @@
         return Collections.emptyList();
     }
 
-<<<<<<< HEAD
-    private Slice getSlice(Map.Entry<?, ?> statsReprEntry) {
-        var p = (String) statsReprEntry.getKey();
-        var settings = (Map<?, ?>) statsReprEntry.getValue();
-        return new Slice(p, settings);
-    }
-
     private static List<FilterAlias> getFilterAliases(Map<String, Object> appConfig) {
-        return getAsListOfMap(appConfig, "_filterAliases").stream()
+        return getAsListOfMap(appConfig, "filterAliases").stream()
                 .map(m -> new FilterAlias((String) m.get("alias"),
-=======
-    private SiteFilters getSiteFilters(Map<String, Object> appConfig, QueryParams queryParams) {
-        Map<String, Filter.AliasedFilter> filterByAlias = getFilterByAlias(appConfig, queryParams.aliased);
-        List<DefaultSiteFilter> defaultSiteFilters = getDefaultSiteFilters(appConfig, filterByAlias);
-        if (!queryParams.r.isEmpty()) {
-            defaultSiteFilters = new ArrayList<>(defaultSiteFilters);
-            defaultSiteFilters.add(new DefaultSiteFilter(new Filter(queryParams.r), Query.SearchMode.asSet()));
-        }
-        List<OptionalSiteFilter> optionalSiteFilters = getOptionalSiteFilters(appConfig, filterByAlias);
-        List<OptionalSiteFilter> queryDefinedSiteFilters = getQueryDefinedSiteFilters(queryParams, filterByAlias);
-        return new SiteFilters(defaultSiteFilters, Stream.concat(optionalSiteFilters.stream(), queryDefinedSiteFilters.stream()).toList());
-    }
-
-    private List<OptionalSiteFilter> getQueryDefinedSiteFilters(QueryParams queryParams, Map<String, Filter.AliasedFilter> filterByAlias) {
-        return filterByAlias.entrySet().stream()
-                .filter(e -> e.getKey().startsWith(asqPrefix(ALIAS)))
-                .filter(e -> queryParams.q.contains(asqPrefix(e.getKey())))
-                .map(e ->  new OptionalSiteFilter(e.getValue(), Query.SearchMode.asSet()))
-                .toList();
-    }
-
-    public String asqPrefix(String queryParameter) {
-        return queryParameter.replaceAll("_","");
-    }
-
-    private Map<String, List<String>> getRelationFilters(Map<String, Object> appConfig) {
-        Map<String, List<String>> filters = new HashMap<>();
-        for (var e : castToStringObjectMap(appConfig.get("_relationFilters")).entrySet()) {
-            String cls = e.getKey();
-            List<String> relations = ((List<?>) e.getValue()).stream().map(String.class::cast).toList();
-            filters.put(cls, relations);
-        }
-        return filters;
-    }
-
-    private Map<String, Filter.AliasedFilter> getFilterByAlias(Map<String, Object> appConfig, Map<String, String[]> aliasedParams) {
-        Stream<Filter.AliasedFilter> queryDefined = aliasedParams.entrySet().stream()
-                .map(e -> new Filter.QueryDefinedFilter(asqPrefix(e.getKey()), e.getValue()[0], new HashMap<>()));
-
-        Stream<Filter.AliasedFilter> predefined = getAsListOfMap(appConfig, "_filterAliases").stream()
-                .map(m -> new Filter.AliasedFilter(
-                        (String) m.get("alias"),
->>>>>>> be4b8b56
                         (String) m.get("filter"),
                         castToStringObjectMap(m.get("prefLabelByLang"))))
                 .toList();
     }
 
     private static Filters getFilters(Map<String, Object> appConfig) {
-        return new Filters(getFilter(appConfig, "_defaultSiteFilters"),
-                getFilter(appConfig, "_optionalSiteFilters"),
+        return new Filters(getFilter(appConfig, "defaultSiteFilters"),
+                getFilter(appConfig, "optionalSiteFilters"),
                 getRelationFilters(appConfig)
         );
     }
@@ -286,7 +177,7 @@
     }
 
     private static List<RelationFilter> getRelationFilters(Map<String, Object> appConfig) {
-        return getAsListOfMap(appConfig, "_relationFilters").stream()
+        return getAsListOfMap(appConfig, "relationFilters").stream()
                 .map(m -> new RelationFilter((String) m.get("objectType"),
                         getAsList(m, "predicates").stream().map(String.class::cast).toList()))
                 .toList();
