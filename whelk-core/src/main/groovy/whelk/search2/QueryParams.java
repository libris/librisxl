--- conflicted
+++ resolved
@@ -134,36 +134,8 @@
 
             this.paramsMap = params;
         }
-<<<<<<< HEAD
 
         return new LinkedHashMap<>(paramsMap);
-=======
-        var spellP = spell.asString();
-        if (!spellP.isEmpty()) {
-            params.put(ApiParams.SPELL, spellP);
-        }
-        var sort = sortBy.asString();
-        if (!sort.isEmpty()) {
-            params.put(ApiParams.SORT, sort);
-        }
-        if (!debug.isEmpty()) {
-            params.put(ApiParams.DEBUG, String.join(",", debug));
-        }
-        if (!boostFields.isEmpty()) {
-            params.put(ApiParams.BOOST, String.join(",", boostFields));
-        }
-        if (skipStats) {
-            params.put(ApiParams.STATS, "false");
-        }
-        if (!esScoreFunctions.isEmpty()) {
-            params.put(ApiParams.FN_SCORE,
-                    esScoreFunctions.stream()
-                            .map(f -> String.join(";", f.paramList()))
-                            .collect(Collectors.joining(","))
-            );
-        }
-        return params;
->>>>>>> 2b9fef40
     }
 
     private static Optional<String> getOptionalSingleNonEmpty(String name, Map<String, String[]> queryParameters) {
