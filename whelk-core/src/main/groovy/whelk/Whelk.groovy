--- conflicted
+++ resolved
@@ -311,25 +311,7 @@
     boolean quickCreateDocument(Document document, String changedIn, String changedBy, String collection) {
         return storage.quickCreateDocument(document, changedIn, changedBy, collection)
     }
-
-<<<<<<< HEAD
-    void bulkStore(final List<Document> documents, String changedIn,
-                   String changedBy, String collection,
-                   @Deprecated boolean useDocumentCache = false) {
-        if (storage.bulkStore(documents, changedIn, changedBy, collection)) {
-            if (elastic) {
-                elastic.bulkIndex(documents, collection, this)
-                for (Document doc : documents) {
-                    reindexAffected(doc, new TreeSet<>())
-                }
-            }
-        } else {
-            log.warn("Bulk store failed, not indexing : ${documents.first().id} - ${documents.last().id}")
-        }
-    }
-
-=======
->>>>>>> db88ab9c
+  
     void remove(String id, String changedIn, String changedBy) {
         log.debug "Deleting ${id} from Whelk"
         Document doc = storage.load(id)
@@ -358,25 +340,7 @@
         return storage.getAttachedHoldings(thingIdentifiers).collect(this.&loadEmbellished)
     }
 
-<<<<<<< HEAD
-    private boolean batchJobThread() {
-=======
-    private String tryGetSystemId(String id) {
-        String systemId = storage.getSystemIdByThingId(id)
-        if (systemId == null) {
-            systemId = stripBaseUri(id)
-        }
-        return systemId
-    }
-
-    private static String stripBaseUri(String identifier) {
-        return identifier.startsWith(Document.BASE_URI.toString())
-                ? identifier.substring(Document.BASE_URI.toString().length())
-                : identifier
-    }
-
     private static boolean batchJobThread() {
->>>>>>> db88ab9c
         return Thread.currentThread().getThreadGroup().getName().contains("whelktool")
     }
 }