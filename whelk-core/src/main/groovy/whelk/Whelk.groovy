--- conflicted
+++ resolved
@@ -257,16 +257,7 @@
                 .findAll { id, doc -> !doc.deleted }
                 .collectEntries { id, doc -> [(idMap.getOrDefault(id, id)) : doc]}
     }
-
-<<<<<<< HEAD
-    private void reindexUpdated(Document updated, Document preUpdateDoc) {
-        indexAsyncOrSync {
-            elastic.index(updated, this)
-            if (hasChangedMainEntityId(updated, preUpdateDoc)) {
-                reindexAllLinks(updated.shortId)
-            } else {
-                reindexAffected(updated, preUpdateDoc.getExternalRefs(), updated.getExternalRefs())
-=======
+    
     private void reindexUpdated(Document updated, Document preUpdateDoc, boolean refreshDependers) {
         indexAsyncOrSync {
             elastic.index(updated, this)
@@ -277,7 +268,6 @@
                 } else {
                     reindexAffected(updated, preUpdateDoc.getExternalRefs(), updated.getExternalRefs())
                 }
->>>>>>> 07104eed
             }
         }
     }
@@ -451,13 +441,8 @@
         if (updated == null || preUpdateDoc == null) {
             return false
         }
-<<<<<<< HEAD
-
-        reindexUpdated(updated, preUpdateDoc)
-=======
-        
+   
         reindexUpdated(updated, preUpdateDoc, refreshDependers)
->>>>>>> 07104eed
         sparqlUpdater?.pollNow()
 
         return true
@@ -471,12 +456,8 @@
         if (updated == null) {
             return
         }
-
-<<<<<<< HEAD
-        reindexUpdated(updated, preUpdateDoc)
-=======
+        
         reindexUpdated(updated, preUpdateDoc, refreshDependers)
->>>>>>> 07104eed
         sparqlUpdater?.pollNow()
     }
 
