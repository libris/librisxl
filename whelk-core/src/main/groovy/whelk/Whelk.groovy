package whelk

import groovy.transform.CompileStatic
import groovy.util.logging.Log4j2 as Log
import whelk.component.CachingPostgreSQLComponent
import whelk.component.ElasticSearch
import whelk.component.PostgreSQLComponent
import whelk.converter.marc.MarcFrameConverter
import whelk.exception.StorageCreateFailedException
import whelk.filter.LinkFinder
import whelk.util.LegacyIntegrationTools
import whelk.util.PropertyLoader

/**
 * The Whelk is the root component of the XL system.
 */
@Log
@CompileStatic
class Whelk implements Storage {
    ThreadGroup indexers = new ThreadGroup("dep-reindex")
    PostgreSQLComponent storage
    ElasticSearch elastic
    Map displayData
    Map vocabData
    Map contextData
    JsonLd jsonld
    MarcFrameConverter marcFrameConverter
    Relations relations

    URI baseUri = null

    // useCache may be set to true only when doing initial imports (temporary processes with the rest of Libris down).
    // Any other use of this results in a "local" cache, which will not be invalidated when data changes elsewhere,
    // resulting in potential serving of stale data.

    // TODO: encapsulate and configure (LXL-260)
    String vocabContextUri = "https://id.kb.se/vocab/context"
    String vocabDisplayUri = "https://id.kb.se/vocab/display"
    String vocabUri = "https://id.kb.se/vocab/"

    static Whelk createLoadedCoreWhelk(String propName = "secret", boolean useCache = false) {
        return createLoadedCoreWhelk(PropertyLoader.loadProperties(propName), useCache)
    }

    static Whelk createLoadedCoreWhelk(Properties configuration, boolean useCache = false) {
        Whelk whelk = new Whelk(useCache ? new CachingPostgreSQLComponent(configuration) : new PostgreSQLComponent(configuration))
        if (configuration.baseUri) {
            whelk.baseUri = new URI((String) configuration.baseUri)
        }
        whelk.loadCoreData()
        return whelk
    }

    static Whelk createLoadedSearchWhelk(String propName = "secret", boolean useCache = false) {
        return createLoadedSearchWhelk(PropertyLoader.loadProperties(propName), useCache)
    }

    static Whelk createLoadedSearchWhelk(Properties configuration, boolean useCache = false) {
        Whelk whelk = new Whelk(configuration, useCache)
        if (configuration.baseUri) {
            whelk.baseUri = new URI((String) configuration.baseUri)
        }
        whelk.loadCoreData()
        return whelk
    }

    Whelk(PostgreSQLComponent pg, ElasticSearch es) {
        this(pg)
        this.elastic = es
        log.info("Using index: $elastic")
    }

    Whelk(PostgreSQLComponent pg) {
        this.storage = pg
        relations = new Relations(pg)
        log.info("Started with storage: $storage")
    }

    Whelk(Properties conf, useCache = false) {
        this(useCache ? new CachingPostgreSQLComponent(conf) : new PostgreSQLComponent(conf), new ElasticSearch(conf))
    }

    Whelk() {
    }

    synchronized MarcFrameConverter getMarcFrameConverter() {
        if (!marcFrameConverter) {
            marcFrameConverter = new MarcFrameConverter(new LinkFinder(storage), jsonld)
        }

        return marcFrameConverter
    }

    Relations getRelations() {
        return relations
    }

    void loadCoreData() {
        loadContextData()
        loadDisplayData()
        loadVocabData()
        setJsonld(new JsonLd(contextData, displayData, vocabData))
        log.info("Loaded with core data")
    }

    void setJsonld(JsonLd jsonld) {
        this.jsonld = jsonld
        storage.setJsonld(jsonld)
    }

    void loadContextData() {
        this.contextData = this.storage.getDocumentByIri(vocabContextUri).data
    }

    void loadDisplayData() {
        this.displayData = this.storage.getDocumentByIri(vocabDisplayUri).data
    }

    void loadVocabData() {
        this.vocabData = this.storage.getDocumentByIri(vocabUri).data
    }

    Document getDocument(String id) {
        Document doc = storage.load(id)
        if (baseUri) {
            doc.baseUri = baseUri
        }
        return doc
    }

    Map<String, Document> bulkLoad(List<String> ids) {
        Map<String, Document> result = [:]
        ids.each { id ->
            Document doc

            // Fetch from DB
            if (id.startsWith(Document.BASE_URI.toString())) {
                id = Document.BASE_URI.resolve(id).getPath().substring(1)
            }
            doc = storage.load(id)
            if (doc == null)
                doc = storage.getDocumentByIri(id)

            if (doc && !doc.deleted) {
                result[id] = doc
            }
        }
        return result
    }

<<<<<<< HEAD
    void reindexAffected(Document document, Set<String> preUpdateDependencies) {
=======
    private void reindexAffected(Document document, Set<String> preUpdateDependencies) {
        List<Tuple2<String, String>> dependers = storage.followDependers(document.getShortId(), JsonLd.NON_DEPENDANT_RELATIONS)

        // Filter out "itemOf"-links. In other words, do not bother reindexing hold posts (they're not embellished in elastic)
>>>>>>> 602c06a8
        TreeSet<String> idsToReindex = new TreeSet<>()

        if (storage.isCardChanged(document.getShortId())) {
            List<Tuple2<String, String>> dependers = storage.followEmbellishDependers(document.getShortId())

            // Filter out "itemOf"-links. In other words, do not bother reindexing hold posts (they're not embellished in elastic)
            for (Tuple2<String, String> depender : dependers) {
                if (!depender.getSecond().equals("itemOf")) {
                    idsToReindex.add(depender.getFirst())
                }
            }
        }

        Runnable reindex = {
            log.debug("Reindexing ${idsToReindex.size()} affected documents")
            idsToReindex.each { id ->
                Document doc = storage.load(id)
                elastic.index(doc, getLegacyCollection(doc), this)
            }
            updateLinkCount(document, preUpdateDependencies)
        }

<<<<<<< HEAD
        Runnable reindex = {
            log.debug("Reindexing ${idsToReindex.size()} affected documents")
            Map dependingDocuments = bulkLoad(idsToReindex.toList())
            for (Document dependingDoc : dependingDocuments.values()) {
                String dependingDocCollection = LegacyIntegrationTools.determineLegacyCollection(dependingDoc, jsonld)
                if (dependingDocCollection != null) {
                    elastic.index(dependingDoc, dependingDocCollection, this)
                }
            }
        }

=======
>>>>>>> 602c06a8
        // If the number of dependers isn't too large or we are inside a batch job. Update them synchronously
        if (idsToReindex.size() < 20 || batchJobThread() ) {
            reindex.run()
        } else {
            // else use a fire-and-forget thread
            new Thread(indexers, reindex).start()
        }
    }

    private void updateLinkCount(Document document, Set<String> preUpdateDependencies) {
        Set<String> postUpdateDependencies = storage.getDependencies(document.getShortId())

        (preUpdateDependencies - postUpdateDependencies)
                .collect{ id -> storage.load(id) }
                .each { doc -> elastic.decrementReverseLinks(doc.getShortId(), getLegacyCollection(doc))}

        (postUpdateDependencies - preUpdateDependencies)
                .collect{ id -> storage.load(id) }
                .each { doc -> elastic.incrementReverseLinks(doc.getShortId(), getLegacyCollection(doc))}
    }

    /**
     * Returns tuples for ID collisions, the first entry in the tuple is the system ID of the colliding record,
     * the second is a freetext description of the reason for the collision
     */
    List<Tuple2<String, String>> getIdCollisions(Document document, boolean includingTypedIDs) {

        List<Tuple2<String, String>> collidingSystemIDs = []

        // Identifiers-table lookup on:
        List<String> uriIDs = document.getRecordIdentifiers()
        uriIDs.addAll( document.getThingIdentifiers() )
        for (String uriID : uriIDs) {
            String systemId = storage.getSystemIdByIri(uriID)
            if (systemId != null && systemId != document.getShortId()) {
                log.info("Determined that " + document.getShortId() + " is duplicate of " + systemId + " due to collision on URI: " + uriID)
                collidingSystemIDs.add( new Tuple2(systemId, "on URI: " + uriID) )
            }
        }

        // Typed id queries on:
        List<Tuple> typedIDs = document.getTypedRecordIdentifiers()
        typedIDs.addAll(document.getTypedThingIdentifiers())
        for (Tuple typedID : typedIDs) {
            String type = typedID[0]
            String value = typedID[1]
            int graphIndex = ((Integer) typedID[2]).intValue()

            // "Identifier" and "SystemNumber" are too general/meaningless to use for duplication checking.
            if (type.equals("Identifier") || type.equals("SystemNumber"))
                continue

            List<String> collisions = storage.getSystemIDsByTypedID(type, value, graphIndex)
            if (!collisions.isEmpty()) {
                if (includingTypedIDs) {
                    for (String collision : collisions) {
                        if (collision != document.getShortId())
                        collidingSystemIDs.add( new Tuple2(collision, "on typed id: " + type + "," + graphIndex + "," + value) )
                    }
                } else {

                    // We currently are not allowed to enforce typed identifier uniqueness. :(
                    // We can warn at least.
                    log.warn("While testing " + document.getShortId() + " for collisions: Ignoring typed ID collision with : "
                            + collisions + " on " + type + "," + graphIndex + "," + value + " for political reasons.")
                }
            }
        }

        return collidingSystemIDs
    }

    /**
     * NEVER use this to _update_ a document. Use storeAtomicUpdate() instead. Using this for new documents is fine.
     */
    boolean createDocument(Document document, String changedIn, String changedBy, String collection, boolean deleted) {

        boolean detectCollisionsOnTypedIDs = false
        List<Tuple2<String, String>> collidingIDs = getIdCollisions(document, detectCollisionsOnTypedIDs)
        if (!collidingIDs.isEmpty()) {
            log.info("Refused initial store of " + document.getShortId() + ". Document considered a duplicate of : " + collidingIDs)
            throw new StorageCreateFailedException(document.getShortId(), "Document considered a duplicate of : " + collidingIDs)
        }

        boolean success = storage.createDocument(document, changedIn, changedBy, collection, deleted)
        if (success) {
            if (elastic) {
                elastic.index(document, collection, this)
                reindexAffected(document, new TreeSet<String>())
            }
        }
        return success
    }

    Document storeAtomicUpdate(String id, boolean minorUpdate, String changedIn, String changedBy, Storage.UpdateAgent updateAgent) {
        Collection<String> preUpdateDependencies = storage.getDependencies(id)
        Document updated = storage.storeAtomicUpdate(id, minorUpdate, changedIn, changedBy, updateAgent)
        if (updated == null) {
            return null
        }
        String collection = LegacyIntegrationTools.determineLegacyCollection(updated, jsonld)
        if (elastic) {
            elastic.index(updated, collection, this)
            reindexAffected(updated, preUpdateDependencies)
        }

        return updated
    }

    /**
     * This is a variant of createDocument that does no or minimal denormalization or indexing.
     * It should NOT be used to create records in a production environment. Its intended purpose is
     * to be used when copying data from one xl environment to another.
     */
    boolean quickCreateDocument(Document document, String changedIn, String changedBy, String collection) {
        return storage.quickCreateDocument(document, changedIn, changedBy, collection)
    }

    void bulkStore(final List<Document> documents, String changedIn,
                   String changedBy, String collection,
                   @Deprecated boolean useDocumentCache = false) {
        if (storage.bulkStore(documents, changedIn, changedBy, collection)) {
            if (elastic) {
                elastic.bulkIndex(documents, collection, this)
                for (Document doc : documents) {
                    reindexAffected(doc, new TreeSet<String>())
                }
            }
        } else {
            log.warn("Bulk store failed, not indexing : ${documents.first().id} - ${documents.last().id}")
        }
    }

    void remove(String id, String changedIn, String changedBy) {
        log.debug "Deleting ${id} from Whelk"
        storage.remove(id, changedIn, changedBy)
        if (elastic) {
            elastic.remove(id)
            log.debug "Object ${id} was removed from Whelk"
        }
        else {
            log.warn "No Elastic present when deleting. Skipping call to elastic.remove(${id})"
        }
    }

    void mergeExisting(String remainingID, String disappearingID, Document remainingDocument, String changedIn, String changedBy, String collection) {
        storage.mergeExisting(remainingID, disappearingID, remainingDocument, changedIn, changedBy, collection, jsonld)

        if (elastic) {
            String remainingSystemID = storage.getSystemIdByIri(remainingID)
            String disappearingSystemID = storage.getSystemIdByIri(disappearingID)
            List<Tuple2<String, String>> dependerRows = storage.followDependers(remainingSystemID, JsonLd.NON_DEPENDANT_RELATIONS)
            dependerRows.addAll( storage.followDependers(disappearingSystemID) )
            List<String> dependerSystemIDs = []
            for (Tuple2<String, String> dependerRow : dependerRows) {
                dependerSystemIDs.add( (String) dependerRow.get(0) )
            }
            Map<String, Document> dependerDocuments = bulkLoad(dependerSystemIDs)

            List<Document> authDocs = []
            List<Document> bibDocs = []
            List<Document> holdDocs = []
            for (Object key : dependerDocuments.keySet()) {
                Document doc = dependerDocuments.get(key)
                String dependerCollection = LegacyIntegrationTools.determineLegacyCollection(doc, jsonld)
                if (dependerCollection.equals("auth"))
                    authDocs.add(doc)
                else if (dependerCollection.equals("bib"))
                    bibDocs.add(doc)
                else if (dependerCollection.equals("hold"))
                    holdDocs.add(doc)
            }

            elastic.bulkIndex(authDocs, "auth", this)
            elastic.bulkIndex(bibDocs, "bib", this)
            elastic.bulkIndex(holdDocs, "hold", this)
        }

    }

    void embellish(Document document, boolean filterOutNonChipTerms = false) {
        List convertedExternalLinks = jsonld.expandLinks(document.getExternalRefs())
        def cards = storage.getCardsForEmbellish(convertedExternalLinks)
        jsonld.embellish(document.data, cards, filterOutNonChipTerms)
    }

    Document loadEmbellished(String systemId) {
        Document doc = getDocument(systemId)
        embellish(doc)
        return doc
    }

    List<String> findIdsLinkingTo(String idOrIri) {
        return storage
                .getDependers(tryGetSystemId(idOrIri))
                .collect()
    }

    List<Document> getAttachedHoldings(List<String> thingIdentifiers) {
        return storage.getAttachedHoldings(thingIdentifiers).collect(this.&loadEmbellished)
    }

    private String tryGetSystemId(String id) {
        String systemId = storage.getSystemIdByThingId(id)
        if (systemId == null) {
            systemId = stripBaseUri(id)
        }
        return systemId
    }

    private String getLegacyCollection(Document doc) {
        return LegacyIntegrationTools.determineLegacyCollection(doc, jsonld)
                ?: storage.getCollectionBySystemID(doc.getShortId())
    }

    private static String stripBaseUri(String identifier) {
        return identifier.startsWith(Document.BASE_URI.toString())
                ? identifier.substring(Document.BASE_URI.toString().length())
                : identifier
    }

    private boolean batchJobThread() {
        return Thread.currentThread().getThreadGroup().getName().contains("whelktool")
    }
}<|MERGE_RESOLUTION|>--- conflicted
+++ resolved
@@ -148,22 +148,14 @@
         return result
     }
 
-<<<<<<< HEAD
-    void reindexAffected(Document document, Set<String> preUpdateDependencies) {
-=======
     private void reindexAffected(Document document, Set<String> preUpdateDependencies) {
-        List<Tuple2<String, String>> dependers = storage.followDependers(document.getShortId(), JsonLd.NON_DEPENDANT_RELATIONS)
-
-        // Filter out "itemOf"-links. In other words, do not bother reindexing hold posts (they're not embellished in elastic)
->>>>>>> 602c06a8
         TreeSet<String> idsToReindex = new TreeSet<>()
-
         if (storage.isCardChanged(document.getShortId())) {
             List<Tuple2<String, String>> dependers = storage.followEmbellishDependers(document.getShortId())
 
             // Filter out "itemOf"-links. In other words, do not bother reindexing hold posts (they're not embellished in elastic)
             for (Tuple2<String, String> depender : dependers) {
-                if (!depender.getSecond().equals("itemOf")) {
+                if (depender.getSecond() != "itemOf") {
                     idsToReindex.add(depender.getFirst())
                 }
             }
@@ -178,20 +170,6 @@
             updateLinkCount(document, preUpdateDependencies)
         }
 
-<<<<<<< HEAD
-        Runnable reindex = {
-            log.debug("Reindexing ${idsToReindex.size()} affected documents")
-            Map dependingDocuments = bulkLoad(idsToReindex.toList())
-            for (Document dependingDoc : dependingDocuments.values()) {
-                String dependingDocCollection = LegacyIntegrationTools.determineLegacyCollection(dependingDoc, jsonld)
-                if (dependingDocCollection != null) {
-                    elastic.index(dependingDoc, dependingDocCollection, this)
-                }
-            }
-        }
-
-=======
->>>>>>> 602c06a8
         // If the number of dependers isn't too large or we are inside a batch job. Update them synchronously
         if (idsToReindex.size() < 20 || batchJobThread() ) {
             reindex.run()
