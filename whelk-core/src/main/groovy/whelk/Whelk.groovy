--- conflicted
+++ resolved
@@ -223,11 +223,7 @@
         Set<Link> removedLinks = (preUpdateLinks - postUpdateLinks)
 
         removedLinks.findResults { storage.getSystemIdByIri(it.iri) }
-<<<<<<< HEAD
-                .each{id -> elastic.decrementReverseLinks(id, storage.getCollectionBySystemID(id))}
-=======
                 .each{id -> elastic.decrementReverseLinks(id)}
->>>>>>> 98a6ef96
 
         addedLinks.each { link ->
             String id = storage.getSystemIdByIri(link.iri)
@@ -255,16 +251,6 @@
                 }
             }
         }
-
-        if (storage.isCardChanged(document.getShortId())) {
-            // TODO: when types (auth, bib...) have been removed from elastic, do bulk index in chunks of size N here
-            getAffectedIds(document).each { id ->
-                Document doc = storage.load(id)
-                if (doc) { // might not exist because of batch jobs without indexing
-                    elastic.index(doc, storage.getCollectionBySystemID(doc.shortId), this)
-                }
-            }
-        }
     }
 
     /**
