--- conflicted
+++ resolved
@@ -277,13 +277,8 @@
             systemIds.addAll(idToIri.keySet())
             idMap.putAll(idToIri)
         }
-<<<<<<< HEAD
-        
+
         return storage.bulkLoad(systemIds, asOf)
-=======
-
-        return storage.bulkLoad(systemIds)
->>>>>>> 58d199e3
                 .findAll { id, doc -> !doc.deleted }
                 .collectEntries { id, doc -> [(idMap.getOrDefault(id, id)): doc] }
     }
