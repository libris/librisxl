--- conflicted
+++ resolved
@@ -4,7 +4,6 @@
 import whelk.search2.AppParams
 import whelk.search2.Disambiguate
 import whelk.search2.EsMappings
-import whelk.search2.QueryParams
 import whelk.search2.VocabMappings
 
 class TestData {
@@ -211,10 +210,7 @@
                         ]
                 ]
         ]
-<<<<<<< HEAD
-        return new AppParams(appConfig)
-=======
-        return new AppParams(appConfig, new QueryParams([:]), getJsonLd())
->>>>>>> be4b8b56
+
+        return new AppParams(appConfig, getJsonLd())
     }
 }