--- conflicted
+++ resolved
@@ -13,13 +13,8 @@
 
     def "build agg query"() {
         given:
-<<<<<<< HEAD
-        SelectedFacets selectedFacets = new SelectedFacets(QueryTree.empty(), appParams.statsRepr.sliceList())
-        Map aggQuery = Query.buildAggQuery(appParams.statsRepr.sliceList(), jsonLd, [], esSettings, selectedFacets)
-=======
-        SelectedFilters selectedFilters = new SelectedFilters(QueryTree.empty(), appParams)
-        Map aggQuery = Query.buildAggQuery(appParams.sliceList, jsonLd, [], esSettings, selectedFilters)
->>>>>>> be4b8b56
+        SelectedFacets selectedFacets = new SelectedFacets(QueryTree.empty(), appParams.sliceList)
+        Map aggQuery = Query.buildAggQuery(appParams.sliceList, jsonLd, [], esSettings, selectedFacets)
 
         expect:
         aggQuery == [
@@ -81,13 +76,9 @@
 
     def "build agg query with multi-selected"() {
         given:
-<<<<<<< HEAD
-        SelectedFacets selectedFacets = new SelectedFacets(new QueryTree("type:(T1x OR T2x)", disambiguate), appParams.statsRepr.sliceList())
-        Map aggQuery = Query.buildAggQuery(appParams.statsRepr.sliceList(), jsonLd, [], esSettings, selectedFacets)
-=======
-        SelectedFilters selectedFilters = new SelectedFilters(new QueryTree("type:(T1 OR T2)", disambiguate), appParams)
-        Map aggQuery = Query.buildAggQuery(appParams.sliceList, jsonLd, [], esSettings, selectedFilters)
->>>>>>> be4b8b56
+        SelectedFacets selectedFacets = new SelectedFacets(new QueryTree("type:(T1x OR T2x)", disambiguate), appParams.sliceList)
+        Map aggQuery = Query.buildAggQuery(appParams.sliceList, jsonLd, [], esSettings, selectedFacets)
+
 
         expect:
         aggQuery == [
@@ -189,13 +180,8 @@
 
     def "build agg query, omit incompatible"() {
         given:
-<<<<<<< HEAD
-        SelectedFacets selectedFacets = new SelectedFacets(new QueryTree("type:((T1x OR T2x) T3)", disambiguate), appParams.statsRepr.sliceList())
-        Map aggQuery = Query.buildAggQuery(appParams.statsRepr.sliceList(), jsonLd, [], esSettings, selectedFacets)
-=======
-        SelectedFilters selectedFilters = new SelectedFilters(new QueryTree("type:((T1 OR T2) T3)", disambiguate), appParams)
-        Map aggQuery = Query.buildAggQuery(appParams.sliceList, jsonLd, [], esSettings, selectedFilters)
->>>>>>> be4b8b56
+        SelectedFacets selectedFacets = new SelectedFacets(new QueryTree("type:((T1x OR T2x) T3)", disambiguate), appParams.sliceList)
+        Map aggQuery = Query.buildAggQuery(appParams.sliceList, jsonLd, [], esSettings, selectedFacets)
 
         expect:
         aggQuery == [
