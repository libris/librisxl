--- conflicted
+++ resolved
@@ -25,21 +25,12 @@
             conv.mapPerson("100", marc) == jsonld
             vnoc.mapPerson(jsonld) == marc
         where:
-<<<<<<< HEAD
-            marc                                                                              | jsonld
-            ["ind1":"1","ind2":" ","subfields":[["a": "Svensson, Sven"]]]                     | ["preferredNameForThePerson" : "Svensson, Sven", "surname":"Svensson", "givenName":"Sven", "name": "Sven Svensson"]
-            ["ind1":"0","ind2":" ","subfields":[["a": "E-type"]]]                             | ["preferredNameForThePerson" : "E-type", "name":"E-type"]
-            ["ind1":"1","ind2":" ","subfields":[["a": "Svensson, Sven"], ["d": "1952-"]]]     | ["preferredNameForThePerson" : "Svensson, Sven","surname":"Svensson", "givenName":"Sven", "name": "Sven Svensson", "dateOfBirth":["@type":"year","@value":"1952"]]
-            ["ind1":"1","ind2":" ","subfields":[["a": "Nilsson, Nisse"], ["d": "1948-2010"]]] | ["preferredNameForThePerson" : "Nilsson, Nisse","surname":"Nilsson", "givenName":"Nisse", "name": "Nisse Nilsson", "dateOfBirth":["@type":"year","@value":"1948"], "dateOfDeath":["@type":"year","@value":"2010"]]
-            ["ind1":"1","ind2":" ","subfields":[["a": "Svensson, Sven"], ["z": "foo"]]]       | [(Marc2JsonLDConverter.RAW_LABEL):["100":["ind1":"1","ind2":" ","subfields":[["a": "Svensson, Sven"], ["z": "foo"]]]]]
-=======
             marc           | jsonld
             AUTHOR_MARC_0 | AUTHOR_LD_0
             AUTHOR_MARC_1 | AUTHOR_LD_1
             AUTHOR_MARC_2 | AUTHOR_LD_2
             AUTHOR_MARC_3 | AUTHOR_LD_3
             AUTHOR_MARC_4 | AUTHOR_LD_4
->>>>>>> ad0e6c49
     }
 
     def "should map multiple authors"() {
