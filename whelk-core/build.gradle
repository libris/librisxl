--- conflicted
+++ resolved
@@ -67,16 +67,10 @@
 
 dependencies {
     // KB tools
-<<<<<<< HEAD
-    compile files('lib/jmarctools-1.3.4.jar')
-    compile files('lib/isbntools-1.3.jar')
-    compile files('lib/oaij-0.1.jar')
-    compile files('lib/trld.jar')
-=======
     api files('lib/jmarctools-1.3.4.jar')
     api files('lib/isbntools-1.3.jar')
     implementation files('lib/oaij-0.1.jar')
->>>>>>> 9ccbf9dd
+    api files('lib/trld.jar')
 
     // Dependencies inherited from classic libris, due to profile handling
     implementation group: 'com.ibm.icu', name: 'icu4j', version: '4.8.1.1'
@@ -91,26 +85,6 @@
     implementation group: 'xml-apis', name: 'xml-apis', version: '1.4.01'
 
     // Common tools
-<<<<<<< HEAD
-    compile "com.google.guava:guava:16.0.1"
-    compile "io.github.resilience4j:resilience4j-circuitbreaker:${resilience4jVersion}"
-    compile "io.github.resilience4j:resilience4j-prometheus:${resilience4jVersion}"
-    compile "io.github.resilience4j:resilience4j-retry:${resilience4jVersion}"
-    compile "org.codehaus.groovy:groovy-all:${groovyVersion}"
-    compile 'com.damnhandy:handy-uri-templates:2.0.4'
-    compile 'com.zaxxer:HikariCP:3.4.1'
-    compile 'commons-codec:commons-codec:1.7'
-    compile 'commons-io:commons-io:2.4'
-    compile "org.apache.httpcomponents:httpclient:${httpComponentsVersion}"
-    compile "org.apache.httpcomponents:httpcore:${httpComponentsVersion}"
-    compile 'org.apache.jena:apache-jena-libs:3.0.1'
-    compile 'org.codehaus.groovy:groovy-json:2.5.4'
-    compile 'org.codehaus.groovy:groovy-xml:2.5.4'
-    compile 'org.codehaus.groovy:groovy:2.5.4'
-    compile 'org.codehaus.jackson:jackson-mapper-asl:1.9.12'
-    compile 'com.fasterxml.jackson.jr:jackson-jr-objects:2.9.0' // TRLD dep
-    compile 'xerces:xercesImpl:2.11.0' //KP
-=======
     implementation "com.google.guava:guava:16.0.1"
     implementation "io.github.resilience4j:resilience4j-circuitbreaker:${resilience4jVersion}"
     implementation "io.github.resilience4j:resilience4j-prometheus:${resilience4jVersion}"
@@ -127,8 +101,8 @@
     api "org.codehaus.groovy:groovy-xml:${groovyVersion}"
     api "org.codehaus.groovy:groovy:${groovyVersion}"
     api 'org.codehaus.jackson:jackson-mapper-asl:1.9.13'
+    implementation 'com.fasterxml.jackson.jr:jackson-jr-objects:2.9.0' // TRLD dep
     implementation 'xerces:xercesImpl:2.11.0' //KP
->>>>>>> 9ccbf9dd
 
     // Logging
     implementation group: 'org.apache.logging.log4j', name: 'log4j-api', version: '2.8.2'
