--- conflicted
+++ resolved
@@ -34,12 +34,9 @@
         {
             if (bySigel == null)
                 return false;
-
-<<<<<<< HEAD
+            
             List<Document> holdings = OaiPmh.s_whelk.getAttachedHoldings(doc.getThingIdentifiers());
-=======
-            List<Document> holdings = OaiPmh.s_whelk.getStorage().getAttachedHoldings(doc.getThingIdentifiers(), OaiPmh.s_whelk.getJsonld());
->>>>>>> d20eea5e
+
             for (Document holding : holdings)
             {
                 String sigel = holding.getSigel();
