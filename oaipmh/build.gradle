--- conflicted
+++ resolved
@@ -15,13 +15,7 @@
 dependencies {
 
     // XL dependencies
-<<<<<<< HEAD
-    compile('../../whelk-core' in project.subprojects*.name?
-            project(':../../whelk-core') :
-            'com.github.libris:whelk-core:0.4.1')
-=======
     compile(project(':../whelk-core'))
->>>>>>> 0922d554
 
     def jettyVersion="9.3.6.v20151106"
 
