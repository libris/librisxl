--- conflicted
+++ resolved
@@ -17,11 +17,7 @@
     // XL dependencies
     compile('../../whelk-core' in project.subprojects*.name?
             project(':../../whelk-core') :
-<<<<<<< HEAD
-            'com.github.libris:whelk-core:develop-SNAPSHOT')
-=======
             'com.github.libris:whelk-core:0.2.2')
->>>>>>> 0daf4745
 
     def jettyVersion="9.3.6.v20151106"
 
