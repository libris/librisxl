--- conflicted
+++ resolved
@@ -4,20 +4,11 @@
 import whelk.exception.InvalidQueryException;
 import whelk.exception.WhelkRuntimeException;
 
-<<<<<<< HEAD
-import whelk.search2.*;
-=======
-import whelk.search2.AppParams;
-import whelk.search2.Disambiguate;
-import whelk.search2.EsBoost;
-import whelk.search2.Pagination;
+
+import whelk.search2.ESSettings;
+import whelk.search2.Query;
 import whelk.search2.QueryParams;
-import whelk.search2.QueryResult;
-import whelk.search2.QueryUtil;
-import whelk.search2.Sort;
-import whelk.search2.Stats;
-import whelk.search2.querytree.QueryTree;
->>>>>>> 2b9fef40
+import whelk.search2.VocabMappings;
 import whelk.util.http.RedirectException;
 
 import java.io.IOException;
@@ -51,88 +42,7 @@
         return query.collectResults();
     }
 
-<<<<<<< HEAD
     private Map<String, Object> getAppConfig(Map<String, String[]> queryParameters) throws IOException {
-=======
-    private Map<String, Object> getEsQueryDsl(QueryTree queryTree, QueryParams queryParams, AppParams.StatsRepr statsRepr) {
-        var queryDsl = new LinkedHashMap<String, Object>();
-
-        queryDsl.put("query", getEsQuery(queryTree, queryParams.boostFields, queryParams.esScoreFunctions));
-        queryDsl.put("size", queryParams.limit);
-        queryDsl.put("from", queryParams.offset);
-        queryDsl.put("sort", (queryParams.sortBy == Sort.DEFAULT_BY_RELEVANCY && queryTree.isWild()
-                ? Sort.BY_DOC_ID
-                : queryParams.sortBy).getSortClauses(queryUtil::getSortField));
-
-        if (queryParams.spell.suggest && queryUtil.esMappings.isSpellCheckAvailable()) {
-            var spellQuery = getSpellQuery(queryTree);
-            if (spellQuery.isPresent()) {
-                if (queryParams.spell.suggestOnly) {
-                    return Map.of("suggest", spellQuery.get());
-                } else {
-                    queryDsl.put("suggest", spellQuery.get());
-                }
-            }
-        }
-
-        if (!queryParams.skipStats) {
-            queryDsl.put("aggs", buildAggQuery(statsRepr, whelk.getJsonld(), queryTree.collectRulingTypes(whelk.getJsonld()), queryUtil::getNestedPath));
-        }
-
-        queryDsl.put("track_total_hits", true);
-
-        if (queryParams.debug.contains(QueryParams.Debug.ES_SCORE)) {
-            queryDsl.put("explain", true);
-            // Scores won't be calculated when also using sort unless explicitly asked for
-            queryDsl.put("track_scores", true);
-            queryDsl.put("fields", List.of("*"));
-        }
-
-        return queryDsl;
-    }
-
-    private Map<String, Object> getEsQuery(QueryTree queryTree, List<String> boostFields, List<EsBoost.ScoreFunction> scoreFunctions) {
-        Map<String, Object> esQuery = addConstantBoosts(queryTree.toEs(queryUtil, whelk.getJsonld(), boostFields));
-        if (scoreFunctions.isEmpty()) {
-            return esQuery;
-        }
-        return Map.of("function_score",
-                Map.of("query", esQuery,
-                        "functions", scoreFunctions.stream().map(EsBoost.ScoreFunction::toEs).toList(),
-                        "score_mode", "sum",
-                        "boost_mode", "sum"));
-    }
-
-    private Map<String, Object> getPartialCollectionView(QueryResult queryResult,
-                                                        QueryTree qt,
-                                                        QueryParams queryParams,
-                                                        AppParams appParams) {
-        var fullQuery = qt.toQueryString();
-        var freeText = qt.getTopLevelFreeText();
-        var view = new LinkedHashMap<String, Object>();
-
-        view.put(JsonLd.TYPE_KEY, "PartialCollectionView");
-        view.put(JsonLd.ID_KEY, QueryUtil.makeFindUrl(freeText, fullQuery, queryParams.getNonQueryParams()));
-        view.put("itemOffset", queryParams.offset);
-        view.put("itemsPerPage", queryParams.limit);
-        view.put("totalItems", queryResult.numHits);
-        // TODO: Include _o search representation in search mapping?
-        view.put("search", Map.of("mapping", List.of(qt.toSearchMapping(queryParams.getNonQueryParams(0)))));
-        view.putAll(Pagination.makeLinks(queryResult.numHits, queryUtil.maxItems(), freeText, fullQuery, queryParams));
-        view.put("items", queryResult.collectItems(queryUtil.getApplyLensFunc(queryParams)));
-        if (!queryParams.skipStats) {
-            view.put("stats", new Stats(whelk.getJsonld(), queryUtil, qt, queryResult, queryParams, appParams).build());
-        }
-        if (!queryResult.spell.isEmpty()) {
-            view.put("_spell", buildSpellSuggestions(queryResult, qt, queryParams.getNonQueryParams(0)));
-        }
-        view.put("maxItems", queryUtil.maxItems());
-
-        return view;
-    }
-
-    private AppParams getAppParams(Map<String, String[]> queryParameters, Disambiguate disambiguate, Whelk whelk) throws IOException {
->>>>>>> 2b9fef40
         Map<String, Object> config = new LinkedHashMap<>();
 
         var statsJson = Optional.ofNullable(queryParameters.get(QueryParams.ApiParams.APP_CONFIG))
