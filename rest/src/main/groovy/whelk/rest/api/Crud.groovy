--- conflicted
+++ resolved
@@ -33,13 +33,11 @@
 import javax.servlet.http.HttpServletResponse
 import java.lang.management.ManagementFactory
 
-<<<<<<< HEAD
-import static whelk.rest.api.HttpTools.getBaseUri
-=======
 import static whelk.rest.api.CrudUtils.ETag
->>>>>>> 6b76073a
+
 import static whelk.rest.api.HttpTools.sendError
 import static whelk.rest.api.HttpTools.sendResponse
+import static whelk.rest.api.HttpTools.getBaseUri
 
 /**
  * Handles all GET/PUT/POST/DELETE requests against the backend.
@@ -49,13 +47,8 @@
 
     final static String SAMEAS_NAMESPACE = "http://www.w3.org/2002/07/owl#sameAs"
     final static String XL_ACTIVE_SIGEL_HEADER = 'XL-Active-Sigel'
-<<<<<<< HEAD
-    final static String EPOCH_START = '1970/1/1'
     final static String CONTEXT_PATH = '/context.jsonld'
 
-=======
-    
->>>>>>> 6b76073a
     static final Counter requests = Counter.build()
         .name("api_requests_total").help("Total requests to API.")
         .labelNames("method").register()
@@ -255,7 +248,7 @@
         
         try {
             String activeSite = request.getAttribute('activeSite')
-            if (siteConfig['sites'][activeSite].get('applyInverseOf', false)) {
+            if (siteConfig['sites'][activeSite]?.get('applyInverseOf', false)) {
                 request.setAttribute('_applyInverseOf', "true")
             }
 
@@ -349,22 +342,8 @@
     private Object getFormattedResponseBody(CrudGetRequest request, Document doc) {
         log.debug("Formatting document {}. embellished: {}, framed: {}, lens: {}",
                 doc.getCompleteId(), request.shouldEmbellish(), request.shouldFrame(), request.getLens())
-<<<<<<< HEAD
-
-        if (request.shouldEmbellish()) {
-            doc = doc.clone() // FIXME: this is because ETag calculation is done on non-embellished doc...
-            whelk.embellish(doc)
-
-            // reverse links are inserted by embellish, so can only do this when embellished
-            if (request.shouldApplyInverseOf()) {
-                doc.applyInverses(whelk.jsonld)
-            }
-        }
 
         def transformedResponse
-=======
-        
->>>>>>> 6b76073a
         if (request.getLens() != Lens.NONE) {
             transformedResponse = applyLens(frameThing(doc), request.getLens())
         } else {
@@ -520,13 +499,8 @@
      *
      */
     void sendGetResponse(HttpServletResponse response,
-<<<<<<< HEAD
-                         Object responseBody, String modified, String path,
-                         String contentType, String requestId) {
-=======
                          Object responseBody, ETag eTag, String path,
-                         String contentType) {
->>>>>>> 6b76073a
+                         String contentType, String requestId = null) {
         // FIXME remove?
         String ctxHeader = contextHeaders.get(path.split("/")[1])
         if (ctxHeader) {
@@ -536,24 +510,12 @@
                             "type=\"application/ld+json\"")
         }
 
-<<<<<<< HEAD
-        String etag = modified
-
-        if (etag == EPOCH_START) {
-            // For some resources, we want to set the etag to when the system was started
-            response.setHeader("ETag", "\"${ManagementFactory.getRuntimeMXBean().getStartTime()}\"")
-        } else {
-            response.setHeader("ETag", "\"${etag}\"")
-        }
-
         if (contentType == MimeTypes.JSONLD && responseBody instanceof Map && requestId != whelk.vocabContextUri) {
             responseBody[JsonLd.CONTEXT_KEY] = CONTEXT_PATH
         }
 
-=======
         response.setHeader("ETag", eTag.toString())
-        
->>>>>>> 6b76073a
+
         if (path in contextHeaders.collect { it.value }) {
             log.debug("request is for context file. " +
                     "Must serve original content-type ($contentType).")
