package whelk.rest.api

import groovy.transform.PackageScope
import groovy.util.logging.Log4j2 as Log
import io.prometheus.client.Counter
import io.prometheus.client.Gauge
import io.prometheus.client.Summary
import org.apache.http.entity.ContentType
import whelk.Document
import whelk.IdGenerator
import whelk.IdType
import whelk.JsonLd
import whelk.JsonLdValidator
import whelk.TargetVocabMapper
import whelk.Whelk
import whelk.component.PostgreSQLComponent
import whelk.exception.ElasticIOException
import whelk.exception.InvalidQueryException
import whelk.exception.LinkValidationException
import whelk.exception.ModelValidationException
import whelk.exception.StaleUpdateException
import whelk.exception.StorageCreateFailedException
import whelk.exception.UnexpectedHttpStatusException
import whelk.exception.WhelkRuntimeException
import whelk.history.History
import whelk.rest.api.CrudGetRequest.Lens
import whelk.rest.security.AccessControl
import whelk.util.LegacyIntegrationTools
import whelk.util.WhelkFactory

import javax.servlet.http.HttpServlet
import javax.servlet.http.HttpServletRequest
import javax.servlet.http.HttpServletResponse
import java.lang.management.ManagementFactory

import static whelk.rest.api.CrudUtils.ETag
import static whelk.rest.api.HttpTools.getBaseUri
import static whelk.rest.api.HttpTools.sendError
import static whelk.rest.api.HttpTools.sendResponse
import static whelk.util.Jackson.mapper

/**
 * Handles all GET/PUT/POST/DELETE requests against the backend.
 */
@Log
class Crud extends HttpServlet {
    final static String XL_ACTIVE_SIGEL_HEADER = 'XL-Active-Sigel'
    final static String CONTEXT_PATH = '/context.jsonld'
    final static String KBV_CONTEXT = "https://id.kb.se/sys/context/kbv"

    static final Counter requests = Counter.build()
        .name("api_requests_total").help("Total requests to API.")
        .labelNames("method").register()

    static final Counter failedRequests = Counter.build()
        .name("api_failed_requests_total").help("Total failed requests to API.")
        .labelNames("method", "resource", "status").register()

    static final Gauge ongoingRequests = Gauge.build()
        .name("api_ongoing_requests_total").help("Total ongoing API requests.")
        .labelNames("method").register()

    static final Summary requestsLatency = Summary.build()
        .name("api_requests_latency_seconds")
        .help("API request latency in seconds.")
        .labelNames("method").register()

    final static Map contextHeaders = [
            "bib": "/sys/context/lib.jsonld",
            "auth": "/sys/context/lib.jsonld",
            "hold": "/sys/context/lib.jsonld"
    ]
    Whelk whelk

    Map vocabData
    Map displayData
    JsonLd jsonld
    JsonLdValidator validator
    TargetVocabMapper targetVocabMapper

    SearchUtils search
    AccessControl accessControl = new AccessControl()
    ConverterUtils converterUtils
    Map siteConfig
    Map<String, Tuple2<Document, String>> cachedDocs

    Crud() {
        // Do nothing - only here for Tomcat to have something to call
    }

    Crud(Whelk whelk) {
        this.whelk = whelk
    }

    @Override
    void init() {
        if (!whelk) {
            whelk = WhelkFactory.getSingletonWhelk()
        }
        displayData = whelk.displayData
        vocabData = whelk.vocabData

        jsonld = whelk.jsonld
        search = new SearchUtils(whelk)
        validator = JsonLdValidator.from(jsonld)
        converterUtils = new ConverterUtils(whelk)
        siteConfig = mapper.readValue(getClass().classLoader
                .getResourceAsStream("site_config.json").getBytes(), Map)

        cachedDocs = [
                (whelk.vocabContextUri): getDocumentFromStorage(whelk.vocabContextUri, null),
                (whelk.vocabDisplayUri): getDocumentFromStorage(whelk.vocabDisplayUri, null),
                (whelk.vocabUri): getDocumentFromStorage(whelk.vocabUri, null)

        ]

        Tuple2<Document, String> docAndLoc = getDocumentFromStorage(KBV_CONTEXT)
        Document contextDoc = docAndLoc.first
        targetVocabMapper = new TargetVocabMapper(whelk.jsonld, contextDoc.data)

    }

    void handleQuery(HttpServletRequest request, HttpServletResponse response) {
        Map queryParameters = new HashMap<String, String[]>(request.getParameterMap())

        // Depending on what site/client we're serving, we might need to add extra query parameters
        // before they're sent further.
        String activeSite = request.getAttribute('activeSite')

        if (activeSite != siteConfig['default_site']) {
            queryParameters.put('_site_base_uri', (String[])[siteConfig['sites'][activeSite]['@id']])
        }

        if (!queryParameters['_statsrepr'] && siteConfig['sites'][activeSite]['statsfind']) {
            queryParameters.put('_statsrepr', (String[])[mapper.writeValueAsString(siteConfig['sites'][activeSite]['statsfind'])])
        }

        if (!queryParameters['_boost'] && siteConfig['sites'][activeSite]['boost']) {
            queryParameters.put('_boost', (String[])[siteConfig['sites'][activeSite]['boost']])
        }

        try {
            Map results = search.doSearch(queryParameters)
            String responseContentType = CrudUtils.getBestContentType(request)
            if (responseContentType == MimeTypes.JSONLD && !results[JsonLd.CONTEXT_KEY]) {
                results[JsonLd.CONTEXT_KEY] = CONTEXT_PATH
            }
            def jsonResult = mapper.writeValueAsString(results)
            sendResponse(response, jsonResult, responseContentType)
        } catch (ElasticIOException | UnexpectedHttpStatusException e) {
            log.error("Attempted elastic query, but failed: $e", e)
            failedRequests.labels("GET", request.getRequestURI(),
                    HttpServletResponse.SC_INTERNAL_SERVER_ERROR.toString()).inc()
            sendError(response, HttpServletResponse.SC_INTERNAL_SERVER_ERROR, "Failed to reach elastic for query.")
        }
        catch (WhelkRuntimeException e) {
            log.error("Attempted elastic query, but whelk has no " +
                    "elastic component configured.", e)
            failedRequests.labels("GET", request.getRequestURI(),
                    HttpServletResponse.SC_NOT_IMPLEMENTED.toString()).inc()
            sendError(response, HttpServletResponse.SC_NOT_IMPLEMENTED,
                    "Attempted to use elastic for query, but " +
                            "no elastic component is configured.")
        } catch (InvalidQueryException e) {
            log.warn("Invalid query: ${queryParameters}")
            failedRequests.labels("GET", request.getRequestURI(),
                    HttpServletResponse.SC_BAD_REQUEST.toString()).inc()
            sendError(response, HttpServletResponse.SC_BAD_REQUEST,
                    "Invalid query, please check the documentation. ${e.getMessage()}")
        }
    }

    void handleData(HttpServletRequest request, HttpServletResponse response) {
        Map queryParameters = new HashMap<String, String[]>(request.getParameterMap())
        String activeSite = request.getAttribute('activeSite')
        Map results = siteConfig['sites'][activeSite]

        if (!queryParameters['_statsrepr']) {
            queryParameters.put('_statsrepr', (String[])[mapper.writeValueAsString(siteConfig['sites'][activeSite]['statsindex'])])
        }
        if (!queryParameters['_limit']) {
            queryParameters.put('_limit', (String[])["0"])
        }
        if (!queryParameters['q']) {
            queryParameters.put('q', (String[])["*"])
        }
        Map searchResults = search.doSearch(queryParameters)
        results['statistics'] = searchResults['stats']

        String responseContentType = CrudUtils.getBestContentType(request)
        if (responseContentType == MimeTypes.JSONLD && !results[JsonLd.CONTEXT_KEY]) {
            results[JsonLd.CONTEXT_KEY] = CONTEXT_PATH
        }
        def jsonResult = mapper.writeValueAsString(results)
        sendResponse(response, jsonResult, responseContentType)
    }

    static void displayInfo(HttpServletResponse response) {
        def info = [:]
        info["system"] = "LIBRISXL"
        info["format"] = "linked-data-api"
        sendResponse(response, mapper.writeValueAsString(info), "application/json")
    }

    @Override
    void doGet(HttpServletRequest request, HttpServletResponse response) {
        requests.labels("GET").inc()
        ongoingRequests.labels("GET").inc()
        Summary.Timer requestTimer = requestsLatency.labels("GET").startTimer()
        log.debug("Handling GET request for ${request.pathInfo}")
        try {
            doGet2(request, response)
        } catch (Exception e) {
            failedRequests.labels("GET", request.getRequestURI(),
                    HttpServletResponse.SC_INTERNAL_SERVER_ERROR.toString()).inc()
            sendError(response, HttpServletResponse.SC_INTERNAL_SERVER_ERROR, e.getMessage(), e)
        } finally {
            ongoingRequests.labels("GET").dec()
            requestTimer.observeDuration()
            log.debug("Sending GET response with status " +
                     "${response.getStatus()} for ${request.pathInfo}")
        }
    }

    void doGet2(HttpServletRequest request, HttpServletResponse response) {
        request.setAttribute('activeSite', getActiveSite(request, getBaseUri(request)))
        log.debug("Active site: ${request.getAttribute('activeSite')}")

        if (request.pathInfo == "/") {
            displayInfo(response)
            return
        }

        // TODO: Handle things other than JSON / JSON-LD
        if (request.pathInfo == "/data" || request.pathInfo == "/data.json" || request.pathInfo == "/data.jsonld") {
            handleData(request, response)
            return
        }

        // TODO: Handle things other than JSON / JSON-LD
        if (request.pathInfo == "/find" || request.pathInfo == "/find.json" || request.pathInfo == "/find.jsonld") {
            handleQuery(request, response)
            return
        }

        def marcframePath = "/sys/marcframe.json"
        if (request.pathInfo == marcframePath) {
            def responseBody = getClass().classLoader.getResourceAsStream("ext/marcframe.json").getText("utf-8")
            sendGetResponse(response, responseBody, ETag.SYSTEM_START, marcframePath, "application/json")
            return
        }
        
        try {
            String activeSite = request.getAttribute('activeSite')
            if (siteConfig['sites'][activeSite]?.get('applyInverseOf', false)) {
                request.setAttribute('_applyInverseOf', "true")
            }

            handleGetRequest(CrudGetRequest.parse(request), response)
        } catch (UnsupportedContentTypeException e) {
            failedRequests.labels("GET", request.getRequestURI(),
                    response.SC_NOT_ACCEPTABLE.toString()).inc()
            sendError(response, HttpServletResponse.SC_NOT_ACCEPTABLE, e.message)
        } catch (NotFoundException e) {
            failedRequests.labels("GET", request.getRequestURI(),
                    response.SC_NOT_FOUND.toString()).inc()
            sendError(response, HttpServletResponse.SC_NOT_FOUND, e.message)
        } catch (BadRequestException e) {
            failedRequests.labels("GET", request.getRequestURI(),
                    response.SC_BAD_REQUEST.toString()).inc()
            sendError(response, HttpServletResponse.SC_BAD_REQUEST, e.message)
        }
        catch (WhelkRuntimeException e) {
            failedRequests.labels("GET", request.getRequestURI(),
                    response.SC_INTERNAL_SERVER_ERROR.toString()).inc()
            sendError(response, HttpServletResponse.SC_INTERNAL_SERVER_ERROR, e.getMessage(), e)
        }
    }
    
    void handleGetRequest(CrudGetRequest request,
                          HttpServletResponse response) {
        Tuple2<Document, String> docAndLocation

        if (request.getId() in cachedDocs) {
            docAndLocation = cachedDocs[request.getId()]
        } else {
            docAndLocation = getDocumentFromStorage(
                    request.getId(), request.getVersion().orElse(null))
        }

        Document doc = docAndLocation.v1
        String loc = docAndLocation.v2

        if (!doc && !loc) {
            sendNotFound(response, request.getPath())
        } else if (!doc && loc) {
            sendRedirect(request.getHttpServletRequest(), response, loc)
        } else if (doc.deleted) {
            failedRequests.labels("GET", request.getPath(),
                    HttpServletResponse.SC_GONE.toString()).inc()
            sendError(response, HttpServletResponse.SC_GONE, "Document has been deleted.")
        } else {
            String checksum = doc.getChecksum(jsonld)
            
            if (request.shouldEmbellish()) {
                whelk.embellish(doc)

                // reverse links are inserted by embellish, so can only do this when embellished
                if (request.shouldApplyInverseOf()) {
                    doc.applyInverses(whelk.jsonld)
                }
            }
            
            ETag eTag = request.shouldEmbellish()
                    ? ETag.embellished(checksum, doc.getChecksum(jsonld))
                    : ETag.plain(checksum)

            if (request.getIfNoneMatch().map(eTag.&isNotModified).orElse(false)) {
                sendNotModified(response, eTag)
                return
            }
            
            def requestBody = getFormattedResponseBody(request, doc, response)

            sendGetResponse(
                    maybeAddProposal25Headers(response, loc),
                    requestBody,
                    eTag,
                    request.getPath(),
                    request.getContentType(),
                    request.getId())
        }
    }

    private void sendNotModified(HttpServletResponse response, ETag eTag) {
        setVary(response)
        response.setHeader("ETag", eTag.toString())
        response.setHeader("Server-Start-Time", "" + ManagementFactory.getRuntimeMXBean().getStartTime())
        sendError(response, HttpServletResponse.SC_NOT_MODIFIED, "Document has not been modified.")
    }

    private static void sendNotFound(HttpServletResponse response, String path) {
        failedRequests.labels("GET", path,
                HttpServletResponse.SC_NOT_FOUND.toString()).inc()
        sendError(response, HttpServletResponse.SC_NOT_FOUND, "Document not found.")
    }

<<<<<<< HEAD
    private Object getFormattedResponseBody(CrudGetRequest request, Document doc, HttpServletResponse response) {
        log.debug("Formatting document {}. embellished: {}, framed: {}, lens: {}, profile: {}",
                doc.getCompleteId(),
                request.shouldEmbellish(),
                request.shouldFrame(),
                request.getLens(),
                request.getProfile())
=======
    private Object getFormattedResponseBody(CrudGetRequest request, Document doc) {
        log.debug("Formatting document {}. embellished: {}, framed: {}, lens: {}, view: {}",
                doc.getCompleteId(), request.shouldEmbellish(), request.shouldFrame(), request.getLens(), request.getView())
        if (request.getView() == CrudGetRequest.View.CHANGE_SETS) {
            History history = new History(whelk.storage.loadDocumentHistory(doc.getShortId()), jsonld)
            return history.m_changeSetsMap;
        }
>>>>>>> 0cfaf6fa

        def transformedResponse
        if (request.getLens() != Lens.NONE) {
            transformedResponse = applyLens(frameThing(doc), request.getLens())
        } else {
            transformedResponse = request.shouldFrame()  ? frameRecord(doc) : doc.data
        }

        String profileId = request.getProfile()
        if (profileId != null) {
            Tuple2<Document, String> docAndLoc = getDocumentFromStorage(profileId)
            Document profileDoc = docAndLoc.first
            String profileLocation = docAndLoc.second
            if (profileDoc == null) {
                sendError(response, HttpServletResponse.SC_BAD_REQUEST, "Profile <${profileId}> is not available")
                return
            }
            log.debug("Using profile: $profileId")
            transformedResponse = targetVocabMapper.applyTargetVocabularyMap(profileId, profileDoc.data, doc.data)
            transformedResponse[JsonLd.CONTEXT_KEY] = profileLocation
        }

        if (!(request.getContentType() in [MimeTypes.JSON, MimeTypes.JSONLD])) {
            def id = request.getContentType() == MimeTypes.TRIG ? doc.getCompleteId() : doc.getShortId()
            return converterUtils.convert(transformedResponse, id, request.getContentType())
        }

        return transformedResponse
    }

    private static Map frameRecord(Document document) {
        return JsonLd.frame(document.getCompleteId(), document.data)
    }

    private static Map frameThing(Document document) {
        document.setThingMeta(document.getCompleteId())
        List<String> thingIds = document.getThingIdentifiers()
        if (thingIds.isEmpty()) {
            String msg = "Could not frame document. Missing mainEntity? In: " + document.getCompleteId()
            log.warn(msg)
            throw new WhelkRuntimeException(msg)
        }
        return JsonLd.frame(thingIds.get(0), document.data)
     }


    private Object applyLens(Object framedThing, Lens lens) {
        switch (lens) {
            case Lens.NONE:
                return framedThing
            case Lens.CARD:
                return whelk.jsonld.toCard(framedThing)
            case Lens.CHIP:
                return whelk.jsonld.toChip(framedThing)
        }
    }

    private static void setVary(HttpServletResponse response) {
        response.setHeader("Vary", "Accept")
    }

    /**
     * Return request URI
     *
     */
    @PackageScope
    static String getRequestPath(HttpServletRequest request) {
        String path = request.getRequestURI()
        // Tomcat incorrectly strips away double slashes from the pathinfo.
        // Compensate here.
        if (path ==~ "/http:/[^/].+") {
            path = path.replace("http:/", "http://")
        } else if (path ==~ "/https:/[^/].+") {
            path = path.replace("https:/", "https://")
        }

        return path
    }

    private String getActiveSite(HttpServletRequest request, String baseUri = null) {
        // If ?_site=<foo> has been specified (and <foo> is a valid site) it takes precedence
        if (request.getParameter("_site") in siteConfig['sites']) {
            return request.getParameter("_site")
        }

        if (baseUri in siteConfig['sites']) {
            return siteConfig['sites'][baseUri]['@id']
        }

        if (baseUri in siteConfig['site_alias']) {
            String actualSite = siteConfig['site_alias'][baseUri]
            return siteConfig['sites'][actualSite]['@id']
        }

        return siteConfig['default_site']
    }

    /**
     * Get (document, location) from storage for specified ID and version.
     *
     * If version is null, we look for the latest version.
     * Document and String in the response may be null.
     *
     */
    // TODO Handle version requests (See LXL-460)
    Tuple2<Document, String> getDocumentFromStorage(String id,
                                                    String version = null) {
        Tuple2<Document, String> result = new Tuple2(null, null)

        Document doc = whelk.storage.load(id, version)
        if (doc) {
            return new Tuple2(doc, null)
        }

        // we couldn't find the document directly, so we look it up using the
        // identifiers table instead
        switch (whelk.storage.getIdType(id)) {
            case IdType.RecordMainId:
                doc = whelk.storage.loadDocumentByMainId(id, version)
                if (doc) {
                    result = new Tuple2(doc, null)
                }
                break
            case IdType.ThingMainId:
                doc = whelk.storage.loadDocumentByMainId(id, version)
                if (doc) {
                    String contentLocation = whelk.storage.getRecordId(id)
                    result = new Tuple2(doc, contentLocation)
                }
                break
            case IdType.RecordSameAsId:
            case IdType.ThingSameAsId:
                String location = whelk.storage.getMainId(id)
                if (location) {
                    result = new Tuple2(null, location)
                }
                break
            default:
                // 404
                break
        }

        return result
    }

    private static HttpServletResponse maybeAddProposal25Headers(HttpServletResponse response,
                                                                 String location) {
        if (location) {
            response.addHeader('Content-Location',
                               getDataURI(location))
            response.addHeader('Document', location)
            response.addHeader('Link', "<${location}>; rel=describedby")
        }
        return response
    }

    private static String getDataURI(String location) {
        if (location.endsWith('/')) {
            return location + 'data.jsonld'
        } else {
            return location + '/data.jsonld'
        }
    }

    /**
     * Format and send GET response to client.
     *
     * Sets the necessary headers and picks the best Content-Type to use.
     *
     */
    void sendGetResponse(HttpServletResponse response,
                         Object responseBody, ETag eTag, String path,
                         String contentType, String requestId = null) {
        // FIXME remove?
        String ctxHeader = contextHeaders.get(path.split("/")[1])
        if (ctxHeader) {
            response.setHeader("Link",
                    "<$ctxHeader>; " +
                            "rel=\"http://www.w3.org/ns/json-ld#context\"; " +
                            "type=\"application/ld+json\"")
        }

        if (contentType == MimeTypes.JSONLD && responseBody instanceof Map && requestId != whelk.vocabContextUri) {
            if (!responseBody.containsKey(JsonLd.CONTEXT_KEY)) {
                responseBody[JsonLd.CONTEXT_KEY] = CONTEXT_PATH
            }
        }

        response.setHeader("ETag", eTag.toString())

        if (path in contextHeaders.collect { it.value }) {
            log.debug("request is for context file. " +
                    "Must serve original content-type ($contentType).")
            // FIXME what should happen here?
        }

        setVary(response)

        sendResponse(response, responseBody, contentType)
    }

    /**
     * Send 302 Found response
     *
     */
    static void sendRedirect(HttpServletRequest request,
                             HttpServletResponse response, String location) {
        if (new URI(location).getScheme() == null) {
            def locationRef = request.getScheme() + "://" +
                    request.getServerName() +
                    (request.getServerPort() != 80 ? ":" + request.getServerPort() : "") +
                    request.getContextPath()
            location = locationRef + location
        }
        response.setHeader("Location", location)
        log.debug("Redirecting to document location: ${location}")
        sendResponse(response, new byte[0], null, HttpServletResponse.SC_FOUND)
    }

    @Override
    void doPost(HttpServletRequest request, HttpServletResponse response) {
        requests.labels("POST").inc()
        ongoingRequests.labels("POST").inc()
        Summary.Timer requestTimer = requestsLatency.labels("POST").startTimer()
        log.debug("Handling POST request for ${request.pathInfo}")

        try {
            doPost2(request, response)
        } catch (Exception e) {
            failedRequests.labels("POST", request.getRequestURI(),
                    HttpServletResponse.SC_INTERNAL_SERVER_ERROR.toString()).inc()
            sendError(response, HttpServletResponse.SC_INTERNAL_SERVER_ERROR, e.getMessage(), e)
        } finally {
            ongoingRequests.labels("POST").dec()
            requestTimer.observeDuration()
            log.debug("Sending POST response with status " +
                     "${response.getStatus()} for ${request.pathInfo}")
        }
    }

    void doPost2(HttpServletRequest request, HttpServletResponse response) {
        if (request.pathInfo != "/") {
            log.debug("Invalid POST request URL.")
            failedRequests.labels("POST", request.getRequestURI(),
                    HttpServletResponse.SC_METHOD_NOT_ALLOWED.toString()).inc()
            sendError(response, HttpServletResponse.SC_METHOD_NOT_ALLOWED, "Method not allowed.")
            return
        }

        if (!isSupportedContentType(request)) {
            log.debug("Unsupported Content-Type for POST.")
            failedRequests.labels("POST", request.getRequestURI(),
                    HttpServletResponse.SC_BAD_REQUEST.toString()).inc()
            sendError(response, HttpServletResponse.SC_BAD_REQUEST, "Content-Type not supported.")
            return
        }

        Map requestBody = getRequestBody(request)

        if (isEmptyInput(requestBody)) {
            log.debug("Empty POST request.")
            failedRequests.labels("POST", request.getRequestURI(),
                    HttpServletResponse.SC_BAD_REQUEST.toString()).inc()
            sendError(response, HttpServletResponse.SC_BAD_REQUEST, "No data received")
            return
        }

        if (!JsonLd.isFlat(requestBody)) {
            log.debug("POST body is not flat JSON-LD")
            failedRequests.labels("POST", request.getRequestURI(),
                    HttpServletResponse.SC_BAD_REQUEST.toString()).inc()
            sendError(response, HttpServletResponse.SC_BAD_REQUEST, "Body is not flat JSON-LD.")
            return
        }

        // FIXME we're assuming Content-Type application/ld+json here
        // should we deny the others?

        Document newDoc = new Document(requestBody)

        if (!newDoc.getId()) {
            log.debug("Temporary @id missing in Record")
            failedRequests.labels("POST", request.getRequestURI(),
                    HttpServletResponse.SC_BAD_REQUEST.toString()).inc()
            sendError(response, HttpServletResponse.SC_BAD_REQUEST, "Document is missing temporary @id in Record")
            return
        }

        if (newDoc.getThingIdentifiers().isEmpty()) {
            log.debug("Temporary mainEntity @id missing in Record")
            failedRequests.labels("POST", request.getRequestURI(),
                    HttpServletResponse.SC_BAD_REQUEST.toString()).inc()
            sendError(response, HttpServletResponse.SC_BAD_REQUEST, "Document is missing temporary mainEntity.@id in Record")
            return
        }

        if (!newDoc.data['@graph'][1] || !newDoc.data['@graph'][1]['@id']) {
            log.debug("Temporary @id missing in Thing")
            failedRequests.labels("POST", request.getRequestURI(),
                    HttpServletResponse.SC_BAD_REQUEST.toString()).inc()
            sendError(response, HttpServletResponse.SC_BAD_REQUEST, "Document is missing temporary @id in Thing")
            return
        }

        if (newDoc.getThingIdentifiers().first() != newDoc.data['@graph'][1]['@id']) {
            log.debug("mainEntity.@id not same as Thing @id")
            failedRequests.labels("POST", request.getRequestURI(),
                    HttpServletResponse.SC_BAD_REQUEST.toString()).inc()
            sendError(response, HttpServletResponse.SC_BAD_REQUEST, "The Record's temporary mainEntity.@id is not same as the Thing's temporary @id")
            return
        }

        if (newDoc.getId() == newDoc.getThingIdentifiers().first()) {
            log.debug("Record @id same as Thing @id")
            failedRequests.labels("POST", request.getRequestURI(),
                    HttpServletResponse.SC_BAD_REQUEST.toString()).inc()
            sendError(response, HttpServletResponse.SC_BAD_REQUEST, "The Record's temporary @id can't be the same as the Thing's temporary mainEntity.@id")
            return
        }

        newDoc.normalizeUnicode()
        newDoc.deepReplaceId(Document.BASE_URI.toString() + IdGenerator.generate())
        newDoc.setControlNumber(newDoc.getShortId())

        String collection = LegacyIntegrationTools.determineLegacyCollection(newDoc, jsonld)
        List<JsonLdValidator.Error> errors = validator.validate(newDoc.data, collection)
        if (errors) {
            failedRequests.labels("POST", request.getRequestURI(),
                    HttpServletResponse.SC_BAD_REQUEST.toString()).inc()
            
            sendError(response, HttpServletResponse.SC_BAD_REQUEST,
                    "Invalid JSON-LD", ['errors': errors.collect{ it.toMap() }])
            return
        }
        
        // verify user permissions
        log.debug("Checking permissions for ${newDoc}")
        try {
            boolean allowed = hasPostPermission(newDoc, request.getAttribute("user"))
            if (!allowed) {
                failedRequests.labels("POST", request.getRequestURI(),
                        HttpServletResponse.SC_FORBIDDEN.toString()).inc()
                sendError(response, HttpServletResponse.SC_FORBIDDEN,
                        "You are not authorized to perform this " +
                                "operation")
                log.debug("Permission check failed. Denying request.")
                return
            }
        } catch (ModelValidationException mve) {
            failedRequests.labels("POST", request.getRequestURI(),
                    HttpServletResponse.SC_BAD_REQUEST.toString()).inc()
            // FIXME data leak
            sendError(response, HttpServletResponse.SC_BAD_REQUEST, mve.getMessage())
            log.debug("Model validation check failed. Denying request: " + mve.getMessage())
            return
        }
        
        // try store document
        // return 201 or error
        boolean isUpdate = false
        Document savedDoc
        savedDoc = saveDocument(newDoc, request, response, isUpdate, "POST")
        if (savedDoc != null) {
            sendCreateResponse(response, savedDoc.getURI().toString(),
                    ETag.plain(savedDoc.getChecksum(jsonld)))
        } else if (!response.isCommitted()) {
            sendNotFound(response, request.getContextPath())
        }
    }

    @Override
    void doPut(HttpServletRequest request, HttpServletResponse response) {
        requests.labels("PUT").inc()
        ongoingRequests.labels("PUT").inc()
        Summary.Timer requestTimer = requestsLatency.labels("PUT").startTimer()
        log.debug("Handling PUT request for ${request.pathInfo}")

        try {
            doPut2(request, response)
        } catch (Exception e) {
            failedRequests.labels("PUT", request.getRequestURI(),
                    HttpServletResponse.SC_INTERNAL_SERVER_ERROR.toString()).inc()
            sendError(response, HttpServletResponse.SC_INTERNAL_SERVER_ERROR, e.getMessage(), e)
        } finally {
            ongoingRequests.labels("PUT").dec()
            requestTimer.observeDuration()
            log.debug("Sending PUT response with status " +
                     "${response.getStatus()} for ${request.pathInfo}")
        }

    }

    void doPut2(HttpServletRequest request, HttpServletResponse response) {
        if (request.pathInfo == "/") {
            log.debug("Invalid PUT request URL.")
            failedRequests.labels("PUT", request.getRequestURI(),
                    HttpServletResponse.SC_METHOD_NOT_ALLOWED.toString()).inc()
            sendError(response, HttpServletResponse.SC_METHOD_NOT_ALLOWED,
                    "Method not allowed.")
            return
        }

        if (!isSupportedContentType(request)) {
            log.debug("Unsupported Content-Type for PUT.")
            failedRequests.labels("PUT", request.getRequestURI(),
                    HttpServletResponse.SC_BAD_REQUEST.toString()).inc()
            sendError(response, HttpServletResponse.SC_BAD_REQUEST,
                    "Content-Type not supported.")
            return
        }

        Map requestBody = getRequestBody(request)

        if (isEmptyInput(requestBody)) {
            log.debug("Empty PUT request.")
            failedRequests.labels("PUT", request.getRequestURI(),
                    HttpServletResponse.SC_BAD_REQUEST.toString()).inc()
            sendError(response, HttpServletResponse.SC_BAD_REQUEST,
                    "No data received")
            return
        }

        String documentId = JsonLd.findIdentifier(requestBody)
        String idFromUrl = getRequestPath(request).substring(1)

        if (!documentId) {
            log.debug("Missing document ID in PUT request.")
            failedRequests.labels("PUT", request.getRequestURI(),
                    HttpServletResponse.SC_BAD_REQUEST.toString()).inc()
            sendError(response, HttpServletResponse.SC_BAD_REQUEST,
                    "Missing @id in request.")
            return
        }

        Tuple2<Document, String> docAndLoc = getDocumentFromStorage(idFromUrl)
        Document existingDoc = docAndLoc.v1
        String location = docAndLoc.v2

        if (!existingDoc && !location) {
            failedRequests.labels("PUT", request.getRequestURI(),
                    HttpServletResponse.SC_NOT_FOUND.toString()).inc()
            sendError(response, HttpServletResponse.SC_NOT_FOUND,
                    "Document not found.")
            return
        } else if (!existingDoc && location) {
            sendRedirect(request, response, location)
            return
        } else  {
            String fullPutId = JsonLd.findFullIdentifier(requestBody)
            if (fullPutId != existingDoc.id) {
                log.debug("Record ID for ${existingDoc.id} changed to " +
                          "${fullPutId} in PUT body")
                failedRequests.labels("PUT", request.getRequestURI(),
                        HttpServletResponse.SC_BAD_REQUEST.toString()).inc()
                sendError(response, HttpServletResponse.SC_BAD_REQUEST,
                        "Record ID was modified")
                return
            }
        }

        Document updatedDoc = new Document(requestBody)
        updatedDoc.normalizeUnicode()
        updatedDoc.setId(documentId)
                
        String collection = LegacyIntegrationTools.determineLegacyCollection(updatedDoc, jsonld)
        List<JsonLdValidator.Error> errors = validator.validate(updatedDoc.data, collection)
        if (errors) {
            String message = errors.collect { it.toStringWithPath() }.join("\n")
            failedRequests.labels("PUT", request.getRequestURI(),
                    HttpServletResponse.SC_BAD_REQUEST.toString()).inc()
            sendError(response, HttpServletResponse.SC_BAD_REQUEST,
                    "Invalid JsonLd, got errors: " + message)
            return
        }

        log.debug("Checking permissions for ${updatedDoc}")
        try {
            // TODO: 'collection' must also match the collection 'existingDoc'
            // is in.
            boolean allowed = hasPutPermission(updatedDoc, existingDoc,
                    (Map) request.getAttribute("user"))
            if (!allowed) {
                failedRequests.labels("PUT", request.getRequestURI(),
                        HttpServletResponse.SC_FORBIDDEN.toString()).inc()
                sendError(response, HttpServletResponse.SC_FORBIDDEN,
                        "You are not authorized to perform this " +
                                "operation")
                return
            }
        } catch (ModelValidationException mve) {
            failedRequests.labels("PUT", request.getRequestURI(),
                    HttpServletResponse.SC_BAD_REQUEST.toString()).inc()
            // FIXME data leak
            sendError(response, HttpServletResponse.SC_BAD_REQUEST,
                    mve.getMessage())
            return
        }
        
        boolean isUpdate = true
        Document savedDoc = saveDocument(updatedDoc, request, response, isUpdate, "PUT")
        if (savedDoc != null) {
            sendUpdateResponse(response, savedDoc.getURI().toString(),
                    ETag.plain(savedDoc.getChecksum(jsonld)))
        }

    }

    static boolean isEmptyInput(Map inputData) {
        return !inputData || inputData.size() == 0
    }

    static boolean isSupportedContentType(HttpServletRequest request) {
        ContentType contentType = ContentType.parse(request.getContentType())
        String mimeType = contentType.getMimeType()
        // FIXME add additional content types?
        return mimeType == "application/ld+json"
    }

    static Map getRequestBody(HttpServletRequest request) {
        byte[] body = request.getInputStream().getBytes()

        try {
            return mapper.readValue(body, Map)
        } catch (EOFException) {
            return [:]
        }
    }

    Document saveDocument(Document doc, HttpServletRequest request,
                          HttpServletResponse response,
                          boolean isUpdate, String httpMethod) {
        try {
            if (doc) {
                String activeSigel = request.getHeader(XL_ACTIVE_SIGEL_HEADER)
                String collection = LegacyIntegrationTools.determineLegacyCollection(doc, jsonld)
                if (isUpdate) {

                    // You are not allowed to change collection when updating a record
                    if (collection != whelk.storage.getCollectionBySystemID(doc.getShortId())) {
                        log.warn("Refused API update of document due to changed 'collection'")
                        throw new BadRequestException("Cannot change legacy collection for document. Legacy collection is mapped from entity @type.")
                    }

                    ETag ifMatch = Optional
                            .ofNullable(request.getHeader("If-Match"))
                            .map(ETag.&parse)
                            .orElseThrow({ -> new BadRequestException("Missing If-Match header in update") })
                    
                    log.info("If-Match: ${ifMatch}")
                    whelk.storeAtomicUpdate(doc, false, "xl", activeSigel, ifMatch.documentCheckSum())
                }
                else {
                    log.debug("Saving NEW document ("+ doc.getId() +")")
                    boolean success = whelk.createDocument(doc, "xl", activeSigel, collection, false)
                    if (!success) {
                        return null
                    }
                }

                log.debug("Saving document (${doc.getShortId()})")
                log.info("Document accepted: created is: ${doc.getCreated()}")

                return doc
            }
        } catch (StorageCreateFailedException scfe) {
            log.warn("Refused document with id ${scfe.duplicateId}")
            failedRequests.labels(httpMethod, request.getRequestURI(),
                    HttpServletResponse.SC_CONFLICT.toString()).inc()
            sendError(response, HttpServletResponse.SC_CONFLICT,
                    scfe.message)
            return null
        } catch (StaleUpdateException eme) {
            log.warn("Did not store document, because the ETAGs did not match.")
            failedRequests.labels(httpMethod, request.getRequestURI(),
                    HttpServletResponse.SC_PRECONDITION_FAILED.toString()).inc()
            sendError(response, HttpServletResponse.SC_PRECONDITION_FAILED,
                                        "The resource has been updated by someone " +
                                                "else. Please refetch.")
            return null
        } catch (PostgreSQLComponent.AcquireLockException e) {
            failedRequests.labels(httpMethod, request.getRequestURI(),
                    HttpServletResponse.SC_BAD_REQUEST.toString()).inc()
            sendError(response, HttpServletResponse.SC_BAD_REQUEST,
                    "Failed to acquire a necessary lock. Did you submit a holding record without a valid bib link? " + e.message)
            return null
        } catch (LinkValidationException | PostgreSQLComponent.ConflictingHoldException | BadRequestException e) {
            failedRequests.labels(httpMethod, request.getRequestURI(),
                    HttpServletResponse.SC_BAD_REQUEST.toString()).inc()
            sendError(response, HttpServletResponse.SC_BAD_REQUEST, e.getMessage())
            return null
        } catch (Exception e) {
            failedRequests.labels(httpMethod, request.getRequestURI(),
                    HttpServletResponse.SC_INTERNAL_SERVER_ERROR.toString()).inc()
            // FIXME data leak
            sendError(response, HttpServletResponse.SC_INTERNAL_SERVER_ERROR, e.getMessage(), e)
            return null
        }
        return null
    }

    static void sendCreateResponse(HttpServletResponse response, String locationRef,
                                   ETag eTag) {
        sendDocumentSavedResponse(response, locationRef, eTag, true)
    }

    static void sendUpdateResponse(HttpServletResponse response, String locationRef,
                                   ETag eTag) {
        sendDocumentSavedResponse(response, locationRef, eTag, false)
    }

    static void sendDocumentSavedResponse(HttpServletResponse response,
                                          String locationRef, ETag eTag,
                                          boolean newDocument) {
        log.debug("Setting header Location: $locationRef")

        response.setHeader("Location", locationRef)
        response.setHeader("ETag", eTag.toString())
        response.setHeader('Cache-Control', 'no-cache')

        if (newDocument) {
            response.setStatus(HttpServletResponse.SC_CREATED)
        } else {
            response.setStatus(HttpServletResponse.SC_NO_CONTENT)
        }
    }

    boolean hasPostPermission(Document newDoc, Map userInfo) {
        if (userInfo) {
            log.debug("User is: $userInfo")
            if (isSystemUser(userInfo)) {
                return true
            } else {
                return accessControl.checkDocumentToPost(newDoc, userInfo, jsonld)
            }
        }
        log.info("No user information received, denying request.")
        return false
    }

    boolean hasPutPermission(Document newDoc, Document oldDoc, Map userInfo) {
        if (userInfo) {
            log.debug("User is: $userInfo")
            if (isSystemUser(userInfo)) {
                return true
            } else {
                return accessControl.checkDocumentToPut(newDoc, oldDoc, userInfo, jsonld)
            }
        }
        log.info("No user information received, denying request.")
        return false
    }

    boolean hasDeletePermission(Document oldDoc, Map userInfo) {
        if (userInfo) {
            log.debug("User is: $userInfo")
            if (isSystemUser(userInfo)) {
                return true
            } else {
                return accessControl.checkDocumentToDelete(oldDoc, userInfo, jsonld)
            }
        }
        log.info("No user information received, denying request.")
        return false
    }

    static boolean isSystemUser(Map userInfo) {
        if (userInfo.user == "SYSTEM") {
            log.warn("User is SYSTEM. Allowing access to all.")
            return true
        }

        return false
    }

    @Override
    void doDelete(HttpServletRequest request, HttpServletResponse response) {
        requests.labels("DELETE").inc()
        ongoingRequests.labels("DELETE").inc()
        Summary.Timer requestTimer = requestsLatency.labels("DELETE").startTimer()
        log.debug("Handling DELETE request for ${request.pathInfo}")

        try {
            doDelete2(request, response)
        } catch (Exception e) {
            failedRequests.labels("DELETE", request.getRequestURI(),
                    HttpServletResponse.SC_INTERNAL_SERVER_ERROR.toString()).inc()
            sendError(response, HttpServletResponse.SC_INTERNAL_SERVER_ERROR, e.getMessage(), e)
        } finally {
            ongoingRequests.labels("DELETE").dec()
            requestTimer.observeDuration()
            log.debug("Sending DELETE response with status " +
                     "${response.getStatus()} for ${request.pathInfo}")
        }
    }

    void doDelete2(HttpServletRequest request, HttpServletResponse response) {
        if (request.pathInfo == "/") {
            failedRequests.labels("DELETE", request.getRequestURI(),
                    HttpServletResponse.SC_METHOD_NOT_ALLOWED.toString()).inc()
            sendError(response, HttpServletResponse.SC_METHOD_NOT_ALLOWED, "Method not allowed.")
            return
        }
        try {
            String id = getRequestPath(request).substring(1)
            Tuple2<Document, String> docAndLocation = getDocumentFromStorage(id)
            Document doc = docAndLocation.v1
            String loc = docAndLocation.v2

            log.debug("Checking permissions for ${doc}")

            if (!doc && loc) {
                sendRedirect(request, response, loc)
            } else if (!doc) {
                failedRequests.labels("DELETE", request.getRequestURI(),
                        HttpServletResponse.SC_NOT_FOUND.toString()).inc()
                sendError(response, HttpServletResponse.SC_NOT_FOUND, "Document not found.")
            } else if (doc && !hasDeletePermission(doc, request.getAttribute("user"))) {
                failedRequests.labels("DELETE", request.getRequestURI(),
                        HttpServletResponse.SC_FORBIDDEN.toString()).inc()
                sendError(response, HttpServletResponse.SC_FORBIDDEN, "You do not have sufficient privileges to perform this operation.")
            } else if (doc && doc.deleted) {
                failedRequests.labels("DELETE", request.getRequestURI(),
                        HttpServletResponse.SC_GONE.toString()).inc()
                sendError(response, HttpServletResponse.SC_GONE,
                        "Document has been deleted.")
            } else if(!whelk.storage.followDependers(doc.getShortId()).isEmpty()) {
                failedRequests.labels("DELETE", request.getRequestURI(),
                        HttpServletResponse.SC_FORBIDDEN.toString()).inc()
                sendError(response, HttpServletResponse.SC_FORBIDDEN, "This record may not be deleted, because it is referenced by other records.")
            } else {
                log.debug("Removing resource at ${doc.getShortId()}")
                String activeSigel = request.getHeader(XL_ACTIVE_SIGEL_HEADER)
                whelk.remove(doc.getShortId(), "xl", activeSigel)
                response.setStatus(HttpServletResponse.SC_NO_CONTENT)
            }
        } catch (ModelValidationException mve) {
            failedRequests.labels("DELETE", request.getRequestURI(),
                    HttpServletResponse.SC_BAD_REQUEST.toString()).inc()
            // FIXME data leak
            sendError(response, HttpServletResponse.SC_BAD_REQUEST,
                    mve.getMessage())
        } catch (Exception e) {
            failedRequests.labels("DELETE", request.getRequestURI(),
                    HttpServletResponse.SC_INTERNAL_SERVER_ERROR.toString()).inc()
            sendError(response, HttpServletResponse.SC_INTERNAL_SERVER_ERROR, e.getMessage(), e)
        }

    }
    
    static class NotFoundException extends RuntimeException {
        NotFoundException(String msg) {
            super(msg)
        }
    }
}<|MERGE_RESOLUTION|>--- conflicted
+++ resolved
@@ -345,23 +345,18 @@
         sendError(response, HttpServletResponse.SC_NOT_FOUND, "Document not found.")
     }
 
-<<<<<<< HEAD
     private Object getFormattedResponseBody(CrudGetRequest request, Document doc, HttpServletResponse response) {
-        log.debug("Formatting document {}. embellished: {}, framed: {}, lens: {}, profile: {}",
+        log.debug("Formatting document {}. embellished: {}, framed: {}, lens: {}, view: {}, profile: {}",
                 doc.getCompleteId(),
                 request.shouldEmbellish(),
                 request.shouldFrame(),
                 request.getLens(),
+                request.getView(),
                 request.getProfile())
-=======
-    private Object getFormattedResponseBody(CrudGetRequest request, Document doc) {
-        log.debug("Formatting document {}. embellished: {}, framed: {}, lens: {}, view: {}",
-                doc.getCompleteId(), request.shouldEmbellish(), request.shouldFrame(), request.getLens(), request.getView())
         if (request.getView() == CrudGetRequest.View.CHANGE_SETS) {
             History history = new History(whelk.storage.loadDocumentHistory(doc.getShortId()), jsonld)
             return history.m_changeSetsMap;
         }
->>>>>>> 0cfaf6fa
 
         def transformedResponse
         if (request.getLens() != Lens.NONE) {
