package whelk.rest.api


import groovy.transform.PackageScope
import groovy.util.logging.Log4j2 as Log
import whelk.Document
import whelk.JsonLd
import whelk.Whelk
import whelk.exception.InvalidQueryException
import whelk.exception.WhelkRuntimeException

@Log
class SearchUtils {

    final static int DEFAULT_LIMIT = 200
    final static int MAX_LIMIT = 4000
    final static int DEFAULT_OFFSET = 0

    enum SearchType {
        FIND_BY_VALUE,
        FIND_REVERSE,
        ELASTIC,
        POSTGRES
    }

    Whelk whelk
    JsonLd ld
    ESQuery esQuery
    URI vocabUri

    SearchUtils(Whelk whelk) {
        this(whelk.jsonld)
        this.whelk = whelk
        this.esQuery = new ESQuery(whelk)
    }

    SearchUtils(JsonLd jsonld) {
        this.ld = jsonld
        if (ld.vocabId) {
            vocabUri = new URI(ld.vocabId)
        }
    }

    Map doSearch(Map queryParameters, String dataset, JsonLd jsonld) {
        String relation = getReservedQueryParameter('p', queryParameters)
        String object = getReservedQueryParameter('o', queryParameters)
        String value = getReservedQueryParameter('value', queryParameters)
        String query = getReservedQueryParameter('q', queryParameters)
        String sortBy = getReservedQueryParameter('_sort', queryParameters)
        String siteBaseUri = getReservedQueryParameter('_site_base_uri', queryParameters)

        Tuple2 limitAndOffset = getLimitAndOffset(queryParameters)
        int limit = limitAndOffset.first
        int offset = limitAndOffset.second

        if (object && (relation || value || query || sortBy)) {
            throw new InvalidQueryException("Cannot use 'o' together with other search parameters")
        }

        Map results
        if (relation && value) {
            results = findByValue(relation, value, limit, offset)
        } else if (object) {
            results = findReverse(
                    object,
                    getReservedQueryParameter('_lens', queryParameters),
                    limit,
                    offset)
        } else { //assumes elastic query
            // If general q-parameter chosen, use elastic for query
            if (whelk.elastic) {
                Map pageParams = ['p': relation,
                                  'value': value,
                                  'q': query,
                                  '_sort': sortBy,
                                  '_limit': limit]

                results = queryElasticSearch(queryParameters,
                                             pageParams,
                                             dataset, siteBaseUri,
                                             limit, offset, jsonld)
            } else {
                throw new WhelkRuntimeException("ElasticSearch not configured.")
            }
        }

        return results
    }

    private Map findByValue(String relation, String value,
                            int limit, int offset) {
        log.debug("Calling findByValue with p: ${relation} and value: ${value}")

        List<Document> docs = whelk.storage.findByValue(relation, value,
                                                        limit, offset)

        List mappings = []
        mappings << ['variable': 'p',
                     'predicate': ld.toChip(getVocabEntry('predicate')),
                     'value': relation]
        mappings << ['variable': 'value',
                     'predicate': ld.toChip(getVocabEntry('object')),
                     'value': value]

        Map pageParams = ['p': relation, 'value': value,
                          '_limit': limit]

        int total = whelk.storage.countByValue(relation, value)

        List items = docs.collect { ld.toCard(it.data) }

        return assembleSearchResults(SearchType.FIND_BY_VALUE,
                                     items, mappings, pageParams,
                                     limit, offset, total)
    }

    private Map findReverse(String id, String lens, int limit, int offset) {
        lens = lens ? lens : 'cards'
        log.debug("findReverse. o: ${id}, _lens: ${lens}")

        def ids = whelk.findIdsLinkingTo(id)
        int total = ids.size()

        ids = slice(ids, offset, offset+limit)

        List items = whelk.bulkLoad(ids).values()
                .collect(SearchUtils.&formatReverseResult)
                .findAll{ !it.isEmpty() }
                .collect{applyLens(it, id, lens)}

        Map pageParams = ['o': id, '_lens': lens, '_limit': limit]

        return assembleSearchResults(SearchType.FIND_REVERSE,
                items, [], pageParams,
                limit, offset, total)
    }

    private static Map formatReverseResult(Document document) {
        document.setThingMeta(document.getCompleteId())
        List<String> thingIds = document.getThingIdentifiers()
        if (thingIds.isEmpty()) {
            log.warn("Missing mainEntity? In: " + document.getCompleteId())
            return [:]
        }
        return JsonLd.frame(thingIds.get(0), document.data)
    }

    private Map applyLens(Map framedThing, String preserveId, String lens) {
        def preservedPaths = JsonLd.findPaths(framedThing, '@id', preserveId)
        return lens == 'chips'
                ? ld.toChip(framedThing, preservedPaths)
                : ld.toCard(framedThing, preservedPaths)
    }

    @PackageScope
    static <T> List<T> slice(List<T> list, int fromIx, int toIx) {
        if (fromIx > list.size() || fromIx > toIx) {
            return []
        }
        return list[(Math.max(0,fromIx)..<Math.min(list.size(), toIx))]
    }

    private Map queryElasticSearch(Map queryParameters,
                                   Map pageParams,
                                   String dataset, String siteBaseUri,
                                   int limit, int offset, JsonLd jsonld) {
        String query = pageParams['q']
        log.debug("Querying ElasticSearch")

        // SearchUtils may overwrite the `_limit` query param, and since it's
        // used for the other searches we overwrite limit here, so we keep it
        // consistent across search paths
        //
        // TODO Only manipulate `_limit` in one place
        queryParameters['_limit'] = [limit.toString()]

        Map esResult = esQuery.doQuery(queryParameters, dataset)

        List<Map> mappings = []
        mappings << ['variable': 'q',
                     'predicate': ld.toChip(getVocabEntry('textQuery')),
                     'value': query]

        Tuple2 mappingsAndPageParams = mapParams(queryParameters)
        mappings.addAll(mappingsAndPageParams.first)
        pageParams << mappingsAndPageParams.second

        int total = 0
        if (esResult['totalHits']) {
            total = esResult['totalHits']
        }

        List items = []
        if (esResult['items']) {
            items = esResult['items'].collect { ld.toCard(it) }
        }

        Map stats = buildStats(esResult['aggregations'],
                           makeFindUrl(SearchType.ELASTIC, stripNonStatsParams(pageParams)))
        if (!stats) {
            log.debug("No stats found for query: ${queryParameters}, result: ${esResult}")
        }

        mappings.tail().each { Map mapping ->
            Map params = removeMappingFromParams(pageParams, mapping)
            String upUrl = makeFindUrl(SearchType.ELASTIC, params, offset)
            mapping['up'] = [ (JsonLd.ID_KEY): upUrl ]
        }

        Map result = assembleSearchResults(SearchType.ELASTIC,
                                           items, mappings, pageParams,
                                           limit, offset, total)

        if (stats) {
            result['stats'] = stats
        }

        if (esResult['_debug']) {
            result['_debug'] = esResult['_debug']
        }

        return result
    }

    Map removeMappingFromParams(Map pageParams, Map mapping) {
        Map params = pageParams.clone()
        String variable = mapping['variable']
        def param = params[variable]
        List values = param instanceof List ? param.clone() : param ? [param] : []
        if ('object' in mapping) {
            def value = mapping.object[JsonLd.ID_KEY]
            values.remove(value)
        } else if ('value' in mapping) {
            def value = mapping.value
            values.remove(value)
        }
        if (!values) {
            params.remove(variable)
        } else {
            params[variable] = values
        }
        return params
    }

    /*
     * Return a map without helper params, useful for facet links.
     */
    private Map stripNonStatsParams(Map incoming) {
        Map result = [:]
        List reserved = getReservedAuxParameters()
        incoming.each { k, v ->
            if (!reserved.contains(k)) {
                result[k] = v
            }
        }
        return result
    }

    private List embellishItems(List items) {
        List embellished = []

        for (item in items) {
            Map graph = JsonLd.flatten(item)
            List refs = JsonLd.getExternalReferences(graph)
            List ids = ld.expandLinks(refs)
            Map recordMap = whelk.bulkLoad(ids).collectEntries { id, doc -> [id, doc.data] }
            ld.embellish(graph, recordMap)

            embellished << JsonLd.frame(item[JsonLd.ID_KEY], null, graph, true)
        }

        return embellished
    }

    private Map assembleSearchResults(SearchType st, List items,
                                      List mappings, Map pageParams,
                                      int limit, int offset, int total) {
        Map result = [(JsonLd.TYPE_KEY): 'PartialCollectionView']
        result[(JsonLd.ID_KEY)] = makeFindUrl(st, pageParams, offset)
        result['itemOffset'] = offset
        result['itemsPerPage'] = limit
        result['totalItems'] = total

        result['search'] = ['mapping': mappings]

        Map paginationLinks = makePaginationLinks(st, pageParams, limit,
                                                  offset, total)
        result << paginationLinks

        result['items'] = items

        return result
    }

    /**
     * Create ES filter for specified siteBaseUri.
     *
     */
    Map makeSiteFilter(String siteBaseUri) {
        return ['should': [
                   ['prefix': [(JsonLd.ID_KEY): siteBaseUri]],
                    // ideally, we'd use ID_KEY here too, but that
                    // breaks the test case :/
                   ['prefix': ['sameAs.@id': siteBaseUri]]
                ],
                'minimum_should_match': 1]
    }

    /**
     * Build the term aggregation part of an ES query.
     *
     */
    Map buildAggQuery(def tree, int size=10) {
        Map query = [:]
        List keys = []

        // In Python, the syntax for iterating over each item in a
        // list and for iterating over each key in a dict is the
        // same. That's not the case for Groovy, hence the following
        if (tree instanceof Map) {
            keys = tree.keySet() as List
        } else if (tree instanceof List) {
            keys = tree
        }

        keys.each { key ->
            String sort = tree[key]?.sort =='key' ? '_term' : '_count'
            def sortOrder = tree[key]?.sortOrder =='asc' ? 'asc' : 'desc'
            query[key] = ['terms': [
                    'field': key,
                    'size': tree[key]?.size ?: size,
                    'order': [(sort):sortOrder]]]
            if (tree[key].subItems instanceof Map) {
                query[key]['aggs'] = buildAggQuery(tree[key].subItems, size)
            }
        }
        return query
    }

    /*
     * Build aggregation statistics for ES result.
     *
     */
    private Map buildStats(Map aggregations, String baseUrl) {
        Map result = [:]
        result = addSlices([:], aggregations, baseUrl)
        return result
    }

    private Map addSlices(Map stats, Map aggregations, String baseUrl) {
        Map sliceMap = aggregations.inject([:]) { acc, key, aggregation ->
            List observations = []
            Map sliceNode = ['dimension': key.replace(".${JsonLd.ID_KEY}", '')]
            aggregation['buckets'].each { bucket ->
                String itemId = bucket['key']
                String searchPageUrl = "${baseUrl}&${key}=${urlEncode(itemId)}"

                Map observation = ['totalItems': bucket.getAt('doc_count'),
                                   'view': [(JsonLd.ID_KEY): searchPageUrl],
                                   'object': ld.toChip(lookup(itemId))]

                /*Map bucketAggs = bucket.getAggregations().asMap

                observation = addSlices(observation, bucketAggs, searchPageUrl)*/
                observations << observation
            }

            if (observations) {
                sliceNode['observation'] = observations
                acc[key] = sliceNode
            }

            return acc
        }

        if (sliceMap) {
            stats['sliceByDimension'] = sliceMap
        }

        return stats
    }

    /*
     * Read vocab item from db.
     *
     * Default to dummy value if not found.
     *
     */
    private Map lookup(String itemId) {
        Map entry = getVocabEntry(itemId)

        if (entry) {
            return entry
        } else {
            return [(JsonLd.ID_KEY): itemId, 'label': itemId]
        }
    }

    /*
     * Read vocab term data from storage.
     *
     * Returns null if not found.
     *
     */
    private Map getVocabEntry(String id) {
        def termKey = ld.toTermKey(id)
        if (termKey in ld.vocabIndex) {
            return ld.vocabIndex[termKey]
        }
        String fullId
        try {
            if (vocabUri) {
                fullId = vocabUri.resolve(id).toString()
            }
        }
        catch (IllegalArgumentException e) {
            // Couldn't resolve, which means id isn't a valid IRI.
            // No need to check the db.
            return null
        }
        Document doc = whelk.storage.getDocumentByIri(fullId)

        if (doc) {
            return getEntry(doc.data, fullId)
        } else {
            return null
        }
    }

    // FIXME move to Document or JsonLd
    private Map getEntry(Map jsonLd, String entryId) {
        // we rely on this convention for the time being.
        return jsonLd[(JsonLd.GRAPH_KEY)].find { it[JsonLd.ID_KEY] == entryId }
    }

    /**
     * Create a URL for '/find' with the specified query parameters.
     *
     */
    String makeFindUrl(SearchType st, Map queryParameters, int offset=0) {
        Tuple2 initial = getInitialParamsAndKeys(st, queryParameters)
        List params = initial.first
        List keys = initial.second
        keys.each { k ->
            def v = queryParameters[k]
            if (!v) {
                return
            }

            if (v instanceof List) {
                v.each { value ->
                    params << makeParam(k, value)
                }
            } else {
                params << makeParam(k, v)
            }
        }
        if (offset > 0) {
            params << makeParam("_offset", offset)
        }
        return "/find?${params.join('&')}"
    }

    private String makeParam(key, value) {
        return "${urlEncode(key)}=${urlEncode(value)}"
    }

    private Tuple2 getInitialParamsAndKeys(SearchType st,
                                           Map queryParameters0) {
        Map queryParameters = queryParameters0.clone()
        Tuple2 result
        switch (st) {
            case SearchType.FIND_BY_VALUE:
                result = getValueParams(queryParameters)
                break
            case SearchType.FIND_REVERSE:
                result = getReverseParams(queryParameters)
                break
            case SearchType.ELASTIC:
                result = getElasticParams(queryParameters)
                break
        }
        return result
    }

<<<<<<< HEAD
=======
    private Tuple2 getRelationParams(Map queryParameters) {
        String relation = queryParameters.remove('p')
        String reference = queryParameters.remove('o')
        List initialParams = [makeParam('p', relation), makeParam('o', reference)]
        List keys = (queryParameters.keySet() as List).sort()

        return new Tuple2(initialParams, keys)
    }

>>>>>>> 88805e38
    private Tuple2 getValueParams(Map queryParameters) {
        String relation = queryParameters.remove('p')
        String value = queryParameters.remove('value')
        List initialParams = [makeParam('p', relation), makeParam('value', value)]
        List keys = (queryParameters.keySet() as List).sort()

        return new Tuple2(initialParams, keys)
    }

<<<<<<< HEAD
    private Tuple2 getReverseParams(Map queryParameters) {
        String id = queryParameters.remove('o')
        String lens = queryParameters.remove('_lens')
        List initialParams = ["o=${id}", "_lens=${lens}"]
=======
    private Tuple2 getQuotationParams(Map queryParameters) {
        String reference = queryParameters.remove('o')
        List initialParams = [makeParam('o', reference)]
>>>>>>> 88805e38
        List keys = (queryParameters.keySet() as List).sort()

        return new Tuple2(initialParams, keys)
    }

    private Tuple2 getElasticParams(Map queryParameters) {
        if (!('q' in queryParameters)) {
            queryParameters['q'] = '*'
        }

        String query = queryParameters.remove('q')
        List initialParams = [makeParam('q', query)]
        List keys = (queryParameters.keySet() as List).sort()

        return new Tuple2(initialParams, keys)
    }

    Map makePaginationLinks(SearchType st, Map pageParams,
                            int limit, int offset, int total) {
        if (limit == 0) {
            // we don't have anything to paginate over
            return [:]
        }

        Map result = [:]

        Offsets offsets = new Offsets(total, limit, offset)

        result['first'] = [(JsonLd.ID_KEY): makeFindUrl(st, pageParams)]
        result['last'] = [(JsonLd.ID_KEY): makeFindUrl(st, pageParams, offsets.last)]

        if (offsets.prev != null) {
            if (offsets.prev == 0) {
                result['previous'] = result['first']
            } else {
                result['previous'] = [(JsonLd.ID_KEY): makeFindUrl(st, pageParams,
                                                                   offsets.prev)]
            }
        }

        if (offsets.next) {
            result['next'] = [(JsonLd.ID_KEY): makeFindUrl(st, pageParams,
                                                           offsets.next)]
        }

        return result
    }

    /**
     * Get limit and offset from query parameters.
     *
     * Use default values if not in query.
     *
     */
    Tuple2 getLimitAndOffset(Map queryParams) {
        int limit = parseIntFromQueryParams("_limit", queryParams,
                                            DEFAULT_LIMIT)
        // don't let users get carried away.
        if (limit > MAX_LIMIT) {
            limit = DEFAULT_LIMIT
        }

        if (limit < 0) {
            throw new InvalidQueryException(
                "\"_limit\" query parameter can't be negative."
            )
        }

        int offset = parseIntFromQueryParams("_offset", queryParams,
                                             DEFAULT_OFFSET)

        if (offset < 0) {
            throw new InvalidQueryException(
                "\"_offset\" query parameter can't be negative."
            )
        }

        return new Tuple2(limit, offset)
    }

    /*
     * Return specified query parameter parsed as int.
     *
     * Use default value if key not found.
     *
     */
    private int parseIntFromQueryParams(String key, Map queryParams,
                                        int defaultValue) {
        if (queryParams.containsKey(key)) {
            def value = queryParams.get(key)

            // if someone supplies multiple values, we just pick the
            // first one and discard the rest.
            if (value instanceof List || value instanceof String[]) {
                value = value[0]
            }

            if (value.isInteger()) {
                return value as int
            } else {
                return defaultValue
            }
        } else {
            return defaultValue
        }
    }


    /*
     * Get mappings and page params for specified query.
     *
     * Reserved parameters or parameters beginning with '_' are
     * filtered out.
     *
     */
    private Tuple2 mapParams(Map params) {
        List result = []
        Map pageParams = [:]
        List reservedParams = getReservedParameters()
        params.each { param, paramValue ->
            if (param.startsWith("_") || param in reservedParams) {
                return
            }

            paramValue.each { val ->
                String valueProp
                String termKey
                def value
                if (param == JsonLd.TYPE_KEY || param == JsonLd.ID_KEY) {
                    valueProp = 'object'
                    termKey = param
                    value = [(JsonLd.ID_KEY): val]
                } else if (param.endsWith(".${JsonLd.ID_KEY}")) {
                    valueProp = 'object'
                    termKey = param[0..-5]
                    value = [(JsonLd.ID_KEY): val]
                } else {
                    valueProp = 'value'
                    termKey = param
                    value = val
                }

                Map termChip
                Map termDef = getVocabEntry(termKey)
                if (termDef) {
                    termChip = ld.toChip(termDef)
                }

                result << ['variable': param, 'predicate': termChip,
                           (valueProp): value]

                if (!(param in pageParams)) {
                    pageParams[param] = []
                }
                pageParams[param] << val
            }
        }
        return new Tuple2(result, pageParams)
    }

    /*
     * Return a list of reserved query params
     */
    private List getReservedParameters() {
        return ['q', 'p', 'o', 'value'] + getReservedAuxParameters()
    }

    /*
     * Return a list of reserved helper params
     */
    private List getReservedAuxParameters() {
        return ['_limit', '_offset']
    }

    /*
     * Get value for reserved parameter from query.
     *
     * Query is a Map<String, String[]>, but for reserved parameters,
     * we only allow a single value, so we return the first element of
     * the String[] if found, null otherwise.
     *
     */
    private String getReservedQueryParameter(String name, Map queryParameters) {
        if (name in queryParameters) {
            // For reserved parameters, we assume only one value
            return queryParameters.get(name)[0]
        } else {
            return null
        }
    }

    private Object urlEncode(Object input) {
        return input instanceof String
                ? java.net.URLEncoder.encode(input, "UTF-8")
                : input
    }
}

class Offsets {
    Integer prev
    Integer next
    Integer last

    Offsets(Integer total, Integer limit, Integer offset) {
        if (limit <= 0) {
            throw new InvalidQueryException(
                "\"limit\" must be greater than 0."
            )
        }

        if (offset < 0) {
            throw new InvalidQueryException("\"offset\" can't be negative.")
        }

        this.prev = offset - limit
        if (this.prev < 0) {
            this.prev = null
        }

        this.next = offset + limit
        if (this.next >= total) {
            this.next = null
        } else if (!offset) {
            this.next = limit
        }

        if ((offset + limit) >= total) {
            this.last = offset
        } else {
            if (total % limit == 0) {
                this.last = total - limit
            } else {
                this.last = total - (total % limit)
            }
        }
    }
}
<|MERGE_RESOLUTION|>--- conflicted
+++ resolved
@@ -483,18 +483,6 @@
         return result
     }
 
-<<<<<<< HEAD
-=======
-    private Tuple2 getRelationParams(Map queryParameters) {
-        String relation = queryParameters.remove('p')
-        String reference = queryParameters.remove('o')
-        List initialParams = [makeParam('p', relation), makeParam('o', reference)]
-        List keys = (queryParameters.keySet() as List).sort()
-
-        return new Tuple2(initialParams, keys)
-    }
-
->>>>>>> 88805e38
     private Tuple2 getValueParams(Map queryParameters) {
         String relation = queryParameters.remove('p')
         String value = queryParameters.remove('value')
@@ -504,16 +492,10 @@
         return new Tuple2(initialParams, keys)
     }
 
-<<<<<<< HEAD
     private Tuple2 getReverseParams(Map queryParameters) {
         String id = queryParameters.remove('o')
         String lens = queryParameters.remove('_lens')
         List initialParams = ["o=${id}", "_lens=${lens}"]
-=======
-    private Tuple2 getQuotationParams(Map queryParameters) {
-        String reference = queryParameters.remove('o')
-        List initialParams = [makeParam('o', reference)]
->>>>>>> 88805e38
         List keys = (queryParameters.keySet() as List).sort()
 
         return new Tuple2(initialParams, keys)
