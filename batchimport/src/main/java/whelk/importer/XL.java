package whelk.importer;

import io.prometheus.client.Counter;
import se.kb.libris.util.marc.Datafield;
import se.kb.libris.util.marc.Field;
import se.kb.libris.util.marc.MarcRecord;
import whelk.Document;
import whelk.IdGenerator;
import whelk.JsonLd;
import whelk.Whelk;
import whelk.component.ElasticSearch;
import whelk.component.PostgreSQLComponent;
import whelk.converter.MarcJSONConverter;
import whelk.converter.marc.MarcFrameConverter;
import whelk.exception.TooHighEncodingLevelException;
import whelk.util.LegacyIntegrationTools;
import whelk.util.PropertyLoader;
import whelk.triples.*;

import java.io.IOException;
import java.io.UncheckedIOException;
import java.sql.*;
import java.util.*;

class XL
{
    private static final String ENC_PRELIMINARY_STATUS = "marc:PartialPreliminaryLevel"; // 5
    private static final String ENC_PREPUBLICATION_STATUS = "marc:PrepublicationLevel";  // 8
    private static final String ENC_ABBREVIVATED_STATUS = "marc:AbbreviatedLevel";  // 3
    private static final String ENC_MINMAL_STATUS = "marc:MinimalLevel";  // 7

    private Whelk m_whelk;
    private Parameters m_parameters;
    private Properties m_properties;
    private MarcFrameConverter m_marcFrameConverter;
    private static boolean verbose = false;

    // The predicates listed here are those that must always be represented as lists in jsonld, even if the list
    // has only a single member.
    private Set<String> m_repeatableTerms;

    private final static String IMPORT_SYSTEM_CODE = "batch import";

    XL(Parameters parameters) throws IOException
    {
        m_parameters = parameters;
        verbose = m_parameters.getVerbose();
        m_properties = PropertyLoader.loadProperties("secret");
        m_whelk = Whelk.createLoadedSearchWhelk(m_properties);
        m_repeatableTerms = m_whelk.getJsonld().getRepeatableTerms();
        m_marcFrameConverter = m_whelk.createMarcFrameConverter();
    }

    /**
     * Write a ISO2709 MarcRecord to LibrisXL. returns a resource ID if the resulting document (merged or new) was in "bib".
     * This ID should then be passed (as 'relatedWithBibResourceId') when importing any subsequent related holdings post.
     * Returns null when supplied a hold post.
     */
    String importISO2709(MarcRecord incomingMarcRecord,
                         String relatedWithBibResourceId,
                         Counter importedBibRecords,
                         Counter importedHoldRecords,
                         Counter enrichedBibRecords,
                         Counter enrichedHoldRecords,
                         Counter encounteredMulBibs)
            throws Exception
    {
        String collection = "bib"; // assumption
        if (incomingMarcRecord.getLeader(6) == 'u' || incomingMarcRecord.getLeader(6) == 'v' ||
                incomingMarcRecord.getLeader(6) == 'x' || incomingMarcRecord.getLeader(6) == 'y')
            collection = "hold";

        Set<String> duplicateIDs = getDuplicates(incomingMarcRecord, collection, relatedWithBibResourceId);

        String resultingResourceId = null;

        //System.err.println("Incoming [" + collection + "] document had: " + duplicateIDs.size() + " existing duplicates:\n" + duplicateIDs);

        // If an incoming holding record is marked deleted, attempt to find any duplicates for it in Libris and delete them.
        if (collection.equals("hold") && incomingMarcRecord.getLeader(5) == 'd')
        {
            for (String id : duplicateIDs)
                m_whelk.remove(id, IMPORT_SYSTEM_CODE, null);
            return null;
        }

        if (duplicateIDs.size() == 0) // No coinciding documents, simple import
        {
            resultingResourceId = importNewRecord(incomingMarcRecord, collection, relatedWithBibResourceId, null);

            if (collection.equals("bib"))
                importedBibRecords.inc();
            else
                importedHoldRecords.inc();
        }
        else if (duplicateIDs.size() == 1) // Enrich ("merge") or replace
        {
            if (collection.equals("bib"))
            {
                if ( m_parameters.getReplaceBib() )
                {
                    String idToReplace = duplicateIDs.iterator().next();
                    resultingResourceId = importNewRecord(incomingMarcRecord, collection, relatedWithBibResourceId, idToReplace);
                    importedBibRecords.inc();
                }
                else // Merge bib
                {
                    resultingResourceId = enrichRecord((String) duplicateIDs.toArray()[0], incomingMarcRecord, collection, relatedWithBibResourceId);
                    enrichedBibRecords.inc();
                }
            }
            else // collection = hold
            {
                if ( m_parameters.getReplaceHold() ) // Replace hold
                {
                    String idToReplace = duplicateIDs.iterator().next();
                    resultingResourceId = importNewRecord(incomingMarcRecord, collection, relatedWithBibResourceId, idToReplace);
                    importedHoldRecords.inc();
                }
                else // Merge hold
                {
                    resultingResourceId = enrichRecord((String) duplicateIDs.toArray()[0], incomingMarcRecord, collection, relatedWithBibResourceId);
                    enrichedHoldRecords.inc();
                }
            }
        }
        else
        {
            // Multiple coinciding documents.
            encounteredMulBibs.inc();

            if (m_parameters.getEnrichMulDup())
            {
                for (String id : duplicateIDs)
                {
                    enrichRecord( id, incomingMarcRecord, collection, relatedWithBibResourceId );
                }
            }

            if (collection.equals("bib"))
            {
                // In order to keep the program deterministic, the bib post to which subsequent holdings should attach
                // when there are multiple duplicates is defined as the one with the "lowest" alpha numeric id.
                List<String> duplicateList = new ArrayList<>(duplicateIDs);
                Collections.sort(duplicateList);
                String selectedDuplicateId = duplicateList.get(0);
                if (!selectedDuplicateId.startsWith(Document.getBASE_URI().toString()))
                    selectedDuplicateId = Document.getBASE_URI().toString() + selectedDuplicateId;
                resultingResourceId = m_whelk.getStorage().getThingId(selectedDuplicateId);
            }
            else
                resultingResourceId = null;
        }

        return resultingResourceId;
    }

    private String importNewRecord(MarcRecord marcRecord, String collection, String relatedWithBibResourceId, String replaceSystemId)
    {
        // Delete any existing 001 fields
        String generatedId = IdGenerator.generate();
        if (marcRecord.getControlfields("001").size() != 0)
        {
            marcRecord.getFields().remove(marcRecord.getControlfields("001").get(0));
        }

        // Always write a new 001. If one existed in the imported post it was moved to 035a.
        // If it was not (because it was a valid libris id) then it was checked as a duplicate and
        // duplicateIDs.size would be > 0, and we would not be here.
        marcRecord.addField(marcRecord.createControlfield("001", generatedId));

        Document rdfDoc = convertToRDF(marcRecord, generatedId);
        if (collection.equals("hold"))
            rdfDoc.setHoldingFor(relatedWithBibResourceId);

        if (!m_parameters.getReadOnly())
        {
<<<<<<< HEAD
            rdfDoc.setRecordStatus(PRELIMINARY_STATUS);
=======
            rdfDoc.setRecordStatus(ENC_PRELIMINARY_STATUS);
>>>>>>> ba020f51

            // Doing a replace (but preserving old IDs)
            if (replaceSystemId != null)
            {
                m_whelk.getStorage().storeAtomicUpdate(replaceSystemId, false, IMPORT_SYSTEM_CODE, null,
                        (Document doc) ->
                {
                    List<String> recordIDs = doc.getRecordIdentifiers();
                    List<String> thingIDs = doc.getThingIdentifiers();

                    doc.data = rdfDoc.data;

                    // The mainID must remain unaffected.
                    doc.deepPromoteId(recordIDs.get(0));

                    for (String recordID : recordIDs)
                        doc.addRecordIdentifier(recordID);
                    for (String thingID : thingIDs)
                        doc.addThingIdentifier(thingID);
                });
            }
            else
            {
                // Doing simple "new"
                m_whelk.createDocument(rdfDoc, IMPORT_SYSTEM_CODE, null, collection, false);
            }
        }
        else
        {
            if ( verbose )
            {
                System.out.println("info: Would now (if --live had been specified) have written the following json-ld to whelk as a new record:\n"
                + rdfDoc.getDataAsString());
            }
        }

        if (collection.equals("bib"))
            return rdfDoc.getThingIdentifiers().get(0);
        return null;
    }

    private String enrichRecord(String ourId, MarcRecord incomingMarcRecord, String collection, String relatedWithBibResourceId)
            throws IOException
    {
        Document rdfDoc = convertToRDF(incomingMarcRecord, ourId);
        if (collection.equals("hold"))
            rdfDoc.setHoldingFor(relatedWithBibResourceId);

        if (!m_parameters.getReadOnly())
        {
            try
            {
                m_whelk.storeAtomicUpdate(ourId, false, IMPORT_SYSTEM_CODE, null,
                        (Document doc) ->
                        {
                            if (collection.equals("bib"))
                            {
                                String existingEncodingLevel = doc.getEncodingLevel();
                                String newEncodingLevel = rdfDoc.getEncodingLevel();

                                if (existingEncodingLevel == null || !mayOverwriteExistingEncodingLevel(existingEncodingLevel, newEncodingLevel))
                                    throw new TooHighEncodingLevelException();
                            }

                            enrich( doc, rdfDoc );
                        });
            }
            catch (TooHighEncodingLevelException e)
            {
                if ( verbose )
                {
                    System.out.println("info: Not enriching id: " + ourId + ", because it no longer has encoding level marc:PartialPreliminaryLevel");
                }
            }
        }
        else
        {
            Document doc = m_whelk.getStorage().load( ourId );
            enrich( doc, rdfDoc );
            if ( verbose )
            {
                System.out.println("info: Would now (if --live had been specified) have written the following (merged) json-ld to whelk:\n");
                System.out.println("id:\n" + doc.getShortId());
                System.out.println("data:\n" + doc.getDataAsString());
            }
        }

        if (collection.equals("bib"))
            return rdfDoc.getThingIdentifiers().get(0);
        return null;
    }

    private boolean mayOverwriteExistingEncodingLevel(String existingEncodingLevel, String newEncodingLevel)
    {
        switch (newEncodingLevel)
        {
            case ENC_PRELIMINARY_STATUS: // 5
                if (existingEncodingLevel.equals(ENC_PRELIMINARY_STATUS)) // 5
                    return true;
                break;
            case ENC_PREPUBLICATION_STATUS: // 8
                if (existingEncodingLevel.equals(ENC_PRELIMINARY_STATUS) || existingEncodingLevel.equals(ENC_PREPUBLICATION_STATUS)) // 5 || 8
                    return true;
                break;
            case ENC_ABBREVIVATED_STATUS: // 3
                if (existingEncodingLevel.equals(ENC_PRELIMINARY_STATUS) || existingEncodingLevel.equals(ENC_PREPUBLICATION_STATUS)) // 5 || 8
                    return true;
                break;
            case ENC_MINMAL_STATUS: // 7
                if (existingEncodingLevel.equals(ENC_PRELIMINARY_STATUS) || existingEncodingLevel.equals(ENC_PREPUBLICATION_STATUS)) // 5 || 8
                    return true;
                break;
        }
        return false;
    }

    private void enrich(Document mutableDocument, Document withDocument)
    {
        JsonldSerializer serializer = new JsonldSerializer();
        List<String[]> withTriples = serializer.deserialize(withDocument.data);
        List<String[]> originalTriples = serializer.deserialize(mutableDocument.data);

        Graph originalGraph = new Graph(originalTriples);
        Graph withGraph = new Graph(withTriples);

        // This is temporary, these special rules should not be hardcoded here, but rather obtained from (presumably)
        // whelk-core's marcframe.json.
        Map<String, Graph.PREDICATE_RULES> specialRules = new HashMap<>();
        for (String term : m_repeatableTerms)
            specialRules.put(term, Graph.PREDICATE_RULES.RULE_AGGREGATE);
        specialRules.put("created", Graph.PREDICATE_RULES.RULE_PREFER_ORIGINAL);
        specialRules.put("controlNumber", Graph.PREDICATE_RULES.RULE_PREFER_ORIGINAL);
        specialRules.put("modified", Graph.PREDICATE_RULES.RULE_PREFER_INCOMING);
        specialRules.put("marc:encLevel", Graph.PREDICATE_RULES.RULE_PREFER_ORIGINAL);

        originalGraph.enrichWith(withGraph, specialRules);

        Map enrichedData = JsonldSerializer.serialize(originalGraph.getTriples(), m_repeatableTerms);
        boolean deleteUnreferencedData = true;
        JsonldSerializer.normalize(enrichedData, mutableDocument.getShortId(), deleteUnreferencedData);
        mutableDocument.data = enrichedData;
    }

    private Document convertToRDF(MarcRecord marcRecord, String id)
    {
        // The conversion process needs a 001 field to work correctly.
        if (marcRecord.getControlfields("001").size() == 0)
            marcRecord.addField(marcRecord.createControlfield("001", id));

        Map convertedData = m_marcFrameConverter.convert(MarcJSONConverter.toJSONMap(marcRecord), id);
        Document convertedDocument = new Document(convertedData);
        convertedDocument.setId(id);
        return convertedDocument;
    }

    private Set<String> getDuplicates(MarcRecord marcRecord, String collection, String relatedWithBibResourceId)
            throws SQLException
    {
        switch (collection)
        {
            case "bib":
                return getBibDuplicates(marcRecord);
            case "hold":
                return getHoldDuplicates(marcRecord, relatedWithBibResourceId);
            default:
                return new HashSet<>();
        }
    }

    private Set<String> getHoldDuplicates(MarcRecord marcRecord, String relatedWithBibResourceId)
            throws SQLException
    {
        Set<String> duplicateIDs = new HashSet<>();

        // Assumes the post being imported carries a valid libris id in 001, and "SE-LIBR" or "LIBRIS" in 003
        duplicateIDs.addAll(getDuplicatesOnLibrisID(marcRecord, "hold"));
        duplicateIDs.addAll(getDuplicatesOnHeldByHoldingFor(marcRecord, relatedWithBibResourceId));

        return duplicateIDs;
    }

    private Set<String> getBibDuplicates(MarcRecord marcRecord)
            throws SQLException
    {
        Set<String> duplicateIDs = new HashSet<>();

        for (Parameters.DUPLICATION_TYPE dupType : m_parameters.getDuplicationTypes())
        {
            switch (dupType)
            {
                case DUPTYPE_ISBNA: // International Standard Book Number (only from subfield A)
                    for (Field field : marcRecord.getFields("020"))
                    {
                        String isbn = DigId.grepIsbna( (Datafield) field );
                        if (isbn != null)
                        {
                            duplicateIDs.addAll(getDuplicatesOnISBN( isbn.toUpperCase() ));
                        }
                    }
                    break;
                case DUPTYPE_ISBNZ: // International Standard Book Number (only from subfield Z)
                    for (Field field : marcRecord.getFields("020"))
                    {
                        String isbn = DigId.grepIsbnz( (Datafield) field );
                        if (isbn != null)
                        {
                            duplicateIDs.addAll(getDuplicatesOnISBN( isbn.toUpperCase() ));
                        }
                    }
                    break;
                case DUPTYPE_ISSNA: // International Standard Serial Number (only from marc 022_A)
                    for (Field field : marcRecord.getFields("022"))
                    {
                        String issn = DigId.grepIssn( (Datafield) field, 'a' );
                        if (issn != null)
                        {
                            duplicateIDs.addAll(getDuplicatesOnISSN( issn.toUpperCase() ));
                        }
                    }
                    break;
                case DUPTYPE_ISSNZ: // International Standard Serial Number (only from marc 022_Z)
                    for (Field field : marcRecord.getFields("022"))
                    {
                        String issn = DigId.grepIssn( (Datafield) field, 'z' );
                        if (issn != null)
                        {
                            duplicateIDs.addAll(getDuplicatesOnISSN( issn.toUpperCase() ));
                        }
                    }
                    break;
                case DUPTYPE_035A:
                    // Unique id number in another system.
                    duplicateIDs.addAll(getDuplicatesOn035a(marcRecord));
                    break;
                case DUPTYPE_LIBRISID:
                    // Assumes the post being imported carries a valid libris id in 001, and "SE-LIBR" or "LIBRIS" in 003
                    duplicateIDs.addAll(getDuplicatesOnLibrisID(marcRecord, "bib"));
                    break;
            }
        }

        return duplicateIDs;
    }

    private List<String> getDuplicatesOnLibrisID(MarcRecord marcRecord, String collection)
            throws SQLException
    {
        String librisId = DigId.grepLibrisId(marcRecord);

        if (librisId == null)
            return new ArrayList<>();

        // completely numeric? = classic voyager id.
        // In theory an xl id could (though insanely unlikely) also be numeric :(
        if (librisId.matches("[0-9]+"))
        {
            librisId = "http://libris.kb.se/"+collection+"/"+librisId;
        }
        else if ( ! librisId.startsWith(Document.getBASE_URI().toString()))
        {
            librisId = Document.getBASE_URI().toString() + librisId;
        }

        try(Connection connection = m_whelk.getStorage().getConnection();
            PreparedStatement statement = getOnId_ps(connection, librisId);
            ResultSet resultSet = statement.executeQuery())
        {
            return collectIDs(resultSet);
        }
    }

    private List<String> getDuplicatesOn035a(MarcRecord marcRecord)
            throws SQLException
    {
        List<String> results = new ArrayList<>();
        for (Field field : marcRecord.getFields("035"))
        {
            String systemNumber = DigId.grep035a( (Datafield) field );

            try(Connection connection = m_whelk.getStorage().getConnection();
                PreparedStatement statement = getOnSystemNumber_ps(connection, systemNumber);
                ResultSet resultSet = statement.executeQuery())
            {
                results.addAll( collectIDs(resultSet) );
            }
        }
        return results;
    }

    private List<String> getDuplicatesOnISBN(String isbn)
            throws SQLException
    {
        if (isbn == null)
            return new ArrayList<>();

        String numericIsbn = isbn.replaceAll("-", "");
        try(Connection connection = m_whelk.getStorage().getConnection();
            PreparedStatement statement = getOnISBN_ps(connection, numericIsbn);
            ResultSet resultSet = statement.executeQuery())
        {
            return collectIDs(resultSet);
        }
    }

    private List<String> getDuplicatesOnISSN(String issn)
            throws SQLException
    {
        if (issn == null)
            return new ArrayList<>();

        try(Connection connection = m_whelk.getStorage().getConnection();
            PreparedStatement statement = getOnISSN_ps(connection, issn);
            ResultSet resultSet = statement.executeQuery())
        {
            return collectIDs(resultSet);
        }
    }

    private List<String> getDuplicatesOnHeldByHoldingFor(MarcRecord marcRecord, String relatedWithBibResourceId)
            throws SQLException
    {
        if (marcRecord.getFields("852").size() < 1)
            return new ArrayList<>();
        Datafield df = (Datafield) marcRecord.getFields("852").get(0);
        if (df.getSubfields("b").size() < 1)
            return new ArrayList<>();
        String sigel = df.getSubfields("b").get(0).getData();
        String library = LegacyIntegrationTools.legacySigelToUri(sigel);

        try(Connection connection = m_whelk.getStorage().getConnection();
            PreparedStatement statement = getOnHeldByHoldingFor_ps(connection, library, relatedWithBibResourceId);
            ResultSet resultSet = statement.executeQuery())
        {
            return collectIDs(resultSet);
        }
    }

    private PreparedStatement getOnId_ps(Connection connection, String id)
            throws SQLException
    {
        String query = "SELECT id FROM lddb__identifiers WHERE iri = ?";
        PreparedStatement statement = connection.prepareStatement(query);
        statement.setString(1, id);
        return statement;
    }

    /**
     * "System number" is our ld equivalent of marc's 035a
     */
    private PreparedStatement getOnSystemNumber_ps(Connection connection, String systemNumber)
            throws SQLException
    {
        String query = "SELECT id FROM lddb WHERE data#>'{@graph,0,identifiedBy}' @> ?";
        PreparedStatement statement =  connection.prepareStatement(query);

        statement.setObject(1, "[{\"@type\": \"SystemNumber\", \"value\": \"" + systemNumber + "\"}]", java.sql.Types.OTHER);

        return statement;
    }

    private PreparedStatement getOnISBN_ps(Connection connection, String isbn)
            throws SQLException
    {
        // required to be completely numeric (base 11, 0-9+x).
        if (!isbn.matches("[\\dxX]+"))
            isbn = "0";

        String query = "SELECT id FROM lddb WHERE data#>'{@graph,1,identifiedBy}' @> ?";
        PreparedStatement statement =  connection.prepareStatement(query);

        statement.setObject(1, "[{\"@type\": \"ISBN\", \"value\": \"" + isbn + "\"}]", java.sql.Types.OTHER);

        return  statement;
    }

    private PreparedStatement getOnISSN_ps(Connection connection, String issn)
            throws SQLException
    {
        // (base 11, 0-9+x and SINGLE hyphens only).
        if (!issn.matches("^(-[xX\\d]|[xX\\d])+$"))
            issn = "0";

        String query = "SELECT id FROM lddb WHERE data#>'{@graph,1,identifiedBy}' @> ?";
        PreparedStatement statement =  connection.prepareStatement(query);

        statement.setObject(1, "[{\"@type\": \"ISSN\", \"value\": \"" + issn + "\"}]", java.sql.Types.OTHER);

        return  statement;
    }

    private PreparedStatement getOnHeldByHoldingFor_ps(Connection connection, String heldBy, String holdingForId)
            throws SQLException
    {
        String libraryUri = LegacyIntegrationTools.legacySigelToUri(heldBy);

        // Here be dragons. The always-works query is this:
        /*String query =
                "SELECT lddb.id from lddb " +
                "INNER JOIN lddb__identifiers id1 ON lddb.data#>>'{@graph,1,itemOf,@id}' = id1.iri " +
                "INNER JOIN lddb__identifiers id2 ON id1.id = id2.id " +
                "WHERE " +
                "data#>>'{@graph,1,heldBy,@id}' = ? " +
                "AND " +
                "id2.iri = ?";*/

        // This query REQUIRES that links be on the primary ID only. This works beacuse of link-finding step2, but if
        // that should ever change this query would break.

        String query = "SELECT id from lddb WHERE data#>>'{@graph,1,heldBy,@id}' = ? AND data#>>'{@graph,1,itemOf,@id}' = ? AND deleted = false";

        PreparedStatement statement = connection.prepareStatement(query);

        statement.setString(1, libraryUri);
        statement.setString(2, holdingForId);

        return statement;
    }

    private List<String> collectIDs(ResultSet resultSet)
            throws SQLException
    {
        List<String> ids = new ArrayList<>();
        while (resultSet.next())
        {
            ids.add(resultSet.getString("id"));
        }
        return ids;
    }

    //private class TooHighEncodingLevelException extends RuntimeException {}
}<|MERGE_RESOLUTION|>--- conflicted
+++ resolved
@@ -175,11 +175,7 @@
 
         if (!m_parameters.getReadOnly())
         {
-<<<<<<< HEAD
-            rdfDoc.setRecordStatus(PRELIMINARY_STATUS);
-=======
             rdfDoc.setRecordStatus(ENC_PRELIMINARY_STATUS);
->>>>>>> ba020f51
 
             // Doing a replace (but preserving old IDs)
             if (replaceSystemId != null)
