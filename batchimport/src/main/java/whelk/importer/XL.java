--- conflicted
+++ resolved
@@ -139,8 +139,7 @@
                             + existing.getDataAsString());
                 }
                 else {
-<<<<<<< HEAD
-                    m_whelk.storeAtomicUpdate(idToMerge, false, IMPORT_SYSTEM_CODE, m_parameters.getChangedBy(), (Document existing) -> {
+                    m_whelk.storeAtomicUpdate(idToMerge, false, false, IMPORT_SYSTEM_CODE, m_parameters.getChangedBy(), (Document existing) -> {
                         String existingChecksum = existing.getChecksum(m_whelk.getJsonld());
 
                         List<String> recordIDs = existing.getRecordIdentifiers();
@@ -170,10 +169,6 @@
                         // Avoid writing an identical version
                         if (modifiedChecksum.equals(existingChecksum))
                             throw new CancelUpdateException();
-=======
-                    m_whelk.storeAtomicUpdate(idToMerge, false, false, IMPORT_SYSTEM_CODE, m_parameters.getChangedBy(), (Document existing) -> {
-                        m_merge.merge(existing, incoming, m_parameters.getChangedBy(), m_whelk);
->>>>>>> 4cd9d0f8
                     });
                 }
 
