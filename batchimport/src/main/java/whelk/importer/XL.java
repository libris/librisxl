package whelk.importer;

import io.prometheus.client.Counter;
import se.kb.libris.util.marc.Datafield;
import se.kb.libris.util.marc.Field;
import se.kb.libris.util.marc.MarcRecord;
import se.kb.libris.utils.isbn.ConvertException;
import se.kb.libris.utils.isbn.Isbn;
import se.kb.libris.utils.isbn.IsbnException;
import se.kb.libris.utils.isbn.IsbnParser;
import whelk.Document;
import whelk.IdGenerator;
import whelk.Whelk;
import whelk.converter.MarcJSONConverter;
import whelk.converter.marc.MarcFrameConverter;
import whelk.exception.TooHighEncodingLevelException;
import whelk.filter.LinkFinder;
import whelk.util.LegacyIntegrationTools;
import whelk.util.PropertyLoader;
import whelk.triples.*;

import java.io.IOException;
import java.sql.*;
import java.util.*;

class XL
{
    private static final String ENC_PRELIMINARY_STATUS = "marc:PartialPreliminaryLevel"; // 5
    private static final String ENC_PREPUBLICATION_STATUS = "marc:PrepublicationLevel";  // 8
    private static final String ENC_ABBREVIVATED_STATUS = "marc:AbbreviatedLevel";  // 3
    private static final String ENC_MINMAL_STATUS = "marc:MinimalLevel";  // 7

    private Whelk m_whelk;
    private LinkFinder m_linkfinder;
    private Parameters m_parameters;
    private Properties m_properties;
    private MarcFrameConverter m_marcFrameConverter;
    private static boolean verbose = false;

    // The predicates listed here are those that must always be represented as lists in jsonld, even if the list
    // has only a single member.
    private Set<String> m_repeatableTerms;

    private final static String IMPORT_SYSTEM_CODE = "batch import";

    XL(Parameters parameters) throws IOException
    {
        m_parameters = parameters;
        verbose = m_parameters.getVerbose();
        m_properties = PropertyLoader.loadProperties("secret");
        m_whelk = Whelk.createLoadedSearchWhelk(m_properties);
        m_repeatableTerms = m_whelk.getJsonld().getRepeatableTerms();
        m_marcFrameConverter = m_whelk.createMarcFrameConverter();
        m_linkfinder = new LinkFinder(m_whelk.getStorage());
    }

    /**
     * Write a ISO2709 MarcRecord to LibrisXL. returns a resource ID if the resulting document (merged or new) was in "bib".
     * This ID should then be passed (as 'relatedWithBibResourceId') when importing any subsequent related holdings post.
     * Returns null when supplied a hold post.
     */
    String importISO2709(MarcRecord incomingMarcRecord,
                         String relatedWithBibResourceId,
                         Counter importedBibRecords,
                         Counter importedHoldRecords,
                         Counter enrichedBibRecords,
                         Counter enrichedHoldRecords,
                         Counter encounteredMulBibs)
            throws Exception
    {
        String collection = "bib"; // assumption
        if (incomingMarcRecord.getLeader(6) == 'u' || incomingMarcRecord.getLeader(6) == 'v' ||
                incomingMarcRecord.getLeader(6) == 'x' || incomingMarcRecord.getLeader(6) == 'y')
            collection = "hold";

        Set<String> duplicateIDs = getDuplicates(incomingMarcRecord, collection, relatedWithBibResourceId);

        String resultingResourceId = null;

        //System.err.println("Incoming [" + collection + "] document had: " + duplicateIDs.size() + " existing duplicates:\n" + duplicateIDs);

        // If an incoming holding record is marked deleted, attempt to find any duplicates for it in Libris and delete them.
        if (collection.equals("hold") && incomingMarcRecord.getLeader(5) == 'd')
        {
            for (String id : duplicateIDs)
                m_whelk.remove(id, IMPORT_SYSTEM_CODE, null);
            return null;
        }

        if (duplicateIDs.size() == 0) // No coinciding documents, simple import
        {
            resultingResourceId = importNewRecord(incomingMarcRecord, collection, relatedWithBibResourceId, null);

            if (collection.equals("bib"))
                importedBibRecords.inc();
            else
                importedHoldRecords.inc();
        }
        else if (duplicateIDs.size() == 1) // Enrich ("merge") or replace
        {
            if (collection.equals("bib"))
            {
                if ( m_parameters.getReplaceBib() )
                {
                    String idToReplace = duplicateIDs.iterator().next();
                    resultingResourceId = importNewRecord(incomingMarcRecord, collection, relatedWithBibResourceId, idToReplace);
                    importedBibRecords.inc();
                }
                else // Merge bib
                {
                    resultingResourceId = enrichRecord((String) duplicateIDs.toArray()[0], incomingMarcRecord, collection, relatedWithBibResourceId);
                    enrichedBibRecords.inc();
                }
            }
            else // collection = hold
            {
                if ( m_parameters.getReplaceHold() ) // Replace hold
                {
                    String idToReplace = duplicateIDs.iterator().next();
                    resultingResourceId = importNewRecord(incomingMarcRecord, collection, relatedWithBibResourceId, idToReplace);
                    importedHoldRecords.inc();
                }
                else // Merge hold
                {
                    resultingResourceId = enrichRecord((String) duplicateIDs.toArray()[0], incomingMarcRecord, collection, relatedWithBibResourceId);
                    enrichedHoldRecords.inc();
                }
            }
        }
        else
        {
            // Multiple coinciding documents.
            encounteredMulBibs.inc();

            if (m_parameters.getEnrichMulDup())
            {
                for (String id : duplicateIDs)
                {
                    enrichRecord( id, incomingMarcRecord, collection, relatedWithBibResourceId );
                }
            }

            if (collection.equals("bib"))
            {
                // In order to keep the program deterministic, the bib post to which subsequent holdings should attach
                // when there are multiple duplicates is defined as the one with the "lowest" alpha numeric id.
                List<String> duplicateList = new ArrayList<>(duplicateIDs);
                Collections.sort(duplicateList);
                String selectedDuplicateId = duplicateList.get(0);
                if (!selectedDuplicateId.startsWith(Document.getBASE_URI().toString()))
                    selectedDuplicateId = Document.getBASE_URI().toString() + selectedDuplicateId;
                resultingResourceId = m_whelk.getStorage().getThingId(selectedDuplicateId);
            }
            else
                resultingResourceId = null;
        }

        return resultingResourceId;
    }

    private String importNewRecord(MarcRecord marcRecord, String collection, String relatedWithBibResourceId, String replaceSystemId)
    {
        String incomingId = IdGenerator.generate();
        if (replaceSystemId != null)
            incomingId = replaceSystemId;

        Document rdfDoc = convertToRDF(marcRecord, incomingId);
        if (collection.equals("hold"))
            rdfDoc.setHoldingFor(relatedWithBibResourceId);

        if (!m_parameters.getReadOnly())
        {
            rdfDoc.setRecordStatus(ENC_PRELIMINARY_STATUS);

            // Doing a replace (but preserving old IDs)
            if (replaceSystemId != null)
            {
                try
                {
                    m_whelk.getStorage().storeAtomicUpdate(replaceSystemId, false, IMPORT_SYSTEM_CODE, m_parameters.getChangedBy(),
                            (Document doc) ->
                    {
                        String existingEncodingLevel = doc.getEncodingLevel();
                        String newEncodingLevel = rdfDoc.getEncodingLevel();

                        if (existingEncodingLevel == null || !mayOverwriteExistingEncodingLevel(existingEncodingLevel, newEncodingLevel))
                            throw new TooHighEncodingLevelException();

                        List<String> recordIDs = doc.getRecordIdentifiers();
                        List<String> thingIDs = doc.getThingIdentifiers();
                        String controlNumber = doc.getControlNumber();

                        doc.data = rdfDoc.data;

                        // The mainID must remain unaffected.
                        doc.deepPromoteId(recordIDs.get(0));

                        for (String recordID : recordIDs)
                            doc.addRecordIdentifier(recordID);
                        for (String thingID : thingIDs)
                            doc.addThingIdentifier(thingID);
                        if (controlNumber != null)
                            doc.setControlNumber(controlNumber);
                    });
                }
                catch (TooHighEncodingLevelException e)
                {
                    if ( verbose )
                    {
                        System.out.println("info: Not replacing id: " + replaceSystemId + ", because it no longer has encoding level marc:PartialPreliminaryLevel");
                    }
                }
            }
            else
            {
                // Doing simple "new"
                m_whelk.createDocument(rdfDoc, IMPORT_SYSTEM_CODE, m_parameters.getChangedBy(), collection, false);
            }
        }
        else
        {
            if ( verbose )
            {
                System.out.println("info: Would now (if --live had been specified) have written the following json-ld to whelk as a new record:\n"
                + rdfDoc.getDataAsString());
            }
        }

        if (collection.equals("bib"))
            return rdfDoc.getThingIdentifiers().get(0);
        return null;
    }

    private String enrichRecord(String ourId, MarcRecord incomingMarcRecord, String collection, String relatedWithBibResourceId)
            throws IOException
    {
        Document rdfDoc = convertToRDF(incomingMarcRecord, ourId);
        if (collection.equals("hold"))
            rdfDoc.setHoldingFor(relatedWithBibResourceId);

        if (!m_parameters.getReadOnly())
        {
            try
            {
                m_whelk.storeAtomicUpdate(ourId, false, IMPORT_SYSTEM_CODE, m_parameters.getChangedBy(),
                        (Document doc) ->
                        {
                            if (collection.equals("bib"))
                            {
                                String existingEncodingLevel = doc.getEncodingLevel();
                                String newEncodingLevel = rdfDoc.getEncodingLevel();

                                if (existingEncodingLevel == null || !mayOverwriteExistingEncodingLevel(existingEncodingLevel, newEncodingLevel))
                                    throw new TooHighEncodingLevelException();
                            }

                            enrich( doc, rdfDoc );
                        });
            }
            catch (TooHighEncodingLevelException e)
            {
                if ( verbose )
                {
                    System.out.println("info: Not enriching id: " + ourId + ", because it no longer has encoding level marc:PartialPreliminaryLevel");
                }
            }
        }
        else
        {
            Document doc = m_whelk.getStorage().load( ourId );
            enrich( doc, rdfDoc );
            if ( verbose )
            {
                System.out.println("info: Would now (if --live had been specified) have written the following (merged) json-ld to whelk:\n");
                System.out.println("id:\n" + doc.getShortId());
                System.out.println("data:\n" + doc.getDataAsString());
            }
        }

        if (collection.equals("bib"))
            return rdfDoc.getThingIdentifiers().get(0);
        return null;
    }

    private boolean mayOverwriteExistingEncodingLevel(String existingEncodingLevel, String newEncodingLevel)
    {
        if (newEncodingLevel == null || existingEncodingLevel == null)
            return false;
        switch (newEncodingLevel)
        {
            case ENC_PRELIMINARY_STATUS: // 5
                if (existingEncodingLevel.equals(ENC_PRELIMINARY_STATUS)) // 5
                    return true;
                break;
            case ENC_PREPUBLICATION_STATUS: // 8
                if (existingEncodingLevel.equals(ENC_PRELIMINARY_STATUS) || existingEncodingLevel.equals(ENC_PREPUBLICATION_STATUS)) // 5 || 8
                    return true;
                break;
            case ENC_ABBREVIVATED_STATUS: // 3
                if (existingEncodingLevel.equals(ENC_PRELIMINARY_STATUS) || existingEncodingLevel.equals(ENC_PREPUBLICATION_STATUS)) // 5 || 8
                    return true;
                break;
            case ENC_MINMAL_STATUS: // 7
                if (existingEncodingLevel.equals(ENC_PRELIMINARY_STATUS) || existingEncodingLevel.equals(ENC_PREPUBLICATION_STATUS)) // 5 || 8
                    return true;
                break;
        }
        return false;
    }

    private void enrich(Document mutableDocument, Document withDocument)
    {
        JsonldSerializer serializer = new JsonldSerializer();
        List<String[]> withTriples = serializer.deserialize(withDocument.data);
        List<String[]> originalTriples = serializer.deserialize(mutableDocument.data);

        Graph originalGraph = new Graph(originalTriples);
        Graph withGraph = new Graph(withTriples);

        // This is temporary, these special rules should not be hardcoded here, but rather obtained from (presumably)
        // whelk-core's marcframe.json.
        Map<String, Graph.PREDICATE_RULES> specialRules = new HashMap<>();
        for (String term : m_repeatableTerms)
            specialRules.put(term, Graph.PREDICATE_RULES.RULE_AGGREGATE);
        specialRules.put("created", Graph.PREDICATE_RULES.RULE_PREFER_ORIGINAL);
        specialRules.put("controlNumber", Graph.PREDICATE_RULES.RULE_PREFER_ORIGINAL);
        specialRules.put("modified", Graph.PREDICATE_RULES.RULE_PREFER_INCOMING);
        specialRules.put("marc:encLevel", Graph.PREDICATE_RULES.RULE_PREFER_ORIGINAL);

        originalGraph.enrichWith(withGraph, specialRules);

        Map enrichedData = JsonldSerializer.serialize(originalGraph.getTriples(), m_repeatableTerms);
        boolean deleteUnreferencedData = true;
        JsonldSerializer.normalize(enrichedData, mutableDocument.getShortId(), deleteUnreferencedData);
        mutableDocument.data = enrichedData;
    }

    private Document convertToRDF(MarcRecord marcRecord, String id)
    {
        while (marcRecord.getControlfields("001").size() > 0)
            marcRecord.getFields().remove(marcRecord.getControlfields("001").get(0));
        marcRecord.addField(marcRecord.createControlfield("001", id));

        // Filter out 887 fields, as the converter cannot/should not handle them
        Iterator<Field> it = marcRecord.getFields().iterator();
        while (it.hasNext()){
            Field field = it.next();
            if (field.getTag().equals("887"))
                it.remove();
        }

        Map convertedData = m_marcFrameConverter.convert(MarcJSONConverter.toJSONMap(marcRecord), id);
        Document convertedDocument = new Document(convertedData);
        convertedDocument.deepReplaceId(Document.getBASE_URI().toString()+id);
        m_linkfinder.normalizeIdentifiers(convertedDocument);
        return convertedDocument;
    }

    private Set<String> getDuplicates(MarcRecord marcRecord, String collection, String relatedWithBibResourceId)
            throws SQLException, IsbnException
    {
        switch (collection)
        {
            case "bib":
                return getBibDuplicates(marcRecord);
            case "hold":
                return getHoldDuplicates(marcRecord, relatedWithBibResourceId);
            default:
                return new HashSet<>();
        }
    }

    private Set<String> getHoldDuplicates(MarcRecord marcRecord, String relatedWithBibResourceId)
            throws SQLException
    {
        Set<String> duplicateIDs = new HashSet<>();

        // Assumes the post being imported carries a valid libris id in 001, and "SE-LIBR" or "LIBRIS" in 003
        duplicateIDs.addAll(getDuplicatesOnLibrisID(marcRecord, "hold"));
        duplicateIDs.addAll(getDuplicatesOnHeldByHoldingFor(marcRecord, relatedWithBibResourceId));

        return duplicateIDs;
    }

    private Set<String> getBibDuplicates(MarcRecord marcRecord)
            throws SQLException, IsbnException
    {
        Set<String> duplicateIDs = new HashSet<>();

        // Perform an temporary conversion to use for duplicate checking. This conversion will
        // then be discarded. The real conversion cannot take place until any duplicates are
        // found (because the correct ID needs to be known when converting). Chicken and egg problem.
        Document rdfDoc = convertToRDF(marcRecord, IdGenerator.generate());

        for (Parameters.DUPLICATION_TYPE dupType : m_parameters.getDuplicationTypes())
        {
            switch (dupType)
            {
                case DUPTYPE_ISBNA: // International Standard Book Number (only from subfield A)
                    for (String isbn : rdfDoc.getIsbnValues())
                    {
                        duplicateIDs.addAll(getDuplicatesOnIsbn( isbn.toUpperCase() ));
                    }
                    break;
                case DUPTYPE_ISBNZ: // International Standard Book Number (only from subfield Z)
                    for (String isbn : rdfDoc.getIsbnHiddenValues())
                    {
                        duplicateIDs.addAll(getDuplicatesOnIsbnHidden( isbn.toUpperCase() ));
                    }
                    break;
                case DUPTYPE_ISSNA: // International Standard Serial Number (only from marc 022_A)
                    for (String issn : rdfDoc.getIssnValues())
                    {
                            duplicateIDs.addAll(getDuplicatesOnIssn( issn.toUpperCase() ));
                    }
                    break;
                case DUPTYPE_ISSNZ: // International Standard Serial Number (only from marc 022_Z)
                    for (String issn : rdfDoc.getIssnHiddenValues())
                    {
                        duplicateIDs.addAll(getDuplicatesOnIssnHidden( issn.toUpperCase() ));
                    }
                    break;
                case DUPTYPE_035A:
                    // Unique id number in another system.
                    duplicateIDs.addAll(getDuplicatesOn035a(marcRecord));
                    break;
                case DUPTYPE_LIBRISID:
                    // Assumes the post being imported carries a valid libris id in 001, and "SE-LIBR" or "LIBRIS" in 003
                    duplicateIDs.addAll(getDuplicatesOnLibrisID(marcRecord, "bib"));
                    break;
            }

            // If duplicates have already been found, do not try any more duplicate types.
            if (!duplicateIDs.isEmpty())
                break;
        }

        return duplicateIDs;
    }

    private List<String> getDuplicatesOnLibrisID(MarcRecord marcRecord, String collection)
            throws SQLException
    {
        String librisId = DigId.grepLibrisId(marcRecord);

        if (librisId == null)
            return new ArrayList<>();

        // completely numeric? = classic voyager id.
        // In theory an xl id could (though insanely unlikely) also be numeric :(
        if (librisId.matches("[0-9]+"))
        {
            librisId = "http://libris.kb.se/"+collection+"/"+librisId;
        }
        else if ( ! librisId.startsWith(Document.getBASE_URI().toString()))
        {
            librisId = Document.getBASE_URI().toString() + librisId;
        }

        try(Connection connection = m_whelk.getStorage().getConnection();
            PreparedStatement statement = getOnId_ps(connection, librisId);
            ResultSet resultSet = statement.executeQuery())
        {
            return collectIDs(resultSet);
        }
    }

    private List<String> getDuplicatesOn035a(MarcRecord marcRecord)
            throws SQLException
    {
        List<String> results = new ArrayList<>();
        for (Field field : marcRecord.getFields("035"))
        {
            String systemNumber = DigId.grep035a( (Datafield) field );

            try(Connection connection = m_whelk.getStorage().getConnection();
                PreparedStatement statement = getOnSystemNumber_ps(connection, systemNumber);
                ResultSet resultSet = statement.executeQuery())
            {
                results.addAll( collectIDs(resultSet) );
            }
        }
        return results;
    }

<<<<<<< HEAD
    private List<String> getDuplicatesOnIsbn(String isbn)
            throws SQLException
    {
        if (isbn == null)
            return new ArrayList<>();

        String numericIsbn = isbn.replaceAll("-", "");
        try(Connection connection = m_whelk.getStorage().getConnection();
            PreparedStatement statement = getOnIsbn_ps(connection, numericIsbn);
            ResultSet resultSet = statement.executeQuery())
        {
            return collectIDs(resultSet);
        }
    }

    private List<String> getDuplicatesOnIssn(String issn)
            throws SQLException
    {
        if (issn == null)
            return new ArrayList<>();

        try(Connection connection = m_whelk.getStorage().getConnection();
            PreparedStatement statement = getOnIssn_ps(connection, issn);
            ResultSet resultSet = statement.executeQuery())
        {
            return collectIDs(resultSet);
        }
    }

    private List<String> getDuplicatesOnIsbnHidden(String isbn)
            throws SQLException
=======
    private List<String> getDuplicatesOnISBN(String isbn)
            throws SQLException, IsbnException
>>>>>>> 199a5216
    {
        boolean hyphens = false;
        if (isbn == null)
            return new ArrayList<>();
        Isbn typedIsbn = IsbnParser.parse(isbn);
        int otherType = typedIsbn.getType() == Isbn.ISBN10 ? Isbn.ISBN13 : Isbn.ISBN10;

        List<String> duplicateIDs = new ArrayList<>();

        String numericIsbn = typedIsbn.toString(hyphens);
        try(Connection connection = m_whelk.getStorage().getConnection();
            PreparedStatement statement = getOnIsbnHidden_ps(connection, numericIsbn);
            ResultSet resultSet = statement.executeQuery())
        {
            duplicateIDs.addAll( collectIDs(resultSet) );
        }

        // Collect additional duplicates with the other ISBN form (if conversion is possible)
        try
        {
            typedIsbn = typedIsbn.convert(otherType);
        } catch (ConvertException ce)
        {
            return duplicateIDs;
        }
        numericIsbn = typedIsbn.toString(hyphens);
        try(Connection connection = m_whelk.getStorage().getConnection();
            PreparedStatement statement = getOnISBN_ps(connection, numericIsbn);
            ResultSet resultSet = statement.executeQuery())
        {
            duplicateIDs.addAll( collectIDs(resultSet) );
        }

        return duplicateIDs;
    }

    private List<String> getDuplicatesOnIssnHidden(String issn)
            throws SQLException
    {
        if (issn == null)
            return new ArrayList<>();

        try(Connection connection = m_whelk.getStorage().getConnection();
            PreparedStatement statement = getOnIssnHidden_ps(connection, issn);
            ResultSet resultSet = statement.executeQuery())
        {
            return collectIDs(resultSet);
        }
    }

    private List<String> getDuplicatesOnHeldByHoldingFor(MarcRecord marcRecord, String relatedWithBibResourceId)
            throws SQLException
    {
        if (marcRecord.getFields("852").size() < 1)
            return new ArrayList<>();
        Datafield df = (Datafield) marcRecord.getFields("852").get(0);
        if (df.getSubfields("b").size() < 1)
            return new ArrayList<>();
        String sigel = df.getSubfields("b").get(0).getData();
        String library = LegacyIntegrationTools.legacySigelToUri(sigel);

        try(Connection connection = m_whelk.getStorage().getConnection();
            PreparedStatement statement = getOnHeldByHoldingFor_ps(connection, library, relatedWithBibResourceId);
            ResultSet resultSet = statement.executeQuery())
        {
            return collectIDs(resultSet);
        }
    }

    private PreparedStatement getOnId_ps(Connection connection, String id)
            throws SQLException
    {
        String query = "SELECT id FROM lddb__identifiers WHERE iri = ?";
        PreparedStatement statement = connection.prepareStatement(query);
        statement.setString(1, id);
        return statement;
    }

    /**
     * "System number" is our ld equivalent of marc's 035a
     */
    private PreparedStatement getOnSystemNumber_ps(Connection connection, String systemNumber)
            throws SQLException
    {
        String query = "SELECT id FROM lddb WHERE data#>'{@graph,0,identifiedBy}' @> ?";
        PreparedStatement statement =  connection.prepareStatement(query);

        statement.setObject(1, "[{\"@type\": \"SystemNumber\", \"value\": \"" + systemNumber + "\"}]", java.sql.Types.OTHER);

        return statement;
    }

    private PreparedStatement getOnIsbn_ps(Connection connection, String isbn)
            throws SQLException
    {
        String query = "SELECT id FROM lddb WHERE data#>'{@graph,1,identifiedBy}' @> ?";
        PreparedStatement statement =  connection.prepareStatement(query);

        statement.setObject(1, "[{\"@type\": \"ISBN\", \"value\": \"" + isbn + "\"}]", java.sql.Types.OTHER);

        return  statement;
    }

    private PreparedStatement getOnIssn_ps(Connection connection, String issn)
            throws SQLException
    {
        String query = "SELECT id FROM lddb WHERE data#>'{@graph,1,identifiedBy}' @> ?";
        PreparedStatement statement =  connection.prepareStatement(query);

        statement.setObject(1, "[{\"@type\": \"ISSN\", \"value\": \"" + issn + "\"}]", java.sql.Types.OTHER);

        return  statement;
    }

    private PreparedStatement getOnIsbnHidden_ps(Connection connection, String isbn)
            throws SQLException
    {
        String query = "SELECT id FROM lddb WHERE data#>'{@graph,1,identifiedBy}' @> ?";
        PreparedStatement statement =  connection.prepareStatement(query);

        statement.setObject(1, "[{\"@type\": \"ISBN\", \"marc:hiddenValue\": \"" + isbn + "\"}]", java.sql.Types.OTHER);

        return  statement;
    }

    private PreparedStatement getOnIssnHidden_ps(Connection connection, String issn)
            throws SQLException
    {
        String query = "SELECT id FROM lddb WHERE data#>'{@graph,1,identifiedBy}' @> ?";
        PreparedStatement statement =  connection.prepareStatement(query);

        statement.setObject(1, "[{\"@type\": \"ISSN\", \"marc:hiddenValue\": \"" + issn + "\"}]", java.sql.Types.OTHER);

        return  statement;
    }

    private PreparedStatement getOnHeldByHoldingFor_ps(Connection connection, String heldBy, String holdingForId)
            throws SQLException
    {
        String libraryUri = LegacyIntegrationTools.legacySigelToUri(heldBy);

        // Here be dragons. The always-works query is this:
        /*String query =
                "SELECT lddb.id from lddb " +
                "INNER JOIN lddb__identifiers id1 ON lddb.data#>>'{@graph,1,itemOf,@id}' = id1.iri " +
                "INNER JOIN lddb__identifiers id2 ON id1.id = id2.id " +
                "WHERE " +
                "data#>>'{@graph,1,heldBy,@id}' = ? " +
                "AND " +
                "id2.iri = ?";*/

        // This query REQUIRES that links be on the primary ID only. This works beacuse of link-finding step2, but if
        // that should ever change this query would break.

        String query = "SELECT id from lddb WHERE data#>>'{@graph,1,heldBy,@id}' = ? AND data#>>'{@graph,1,itemOf,@id}' = ? AND deleted = false";

        PreparedStatement statement = connection.prepareStatement(query);

        statement.setString(1, libraryUri);
        statement.setString(2, holdingForId);

        return statement;
    }

    private List<String> collectIDs(ResultSet resultSet)
            throws SQLException
    {
        List<String> ids = new ArrayList<>();
        while (resultSet.next())
        {
            ids.add(resultSet.getString("id"));
        }
        return ids;
    }

    //private class TooHighEncodingLevelException extends RuntimeException {}
}<|MERGE_RESOLUTION|>--- conflicted
+++ resolved
@@ -483,42 +483,8 @@
         return results;
     }
 
-<<<<<<< HEAD
     private List<String> getDuplicatesOnIsbn(String isbn)
-            throws SQLException
-    {
-        if (isbn == null)
-            return new ArrayList<>();
-
-        String numericIsbn = isbn.replaceAll("-", "");
-        try(Connection connection = m_whelk.getStorage().getConnection();
-            PreparedStatement statement = getOnIsbn_ps(connection, numericIsbn);
-            ResultSet resultSet = statement.executeQuery())
-        {
-            return collectIDs(resultSet);
-        }
-    }
-
-    private List<String> getDuplicatesOnIssn(String issn)
-            throws SQLException
-    {
-        if (issn == null)
-            return new ArrayList<>();
-
-        try(Connection connection = m_whelk.getStorage().getConnection();
-            PreparedStatement statement = getOnIssn_ps(connection, issn);
-            ResultSet resultSet = statement.executeQuery())
-        {
-            return collectIDs(resultSet);
-        }
-    }
-
-    private List<String> getDuplicatesOnIsbnHidden(String isbn)
-            throws SQLException
-=======
-    private List<String> getDuplicatesOnISBN(String isbn)
             throws SQLException, IsbnException
->>>>>>> 199a5216
     {
         boolean hyphens = false;
         if (isbn == null)
@@ -530,7 +496,7 @@
 
         String numericIsbn = typedIsbn.toString(hyphens);
         try(Connection connection = m_whelk.getStorage().getConnection();
-            PreparedStatement statement = getOnIsbnHidden_ps(connection, numericIsbn);
+            PreparedStatement statement = getOnIsbn_ps(connection, numericIsbn);
             ResultSet resultSet = statement.executeQuery())
         {
             duplicateIDs.addAll( collectIDs(resultSet) );
@@ -546,13 +512,41 @@
         }
         numericIsbn = typedIsbn.toString(hyphens);
         try(Connection connection = m_whelk.getStorage().getConnection();
-            PreparedStatement statement = getOnISBN_ps(connection, numericIsbn);
+            PreparedStatement statement = getOnIsbn_ps(connection, numericIsbn);
             ResultSet resultSet = statement.executeQuery())
         {
             duplicateIDs.addAll( collectIDs(resultSet) );
         }
 
         return duplicateIDs;
+    }
+
+    private List<String> getDuplicatesOnIssn(String issn)
+            throws SQLException
+    {
+        if (issn == null)
+            return new ArrayList<>();
+
+        try(Connection connection = m_whelk.getStorage().getConnection();
+            PreparedStatement statement = getOnIssn_ps(connection, issn);
+            ResultSet resultSet = statement.executeQuery())
+        {
+            return collectIDs(resultSet);
+        }
+    }
+
+    private List<String> getDuplicatesOnIsbnHidden(String isbn)
+            throws SQLException
+    {
+        if (isbn == null)
+            return new ArrayList<>();
+
+        try(Connection connection = m_whelk.getStorage().getConnection();
+            PreparedStatement statement = getOnIsbnHidden_ps(connection, isbn);
+            ResultSet resultSet = statement.executeQuery())
+        {
+            return collectIDs(resultSet);
+        }
     }
 
     private List<String> getDuplicatesOnIssnHidden(String issn)
