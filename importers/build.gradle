apply plugin: 'java'
apply plugin: 'groovy'
apply plugin: 'application'
apply plugin: 'war'
apply from: '../gretty.plugin'


loadConfiguration()
def loadConfiguration() {
    ext {
        try {
            environment = env
        } catch (MissingPropertyException mpe) {
            environment = "dev"
        }
    }
    def encoding = hasProperty('file.encoding') ? file.encoding : 'UTF-8'
    System.setProperty 'file.encoding', encoding
    System.setProperty 'whelk.environment', environment
}

sourceCompatibility = 1.8
targetCompatibility = 1.8

def getGitVersion() {
	def stdout = new ByteArrayOutputStream()
	exec {
		commandLine 'git', 'describe', '--tags'
		standardOutput = stdout
	}
	return stdout.toString().trim()
}

def versionNumber = getGitVersion()

/*sourceSets {
    main {
        java { srcDirs = [] }
        groovy { srcDir 'src/main/' }
    }
    test {
        groovy { srcDir 'src/test/groovy/' }
    }
}*/



test.testLogging {
    showStandardStreams true
    exceptionFormat "full"
}

repositories {
    mavenCentral()
    maven { url "http://repository.codehaus.org/" }
    maven { url "https://jitpack.io/" }
}

dependencies {
    def activeMQVersion = "5.11.1"
    def groovyVersion = GroovySystem.getVersion()

    // LIBRISXL modules
<<<<<<< HEAD
  //  compile project(':../harvesters')
    if ('useLocalDeps' in System.properties.keySet()) {
        compile project(':../../whelk-core')
    } else {
        compile 'com.github.libris:whelk-core:0.4.1'
    }
=======
    compile(project(':../whelk-core'))
>>>>>>> 0922d554

    // Common tools
    providedCompile 'javax.servlet:servlet-api:2.5'
    compile "org.codehaus.groovy:groovy-all:${groovyVersion}"
    compile 'org.codehaus.jackson:jackson-mapper-asl:1.9.12'
    compile 'commons-cli:commons-cli:1.2'
    compile 'commons-io:commons-io:2.4'
    compile 'commons-codec:commons-codec:1.7'
    compile "com.google.guava:guava:16.0.1"
    compile 'commons-collections:commons-collections:3.2.1'
    compile "org.apache.httpcomponents:httpclient:4.3.1"
    compile "stax:stax:1.2.0"
    compile "stax:stax-api:1.0.1"
    compile 'com.damnhandy:handy-uri-templates:2.0.4'
    compile 'org.apache.commons:commons-dbcp2:2.0.1'
    // Integration
    compile 'mysql:mysql-connector-java:5.1.33'
    compile 'org.codehaus.gpars:gpars:1.2.1'

    // metrics
    compile 'io.prometheus:simpleclient:0.0.21'
    compile 'io.prometheus:simpleclient_servlet:0.0.21'

    // Logging
    compile group: 'org.apache.logging.log4j', name: 'log4j-api', version: '2.8.2'
    compile group: 'org.apache.logging.log4j', name: 'log4j-core', version: '2.8.2'

    // profiling and test
    testCompile "org.gperfutils:gprof:0.3.0-groovy-2.3"
    testCompile 'cglib:cglib-nodep:3.1'
    testCompile 'org.spockframework:spock-core:0.7-groovy-2.0'

    //executableWarDeps "org.eclipse.jetty:jetty-server:${jettyVersion}"
    //executableWarDeps "org.eclipse.jetty:jetty-webapp:${jettyVersion}"

    /*executableWarDeps "org.codehaus.groovy:groovy-all:${groovyVersion}"
    executableWarDeps 'commons-cli:commons-cli:1.2'*/
}

// Include dependent libraries in archive.


jar {
    manifest {
        attributes "Main-Class": "whelk.importer.ImporterMain"
    }

    from {
        configurations.compile.collect {
            it.isDirectory() ? it : project.zipTree(it).matching {
                exclude 'META-INF/*.RSA', 'META-INF/*.SF', 'META-INF/*.DSA','build','.gradle/**','build.gradle','gradle','gradlew','gradlew.bat','test'
            }
        }
    }

}



configurations {
    executableWarDeps
}

project.afterEvaluate {
    war {
        //mainClassName = "whelk.vcopyServlet.vcopyImporterServlet"
        archivesBaseName = "vcopyImporter"

        from {
            configurations.executableWarDeps.collect {
                //it.isDirectory() ? it : project.zipTree(it)
                it.isDirectory() ? it : project.zipTree(it).matching {
                    exclude 'META-INF/*.RSA', 'META-INF/*.SF', 'META-INF/*.DSA'
                }
            }
        }
        //from "$buildDir/classes/main"

        def manifestClasspath = configurations.compile.collect {
            "/WEB-INF/lib/${it.getName()}"
        }.join(',')

        manifest {
            attributes 'Implementation-Title': 'Standalone Whelk Importer',
                    'Implementation-Version': versionNumber,
                    'Class-Path': manifestClasspath
        }
    }
}

task(doRun, dependsOn: "classes", type: JavaExec) {
    classpath = sourceSets.test.runtimeClasspath
    main = "whelk.importer.ImporterMain"
    systemProperties(
        'xl.secret.properties': System.getProperty("xl.secret.properties"),
        'xl.mysql.properties' : System.getProperty("xl.mysql.properties")
    )
    minHeapSize = "1g"
    maxHeapSize = "4g"
    args(System.getProperty("args", "").split() as String[])
}

gretty {
    httpPort = 8181
    contextPath = '/'
    systemProperties(
        'xl.secret.properties': System.getProperty("xl.secret.properties"),
        'xl.mysql.properties' : System.getProperty("xl.mysql.properties")
    )
}


task(groovy, dependsOn: "classes", type: JavaExec) {
    description "Run a Groovy Script (USAGE: -Dargs=\"<script> [...]\")"
    classpath = sourceSets.test.runtimeClasspath
    main = "groovy.ui.GroovyMain"
    args(System.getProperty("args", "").split() as String[])
}

task(console, dependsOn: 'classes', type: JavaExec) {
    description "Launch a Groovy Console"
    classpath = sourceSets.main.runtimeClasspath
    main = 'groovy.ui.Console'
}<|MERGE_RESOLUTION|>--- conflicted
+++ resolved
@@ -61,16 +61,7 @@
     def groovyVersion = GroovySystem.getVersion()
 
     // LIBRISXL modules
-<<<<<<< HEAD
-  //  compile project(':../harvesters')
-    if ('useLocalDeps' in System.properties.keySet()) {
-        compile project(':../../whelk-core')
-    } else {
-        compile 'com.github.libris:whelk-core:0.4.1'
-    }
-=======
     compile(project(':../whelk-core'))
->>>>>>> 0922d554
 
     // Common tools
     providedCompile 'javax.servlet:servlet-api:2.5'
