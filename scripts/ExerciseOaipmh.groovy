--- conflicted
+++ resolved
@@ -18,26 +18,17 @@
 
             def parseTimeStart = System.currentTimeMillis()
             def doc = new XmlSlurper(false,false).parseText(xmlString)
-<<<<<<< HEAD
-            parseResult(doc)
-=======
             def parseTime = System.currentTimeMillis() - parseTimeStart
 
->>>>>>> 502ec36b
             resumptionToken = doc.ListRecords.resumptionToken?.text()
 
             def elapsed = (System.currentTimeMillis() - startTime) / 1000
-<<<<<<< HEAD
             def batchCount = doc.ListRecords.record.size()
             recordCount += batchCount
             int docsPerSecond = batchCount/((System.currentTimeMillis() - batchTime) / 1000)
-            println("Record count: ${recordCount}. Got resumption token: ${resumptionToken}. Elapsed time: ${elapsed}. Records/second: $docsPerSecond")
+            println "Record count: $recordCount. Got resumption token: $resumptionToken. Elapsed time: $elapsed. Records/second: ${recordCount / elapsed}. Net/net+parse time ratio: ${netTime/(netTime + parseTime)}, docspersecond: $docsPerSecond"
             if (!resumptionToken) {
                 println "Done, after $elapsed seconds."
-=======
-            println "Record count: $recordCount. Got resumption token: $resumptionToken. Elapsed time: $elapsed. Records/second: ${recordCount / elapsed}. Net/net+parse time ratio: ${netTime/(netTime + parseTime)}"
-            if (!resumptionToken)
->>>>>>> 502ec36b
                 break
             }
         }
