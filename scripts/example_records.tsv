auth/128699	Socialdepartementet
auth/137267	(100 1_ ‡a Larsson, Christer, ‡d 1950-, ‡c bibliotekarie)
auth/139860	Arkiv; SAO
auth/140482	Barnpsykologi; SAO
auth/156486	Pengar; SAO
auth/169409	(100 1_ ‡a Beethoven, Ludwig van, ‡d 1770-1827. ‡t Kvintett, ‡m piano, oboe, klarinett, horn, fagott, ‡n op. 16, ‡r Ess-dur; ‡o arr. piano, stråkar)
auth/176404	(100 0_ ‡a Birger Jarl, ‡d d. 1266)
auth/180036	(100 0_ ‡a Birgitta, ‡c helgon, ‡d 1303-1373)
auth/184982	(100 1_ ‡a Eliot, T. S. ‡q (Thomas Stearns), ‡d 1888-1965)
auth/189316	(100 0_ ‡a Homeros, ‡d 700-talet f.Kr.)
auth/191493	Lars Jansson (förekommer som contributor)
auth/191503	Jansson, Tove
auth/191698	(100 0_ ‡a Johannes ‡b XXIII, ‡c påve, ‡d 1881-1963)
auth/193755	(100 0_ ‡a Karl ‡b XIV Johan, ‡c kung av Sverige och Norge, ‡d 1763-1844)
auth/193552	Bachman, Richard
auth/210204	King, Stephen
auth/201439	(100 1_ ‡a Tjechov, Anton, ‡d 1860-1904) --> se särskilt förklarande fras (#i), forskningsbiblioteksform resp. originalform
auth/202195	(100 0_ ‡a Li, Li, ‡d 1961-) -- borde vara 100 0_
auth/209046	Hindenburg, Bernhard von, 1859-
auth/209925	(100 0_ ‡a E-Type, ‡d 1965-)
auth/214608	(100 1_ ‡a Beethoven, Ludwig van, ‡d 1770-1827. ‡t Fantasi, ‡m piano, blandad kör, orkester, ‡n op. 80, ‡r c-moll)
auth/217613	(100 0_ ‡a Johannes de Hese, ‡d 13/1400-talet)
auth/223194	(100 1_ ‡a Beethoven, Ludwig van, ‡d 1770-1827. ‡t Konsert, ‡m pianotrio, orkester, ‡n op. 56, ‡r C-dur, 'Trippelkonserten')
auth/247755	Pengar; barnämnesord
auth/249363	(100 0_ ‡a Arnaldur Indriðason, ‡d 1961-)
auth/249882	Tsunamier; SAO
auth/254498	Lagerlöf, Selma
auth/260334	(100 3_ ‡a Wallenberg, ‡c släkt) --> normalt bara som ämnesord
auth/280498	Tsunamier; barnämnesord
auth/297742	Oljetryck; SAOGF
auth/328892	(100 1_ ‡a Ramelov, Matthias, ‡d verksam 1660-)
auth/330247	(100 0_ ‡a Gideon ‡c (biblisk gestalt))
auth/345526	Metamorphoses av Ovidius Naso, Publius; namn/titel (verkspost)
auth/346221	(100 3_ ‡a Bernadotte, ‡c kungahus) --> normalt bara som ämnesord
auth/349968	Allegorier; SAOGF (Skon)
auth/74212	(100 1_ ‡a Mao, Zedong, ‡d 1893-1976)
auth/94541	(100 1_ ‡a Strindberg, August, ‡d 1849-1912)
auth/353616	Allmän genre/formterm saogf: Analys och tolkning
auth/245329	Skönlitterär genre/formterm (kod Skon) som ingår i saogf-listan: Biografiska romaner
auth/215816	Genre/formterm för periodika (kod NLT)som ingår i saogf-listan: Barntidningar
auth/323836	Genre/formterm för barn- och ungdomslitteratur (listkod barn) kommer inom kort att kodas om och ingå i saogf-listan enligt konstruktion ovan: Allåldersböcker
auth/283168	Genre/formterm för grafiskt material som ingår i TGM-listan (kod gmgpc//swe): Affischer (behöver synkroniseras/harmoniseras med existerande, t.ex. 365601)
auth/365601	Allmän genre/formterm som ingår i saogf-listan: Affischer
auth/167923	Jerusalem (kungariket 1099-1291)
auth/137977	International Workshop on Knowledge Representation meets Databases
auth/359324	Dreamhack
auth/337887	Woodstock
auth/121848	Kungl. biblioteket
auth/307262	Codex Gigas
auth/163435	Sverige
auth/173676	Stockholm
auth/215254	Göteborg
auth/152803	Lund
auth/355057	Medeltiden
auth/357848	Medeltiden (Tyskland)
auth/357833	1642-1660 Puritanska revolutionen
auth/355093	1914-1918 (första världskriget)
auth/222136	Ödessymfonin
auth/301182	Historia
auth/283867	Reseaffischer, har about.broader.prefLabel:Affischer
auth/283168	Affischer, har about.narrower.prefLabel:Reseaffischer
auth/271621	(uniform titel) Rävsagan (djurepos), med se från-hänvisning Mickel räv (djurepos)
auth/271438	(uniform titel) Reineke Fuchs
auth/271588	(uniform titel) Rävsagan
auth/271589	(uniform titel) Rævebogen
auth/271590	(uniform titel) Reinaert
auth/271591	(uniform titel) Reynard the Fox
auth/271592	(uniform titel) Roman de Renart
auth/350582	Markus Sköld
auth/262312	Järnebrand, Margareta, 1947-
auth/225964	Fossum, Karin
auth/350793	Deckare, saogf
auth/143787	Deckare, sao
auth/158278	Romaner

bib/11279947	[Akademisk avhandling = Text,Monograph,Thesis] Neural correlates of individual differences in personality and intelligence
bib/16309110	[Bilder = ?,?,?]	Julkalendern 2013
bib/14747945	[Datorspel (TV-spel) = Multimedia,Monograph,Game] Bioshock
bib/11773502	[Elektroniska resurser,Direktåtkomst = ?,?,?] Ritningsläsning
bib/11454989	[Elektroniska resurser,Fjärråtkomst,Fortlöpande resurser,Tidskrift - elektronisk och tryckt manifestation = ?,?,?] Tjugofyra7
bib/12723726	[Elektroniska resurser,Fjärråtkomst,Fortlöpande resurser,Databas = ?,?,?] Den store danske
bib/4420358	[Elektroniska resurser,Fjärråtkomst,Fortlöpande resurser,Databaslistor = ?,?,?] Artbibliographies modern
bib/8595277	[Elektroniska resurser,Fjärråtkomst,Fortlöpande resurser,Webbplats= ?,?,?] ABBA
bib/13689215	[Elektroniska resurser,Fjärråtkomst,Monografiska resurser,Maskinellt skapade DiVA-poster= ?,?,?] The sociality of gaming
bib/11807128	[Elektroniska resurser,Digitaliseringar= ?,?,?] Bacchanaliska qwäden
bib/9102438	[Fortlöpande resurser,Tidskrift/årsbok = ?,?,?] Arena
bib/9773188	[Fortlöpande resurser,Integrerande resurs = ?,?,?] Socialavgifter
bib/8351919	[Fortlöpande resurser,Integrerande resurs = ?,?,?] Socialavgifter supplement
bib/10393902	[Kartor = Cartography,ComponentPart] Karta över Skandinavien
bib/11850823	[Ljud- och talböcker = Audio,Monograph] Onskan
bib/1997018	[Musiktryck = NotatedMusic,Monograph] Solo piano [Musiktryck] / Philip Glass
bib/13538239	[Samlingsposter = ?,?,?] Kungliga biblioteket i Stockholm - samling av vykort
bib/11714976	[Samlingsverk = ?,?,?] Det var en gång
bib/11418710	[Skolböcker = ?,?,?] Dags!
bib/16092548	[Spelfilmer = ProjectedImage,Monograph,Videorecording] Återträffen
bib/8549011	[Bidrag i tidskrift = ?,?,?]
bib/8550505	[Bidrag i årsbok = ?,?,?]
bib/9062707	[Bidrag i monografi (samlingsverk) med titel (=245) som huvuduppslag = ?,?,?]
bib/8816214	[Bidrag i monografi med person (=100) som huvuduppslag = ?,?,?]
bib/9186194	[Bidrag i monografi med institution (=110) som huvuduppslag = ?,?,?]
bib/8425289	[Bidrag i monografi med konferens (=111) som huvuduppslag = ?,?,?]
bib/10131357	[Bidrag i monografi i serie, där man i artikelposten vill uttrycka monografins serietillhörighet = ?,?,?]
bib/10150410	[Bidrag i en monografisk årgång av en årsbok = ?,?,?]
bib/2317684	[Bidrag i ett monografiskt häfte av en tidskrift = ?,?,?]
bib/2267872	[Bidrag i dagstidning = ?,?,?]
bib/8434927	[Recension med egen titel = ?,?,?]
bib/9461508	[Recension utan egen titel = ?,?,?]
bib/8463462	[Samlingsrecension med egen titel = ?,?,?]
bib/8836613	[Samlingsrecension utan egen titel = ?,?,?]
bib/8435255	[Bidrag med efterföljande repliker där varje inlägg får en egen post = Text,ComponentPart]
bib/8435491	[-||-]
bib/8435505	[-||-]
bib/8435499	[-||-]
bib/8435506	[-||-]
bib/8595377	[–||– förenklat sätt att notera repliker som följer på artikel/recension = ?,?,?]
bib/10796401	subject.broader:historia
bib/11311266
bib/11357644
bib/11601582
bib/11691597
<<<<<<< HEAD
bib/11850823
bib/11911628
=======
>>>>>>> 071e29c4
bib/12035894
bib/12289439
bib/1234	Water and water pollution handbook. Vol. 2
bib/12384646
bib/12732969
bib/12743333
bib/13531679
bib/13543149
bib/13584984
bib/13884869
bib/13973072
bib/14006223	har subject.broader.prefLabel:Aktiemarknad
bib/2912361	har relation.@type=Work, relation.uniformTitle:Metamorphoses (auth/345526)
bib/3222798
bib/3678656
bib/4582889
bib/48077	Länkar till Pengar auth/156486 via subject
bib/5067018
bib/5299954
bib/6128247
bib/664491	(länkar till Tove Jansson auth/19153 via attributedTo)
bib/7149593
bib/816912	(länkar till Lars Jansson auth/191493 via contributorList)
bib/8261338	Kalle Anka & C:o (Serie)
bib/827126	Mumintrollet (länkar till Tove Jansson auth/19153 som attributedTo)
bib/8558889	Encyclopedia of education
bib/8211184	Nationalencyclopedin (många beståndsposter)
bib/12739812	person och institution
bib/13457927	Kjellström, Rolf: Nybyggarliv i Vilhelmina med person + 2 institutioner. Har subject.broader.prefLabel:historia
bib/14229095	Tolv skånska slott = Twelve castles in Scania - bok på svenska samt engelsk översättning av densamma (parallelltext)
bib/13828318	Gustaf med Guds nåde etc (Handskrift med lång titel)
bib/2579165	Dissertatio historica de banno majori et minori (Gammal svensk avhandling)
bib/3297563	Öfwer-Ståthållare-Embetets Kungörelse (Gammal svensk kungörelse)
bib/11807650	Upptäck Dalarnas bergslag [Kartografiskt material]
bib/11808539	Discover the mining district of Dalarna [Kartografiskt material]
bib/7400378	Androidens drömmar (Verk med originaltitel)
bib/10299827	Bladerunner [Videoupptagning]
bib/11925719	Do Androids Dream of Electric Sheep? : filmed as Blade Runner
bib/10600578	The Codex Gigas : a revised version of the Georg Svensson lecture delivered at The National Library of Sweden
bib/8594660	Wagonmaster; directed by John Ford (multiple 007:s)
bib/10630108	Grünsee. Brachland : zwei Romane /Christoph Geiser (multiple 006:s)
bib/12629738	MTM-post med rå annan MARC i 886
bib/15211258	Después de Lucía [Videoupptagning] = Smärtgränsen
bib/16254390	Runner runner [Videoupptagning]
bib/15203202	WWE 2k14 [Elektronisk resurs]
bib/14857863	Angry birds star wars [ Elektronisk resurs]
bib/16234138	Plants vs. zombies garden warfare [Elektronisk resurs]
bib/11521151	a Elder scrolls.n 4, ,p Oblivion h [Xbox360]
bib/11518540	a Castlevania b curse of darkness h [Playstation 2]
bib/13602899	a Borderlands 2 h [Elektronisk resurs] b TV-spel (Playstation 3)
bib/11553680	Viola da gamba sonatas [Ljudupptagning] / Johann Sebastian Bach
bib/8260527	Illustrerad Vetenskap (Tidskrift)
bib/8264634	Populär Historia (Tidskrift)
bib/136803	Kalla Kårar (Skriftserie)
bib/14704146	The Fellowship of the Ring
bib/11472439	Sagan om ringen - Härskarringen [Video (DVD)]
bib/11849681	A clockwork orange [Ljudupptagning]
bib/1901387	Electric counterpoint [Musiktryck]
bib/10233308	Arvo Pärt [Videoupptagning]
bib/5485896	The piano [Musiktryck]
bib/12536611	Trasig 010
bib/9201665	Ica förlagets världsatlas [Kartografiskt material]
bib/8932622	Cosmographia [Kartografiskt material]
bib/14288109	Jordglogb wonder celestial 42008 stjärnhimlen, utan belysning [Kartografiskt material]
bib/2937744	Karta öfver norra stjärnhimmeln [Kartografiskt material]
bib/11221026	Vorstellung der Sonnen oder Erd Finsternis... [Kartografiskt material
bib/10601945	Tabulae de collectionibus archivi Raygradensis [kartografiskt material]
bib/14608758	The biology of cancer / Robert A. Weinberg 2nd ed.
bib/10202722	The biology of cancer / Robert A. Weinberg, cd-rom
bib/13565021	Åren i Paris : [roman] / Paula McLain ; översättning av Isa Lybeck
bib/14744539	Carmen och döden : [en Konrad Sejer-deckare] /Karin Fossum ; översättning: Margareta Järnebrand
bib/739491	(Blondie (1951)) [seriell]
bib/575085	(Nya Blondie) [seriell]
bib/3618984	(Kul med Blondie) [seriell]
bib/3621577	(Blondie & Karl-Alfred) [seriell]
bib/8257615	Fornvännen (print -- notera MARC-fält 599=Indexeringslänk) [seriell]
bib/4346444	Fornvännen (online) --- här även med digitaliseringsflagga (042#9=DIGI) [seriell]
bib/3415275	International journal of gynaecology and obstetrics (print) [seriell]
bib/9033354	International journal of gynaecology and obstetrics (online) [seriell]
bib/3708524	Acta linguistica Hafniensia (utländsk tidskrift) [seriell]
bib/14608651	International Journal of Engineering Innovations and Research (utländsk tidskrift, maskinellt genererad rudimentär post för e-tidskrift, länkmål till tryckt version saknas i Libris) [seriell]
bib/3673618	Beiträge zum ausländischen und internationalen Privatrecht (En seriehuvudpost, där delarna är särkatalogiserade och behandlas som vanliga monografier (mindre vanligt att man gör sammanhållande huvudposter idag)) [seriell]
bib/13906314	Jag vet vem du är [Kombinerat material] / av Kerstin Erlandsson-Svevar (textbok, mp3-CD ; barn/ungdom)
bib/14218500	Mindfulness i svåra situationer [Kombinerat material] : träningsprogram / Igor Ardoris
bib/14786209	Guldfisken [Kombinerat material] / Susanna Alakoski
bib/14130458	Från tunnelbana till fåtölj [Kombinerat material] : en bilderbok för vuxna (Christers labbpost)

hold/15726821
hold/15958795
hold/18472436
hold/22266746
hold/23452070
hold/32752629
hold/718795
hold/718796
hold/718797
hold/718798
hold/718800
hold/718801
hold/718802
hold/718803
hold/718804
hold/718805
hold/718806
hold/718807
hold/718809
hold/718810
hold/718811
hold/718812
hold/718813
hold/718814
hold/718815
hold/718817
hold/718818
hold/718819
<|MERGE_RESOLUTION|>--- conflicted
+++ resolved
@@ -118,11 +118,8 @@
 bib/11357644
 bib/11601582
 bib/11691597
-<<<<<<< HEAD
 bib/11850823
 bib/11911628
-=======
->>>>>>> 071e29c4
 bib/12035894
 bib/12289439
 bib/1234	Water and water pollution handbook. Vol. 2
