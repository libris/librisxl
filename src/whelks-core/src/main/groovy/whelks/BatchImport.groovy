package se.kb.libris.whelks.imports;

import groovy.util.logging.Slf4j as Log
import groovy.xml.StreamingMarkupBuilder
import groovy.util.slurpersupport.GPathResult

import java.io.*;
import java.net.*;
import java.util.*;
import java.util.logging.*;
import java.text.*;
import java.nio.ByteBuffer;
import java.nio.CharBuffer;
import java.nio.charset.*;
import org.apache.commons.codec.binary.Base64;
import org.apache.commons.io.IOUtils;
import se.kb.libris.util.marc.MarcRecord;
import se.kb.libris.util.marc.Controlfield;
import se.kb.libris.util.marc.Datafield;
import se.kb.libris.util.marc.Subfield;
import se.kb.libris.util.marc.io.MarcXmlRecordReader;
import se.kb.libris.util.marc.io.Iso2709Serializer;
import se.kb.libris.conch.converter.MarcJSONConverter;
import se.kb.libris.whelks.*;
import se.kb.libris.whelks.plugin.*;
import javax.xml.parsers.ParserConfigurationException;
import org.xml.sax.SAXException;
import javax.xml.parsers.DocumentBuilder;
import javax.xml.parsers.DocumentBuilderFactory;
import javax.xml.transform.*;
import javax.xml.transform.dom.DOMSource;
import javax.xml.transform.stream.StreamResult;
import org.w3c.dom.Document;
import org.w3c.dom.Element;
import org.w3c.dom.Node;
import org.w3c.dom.NodeList;

@Log
class BatchImport {

    private String resource;

    private int imported = 0;
    private long starttime = 0;

    public BatchImport() {}


    public BatchImport(String resource) {
        this.resource = resource;
    }

    private String getBaseUrl(Date from) {
        //return "http://data.libris.kb.se/"+this.resource+"/oaipmh/?verb=ListRecords&metadataPrefix=marcxml&from=2012-05-23T15:21:27Z";
        String url = "http://data.libris.kb.se/"+this.resource+"/oaipmh/?verb=ListRecords&metadataPrefix=marcxml";
        if (from != null) {
            SimpleDateFormat sdf = new SimpleDateFormat("yyyy-MM-dd'T'HH:mm:ss'Z'");
            url = url + "&" + sdf.format(from);
        }
        log.info("URL: $url");
        return url;
    }

    public void setResource(String r) { this.resource = r; }
    
    private void getAuthentication() {
        try {
            Properties properties = new Properties();
            properties.load(this.getClass().getClassLoader().getResourceAsStream("whelks-core.properties"));
            final String username = properties.getProperty("username");
            final String password = properties.getProperty("password");
                Authenticator.setDefault(new Authenticator() {
                    protected PasswordAuthentication getPasswordAuthentication() {
                        return new PasswordAuthentication(username, password.toCharArray());
                    }
                });
        } catch (Exception ex) {
            Logger.getLogger(BatchImport.class.getName()).log(Level.SEVERE, null, ex);
        }
    }
    // END possible authentication alternative
    public int doImport(ImportWhelk whelk, Date from) {
        getAuthentication(); // Testar detta istället för urlconn-grejen i harvest()
        try {
            // While resumptionToken is something
            URL url = new URL(getBaseUrl(from));
            this.starttime = System.currentTimeMillis();
            String resumptionToken = harvest(url, whelk);
            while (resumptionToken != null) {
                //redefine url
                url = new URL("http://data.libris.kb.se/" + this.resource + "/oaipmh/?verb=ListRecords&resumptionToken=" + resumptionToken);
                resumptionToken = harvest(url, whelk);
            }

            // Loop through harvest
        } catch (MalformedURLException e) {
            e.printStackTrace();
        } catch (IOException e) {
            e.printStackTrace();
        }
        return imported;
    }

    public static String createString(GPathResult root) {
        return new StreamingMarkupBuilder().bind{ 
            out << root 
        } 
    }

    /*
    String getFilteredString(String xmlString) {
        byte[] outbytes
        try {
            // Decode the file just to get a CharBuffer for the encoder - perhaps not the simpliest way?
            Charset charset = Charset.forName("UTF-8");
            CharsetDecoder utf8Decoder = charset.newDecoder();
            utf8Decoder.onMalformedInput(CodingErrorAction.IGNORE);
            utf8Decoder.onUnmappableCharacter(CodingErrorAction.IGNORE);
            CharsetEncoder utf8Encoder = charset.newEncoder();
            CharBuffer buffer = utf8Decoder.decode(ByteBuffer.wrap(xmlString.getBytes()));
            ByteBuffer bb = utf8Encoder.encode(buffer);
            outbytes = bb.array();
        } catch (CharacterCodingException ex) {
            Logger.getLogger(this.getClass().getName()).log(Level.SEVERE, null, ex);
        } 
        println "converted doc: " + new String(outbytes)
        return new String(outbytes)
    }
    */

    String findResumptionToken(xmlString) {
        try {
            return xmlString.split("(<)/?(resumptionToken>)")[1]
        } catch (ArrayIndexOutOfBoundsException a) {
            log.error("Failed to extract resumptionToken from xml:\n$xmlString")
        }
    }

    String harvest(url, whelk) {
        try {
            def OAIPMH = new XmlSlurper(false,false).parseText(url.text)
            def documents = []
            OAIPMH.ListRecords.record.each {
                MarcRecord record = MarcXmlRecordReader.fromXml(createString(it.metadata.record))
                String id = record.getControlfields("001").get(0).getData();
                String jsonRec = MarcJSONConverter.toJSONString(record);
<<<<<<< HEAD
                documents << whelk.createDocument().withData(jsonRec.getBytes("UTF-8")).withIdentifier("/" + whelk.prefix + "/" + id).withContentType("application/json")
=======
                if (whelk) {
                    documents << whelk.createDocument().withData(jsonRec.getBytes("UTF-8")).withIdentifier("/" + this.resource + "/" + id).withContentType("application/json");
                }
>>>>>>> ad4a4f34
                imported++
            }
            if (whelk) {
                whelk.store(documents)
            }
            return OAIPMH.ListRecords.resumptionToken
        } catch (Exception e) {
            log.warn("Failed to parse XML document: ${e.message}. Trying to extract resumptionToken and continue.")
            return findResumptionToken(url.text)
        }
    }

    /*
    public String oldharvest(URL url, ImportWhelk whelk) {
        String restok = null;
        InputStream is = null;
        HttpURLConnection urlConnection = null;
        try {
            urlConnection = (HttpURLConnection) url.openConnection(); 
            String xmlString = getFilteredStreamFromURLConnection(urlConnection);
            println "Length of $xmlString is " + xmlString.length()
            DocumentBuilder documentBuilder = DocumentBuilderFactory.newInstance().newDocumentBuilder();
            is = IOUtils.toInputStream(xmlString);
            Document document = documentBuilder.parse(is);
            NodeList nodeList = document.getElementsByTagName("resumptionToken");
            Element element = (Element) nodeList.item(0);
            if (element != null && element.getTextContent().length() > 0) {
                restok = element.getTextContent();
            }
            ByteArrayOutputStream outputStream = new ByteArrayOutputStream();
            Source xmlSource = new DOMSource(document);
            Result outputTarget = new StreamResult(outputStream);
            TransformerFactory.newInstance().newTransformer().transform(xmlSource, outputTarget);
            is = new ByteArrayInputStream(outputStream.toByteArray());

            MarcXmlRecordReader marcXmlRecordReader = new MarcXmlRecordReader(is, "/OAI-PMH/ListRecords/record/metadata/record");
            MarcRecord record;

            ArrayList<se.kb.libris.whelks.Document> documents = new ArrayList<se.kb.libris.whelks.Document>();

            while ((record = marcXmlRecordReader.readRecord()) != null) {
                String id = record.getControlfields("001").get(0).getData();

                String jsonRec = MarcJSONConverter.toJSONString(record);

                se.kb.libris.whelks.Document doc = whelk.createDocument().withData(jsonRec.getBytes()).withIdentifier("/" + this.resource + "/" + id).withContentType("application/json");
                //
                //System.out.println("Storing document " + doc.getIdentifier());
                //System.out.println("Created document with id " + doc.getIdentifier());
                documents.add(doc);
                imported++;
                //whelk.store(doc);
            }
            whelk.store(documents);

        } catch (ParserConfigurationException e) {
            System.err.println("URL " + url + " failed:");
            e.printStackTrace();
        } catch (SAXException e) {
            System.err.println("URL " + url + " failed:");
            e.printStackTrace();
        } catch (TransformerConfigurationException e) {
            System.err.println("URL " + url + " failed:");
            e.printStackTrace();
        } catch (TransformerException e) {
            System.err.println("URL " + url + " failed:");
            e.printStackTrace();
        } catch (IOException e) {
            System.err.println("URL " + url + " failed:");
            e.printStackTrace();
        } finally {
            if (null != is) {
                try {
                    is.close();
                    urlConnection.disconnect();
                } catch (IOException e) {
                } catch (Exception e2) {
                    e2.printStackTrace();
                }
            }
        }
        return restok;
    }*/
}<|MERGE_RESOLUTION|>--- conflicted
+++ resolved
@@ -144,13 +144,9 @@
                 MarcRecord record = MarcXmlRecordReader.fromXml(createString(it.metadata.record))
                 String id = record.getControlfields("001").get(0).getData();
                 String jsonRec = MarcJSONConverter.toJSONString(record);
-<<<<<<< HEAD
-                documents << whelk.createDocument().withData(jsonRec.getBytes("UTF-8")).withIdentifier("/" + whelk.prefix + "/" + id).withContentType("application/json")
-=======
                 if (whelk) {
-                    documents << whelk.createDocument().withData(jsonRec.getBytes("UTF-8")).withIdentifier("/" + this.resource + "/" + id).withContentType("application/json");
+                    documents << whelk.createDocument().withData(jsonRec.getBytes("UTF-8")).withIdentifier("/" + whelk.prefix + "/" + id).withContentType("application/json");
                 }
->>>>>>> ad4a4f34
                 imported++
             }
             if (whelk) {
