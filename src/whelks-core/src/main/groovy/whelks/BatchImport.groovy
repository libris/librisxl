--- conflicted
+++ resolved
@@ -135,23 +135,17 @@
             Logger.getLogger(BatchImport.class.getName()).log(Level.SEVERE, null, ex);
         }
     }
-    // END possible authentication alternative
-    public int doImport(ImportWhelk whelk, Date from) {
-        pool = java.util.concurrent.Executors.newCachedThreadPool()
-        //pool = java.util.concurrent.Executors.newFixedThreadPool(20)
-    }
-
+    
     public void run() {
         try {
             getAuthentication();
             log.info("Starting harvester with url: $url")
             String resumptionToken = harvest(this.url);
-            while (resumptionToken != null) {
+            while (resumptionToken) {
                 URL rurl = new URL("http://data.libris.kb.se/" + this.resource + "/oaipmh/?verb=ListRecords&resumptionToken=" + resumptionToken);
                 resumptionToken = harvest(rurl)
                 log.debug("Received resumptionToken $resumptionToken")
             }
-        //} catch(Exception e){}
         } finally {
             log.info("Harvester for ${this.year} has ended its run.")
             this.storepool.shutdown()
@@ -161,16 +155,13 @@
     String harvest(URL url) {
         log.debug("Call for harvest on $url")
         String mdrecord = null
-<<<<<<< HEAD
-=======
         String xmlString
         def OAIPMH
->>>>>>> 327bddee
-        try {
-            log.debug("URL.text: ${url.text}")
+        try {
+            //log.debug("URL.text: ${url.text}")
             xmlString = normalizeString(url.text)
             OAIPMH = new XmlSlurper(false,false).parseText(xmlString)
-            log.debug("OAIPMH: $OAIPMH")
+            //log.debug("OAIPMH: $OAIPMH")
             def documents = []
             OAIPMH.ListRecords.record.each {
                 mdrecord = createString(it.metadata.record)
@@ -179,12 +170,17 @@
                 String jsonRec = MarcJSONConverter.toJSONString(record);
                 documents << new BasicDocument().withData(jsonRec.getBytes("UTF-8")).withIdentifier("/" + whelk.prefix + "/" + id).withContentType("application/json");
             }
+            log.debug("Number of docs " + documents.size())
             if (documents.size() > 0) {
+                log.debug("documents size > 0")
                 imported = imported + documents.size()
+                for (Plugin plugin : whelk.plugins) {
+                    log.debug("Plugin " + plugin.id)
+                }
                 storepool.submit(new Runnable() {
                     public void run() {
-                        log.debug("Current pool size: " + ((ThreadPoolExecutor)pool).getPoolSize() + " current active count " + ((ThreadPoolExecutor)pool).getActiveCount())
-                        log.debug("Pushing ${document.identifier} to $whelk")
+                        log.debug("Current pool size: " + ((ThreadPoolExecutor)storepool).getPoolSize() + " current active count " + ((ThreadPoolExecutor)storepool).getActiveCount())
+                        //log.debug("Pushing ${document.identifier} to $whelk")
                         //whelk.store(document)
                         whelk.store(documents)
                         log.trace("Thread has now imported $imported documents.")
@@ -212,7 +208,8 @@
             return OAIPMH.ListRecords.resumptionToken
         }
         catch (Exception e) {
-            log.warn("Failed to parse XML document \"${xmlString}\": ${e.message}. Trying to extract resumptionToken and continue. ($url)")
+            //log.warn("Failed to parse XML document \"${xmlString}\": ${e.message}. Trying to extract resumptionToken and continue. ($url)")
+            log.debug(e.printStackTrace())
             return findResumptionToken(xmlString)
         }
     }
