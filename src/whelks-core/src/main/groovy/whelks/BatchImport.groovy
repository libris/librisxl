--- conflicted
+++ resolved
@@ -223,10 +223,6 @@
                 executor.execute(new Runnable() {
                         public void run() {
                             importedCount.addAndGet(documents.size())
-<<<<<<< HEAD
-=======
-                            //log.debug("Current pool size: " + executor.getPoolSize() + " current active count " + executor.getActiveCount())
->>>>>>> 26a3e59c
                             log.info("Storing "+documents.size()+" documents ... $importedCount sofar.")
                             whelk.store(documents)
                         }
