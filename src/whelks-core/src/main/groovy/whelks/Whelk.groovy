--- conflicted
+++ resolved
@@ -163,11 +163,7 @@
             whelk.addPlugin(new ElasticSearchClientStorageIndexHistory(prefix))
             //whelk.addPlugin(new DiskStorage("/tmp/whelk_storage"))
             whelk.addPlugin(new MarcCrackerIndexFormatConverter())
-<<<<<<< HEAD
-            whelk.addPlugin(new RiakStorage(prefix))
-=======
             whelk.addPlugin(new MarcFieldLabelerIndexFormatConverter())
->>>>>>> 386debc2
             def importer = new se.kb.libris.whelks.imports.BatchImport(resource)
             long startTime = System.currentTimeMillis()
             def nrimports = importer.doImport(whelk, date)
@@ -176,81 +172,4 @@
             println "Supply whelk-prefix and resource-name as arguments to commence import."
         }
     }
-<<<<<<< HEAD
-}
-
-@Log
-class DiskStorageWhelk extends BasicWhelk {
-
-    DiskStorageWhelk(pfx) {
-        super(pfx)
-        log.info("Starting whelk '$pfx' in standalone disk storage mode.")
-    }
-
-    static main(args) {
-            def prefix = "diskstore"
-            def diskwhelk = new DiskStorageWhelk(prefix)
-            diskwhelk.addPlugin(new DiskStorage())
-            def testjson = "test"
-            BasicDocument jsondoc = new BasicDocument().fromJson(testjson)
-            diskwhelk.store(jsondoc)
-            log.info("Storing testdoc...")
-    }
-}
-
-/* NOT USED ATM
-@Log
-class WhelkState {
-
-    def whelk
-    final static String STORAGE_SUFFIX = "/.whelk/state"
-
-    def listeners = []
-    def notifiers = []
-
-    WhelkState(Whelk w) {
-        this.whelk = w
-    }
-
-    void addNotifier(whelk) {
-        notifiers << whelk.toString()
-    }
-    void addListener(whelk) {
-        listeners << whelk.toString()
-    }
-
-    void save() {
-        log.debug("Saving whelkstate")
-        def map = {}
-        map['listeners'] = listeners
-        map['notifiers'] = notifiers
-        def builder = new groovy.json.JsonBuilder() 
-        builder {
-            "listeners"(listeners)
-            "notifiers"(notifiers)
-        }
-        def doc = this.whelk.createDocument()
-            .withData(builder.toString())
-            .withIdentifier(new URI("/"+this.whelk.prefix+STORAGE_SUFFIX))
-            .withContentType("application/json")
-        this.whelk.store(doc)
-    }
-
-    void load() {
-        def doc = this.whelk.get(new URI("/"+this.whelk.prefix+STORAGE_SUFFIX))
-        if (doc) {
-            log.debug("Loading whelkstate from storage")
-            def slurper = new groovy.json.JsonSlurper()
-            def result = slurper.parseText(doc.dataAsString)
-            this.listeners = result.listeners
-            this.notifiers = result.notifiers
-        } else {
-            log.debug("Didn't find any state.")
-        }
-    }
-
-}
-*/
-=======
-}
->>>>>>> 386debc2
+}