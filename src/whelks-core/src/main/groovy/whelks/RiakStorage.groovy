package se.kb.libris.whelks.component

import se.kb.libris.whelks.Document
import se.kb.libris.whelks.basic.BasicDocument
import se.kb.libris.whelks.basic.BasicPlugin
import se.kb.libris.whelks.Key
import se.kb.libris.whelks.LookupResult
import se.kb.libris.whelks.exception.*
import groovy.util.logging.Slf4j as Log
import java.net.URL
import java.net.URI
import java.net.HttpURLConnection
import java.util.concurrent.ConcurrentHashMap
import com.basho.riak.client.RiakFactory
import com.basho.riak.client.bucket.Bucket
import com.basho.riak.client.builders.RiakObjectBuilder
import com.basho.riak.client.IRiakObject
import com.basho.riak.client.IRiakClient
import com.basho.riak.client.RiakException
import com.basho.riak.client.http.RiakObject
import com.basho.riak.client.http.response.FetchResponse
import com.basho.riak.client.http.response.RiakResponseRuntimeException
import com.basho.riak.client.raw.http.HTTPClusterConfig
import com.basho.riak.client.raw.http.HTTPClientConfig
import com.basho.riak.client.query.NodeStats
import com.basho.riak.client.cap.DefaultRetrier
import com.basho.riak.client.operations.StoreObject
import com.basho.riak.client.cap.Quora

import groovy.json.JsonSlurper
import groovy.transform.Synchronized

@Log
abstract class RiakClient extends BasicPlugin {

    static final int PING_CONNECT_TIMEOUT = 4000
    
    boolean pingNode(String host, int port){
        HttpURLConnection connection = null
        try {
            connection = (HttpURLConnection) new URL("http", host, port, "/ping").openConnection()
            connection.setRequestMethod("HEAD")
            connection.setConnectTimeout(PING_CONNECT_TIMEOUT)
            if (connection.responseCode == 200) return true
        } catch (Exception e) {
            log.info("Could not connect to node " + host)
            log.debug(e.message)
        } finally {
            if (connection != null) connection.disconnect()
        }
        return false
    }

    @Synchronized
    HTTPClusterConfig prepareClusterConfig(json_config){
        HTTPClusterConfig clusterConfig = new HTTPClusterConfig(json_config.cluster_max_connections)
        json_config.nodes.each {
            if (pingNode(it.host, it.port)) {
                HTTPClientConfig clientConfig = new HTTPClientConfig.Builder().withHost(it.host).withPort(it.port).withRiakPath(it.riak_path).withMaxConnctions(it.max_connections).withTimeout(3000).build()
                clusterConfig.addClient(clientConfig)
                log.info("Adding riak node " + it.host)
            }
        }
        log.debug("Cluster config clients: " + clusterConfig.getClients().size())
        if (clusterConfig.getClients().size() < 1) {
            throw new WhelkRuntimeException("No available Riak nodes.")
        }
        return clusterConfig
    }

    IRiakClient getClient(def json_config){
        log.info("Starting riak client using riak.json configuration...")
        return RiakFactory.newClient(prepareClusterConfig(json_config))
    }    

    IRiakClient getNodeReconfiguredClient(def json_config){
        return RiakFactory.newClient(prepareClusterConfig(json_config))
    }

    void listRiakNodes() {
        log.info("Riak client configured with nodes....")
        for (NodeStats ns : riakClient.stats()){
            log.info(ns.nodename())
        }
    }
}

@Log
class RiakStorage extends RiakClient implements Storage {
    private IRiakClient riakClient
    private ConcurrentHashMap buckets
    private String prefix
    private boolean enabled = true
    def riakjson
    static final int STORE_RETRIES = 5
    static final int DEFAULT_W_QUORUM = 1 //minimum number of responding nodes on write
    static final int DEFAULT_R_QUORUM = 1 //minimum number of responding nodes on read
    static final int DEFAULT_N_VAL = 2 //default quorum, number of replicas of stored objects
    static final boolean DEFAULT_ALLOW_MULT = false //allowing sibling objects, concurrent updates

    String id = "riakstorage"
    int order
    boolean isEnabled(){ return this.enabled }
    void enable(){ this.enabled = true }
    void disable(){ this.enabled = false }

    RiakStorage(String prefix){
        try {
            this.prefix = prefix
            riakjson = getJsonConfig()
            riakClient = getClient(riakjson)
            Bucket bucket = createBucket(prefix, DEFAULT_N_VAL, DEFAULT_ALLOW_MULT, DEFAULT_W_QUORUM, DEFAULT_R_QUORUM)
            buckets = [prefix:bucket]
            log.info("Created bucket " + prefix)
        } catch(Exception e) {
            log.debug(e.printStackTrace())
            throw new WhelkRuntimeException("Could not connect to RiakStorage. " + e.message)
        }
    }

    RiakStorage(){
        try {
            riakjson = getJsonConfig()
            riakClient = getClient(riakjson)
            riakjson.nodes.buckets.each {
                buckets[it.prefix] = createBucket(it.prefix, it.n_val, it.allow_mult, it.w, it.r)
            }
            log.info("Created buckets " + buckets.toMapString())
        } catch(Exception e) {
            log.debug(e.printStackTrace())
            throw new WhelkRuntimeException("Could not connect to RiakStorage. " + e.message)
        }
    }

    private Object getJsonConfig(){
        def is = RiakStorage.class.classLoader.getResourceAsStream("riak.json")
        return new JsonSlurper().parse(is.newReader())
    }

    private Bucket createBucket(String prefix, int n_val, boolean allow_mult, int w_quorum, int r_quorum){
        return riakClient.createBucket(prefix).nVal(n_val).allowSiblings(allow_mult).w(w_quorum).r(r_quorum).execute()
    }

    void store(Document d){
        int attempt = 0
        int loop_times = 2

        //TODO: check modified, vclock
        String key = extractIdFromURI(d.identifier)
        Bucket bucket = buckets.get(prefix)
        if (bucket == null)
            bucket = createBucket(prefix, DEFAULT_N_VAL, DEFAULT_ALLOW_MULT, DEFAULT_W_QUORUM, DEFAULT_R_QUORUM)
        while (attempt < loop_times) {
            try {
                IRiakObject riakObject = RiakObjectBuilder.newBuilder(prefix, key).withContentType(d.contentType).withValue(d.data).build()
                IRiakObject storedObject = bucket.store(riakObject).withRetrier(new DefaultRetrier(STORE_RETRIES)).execute()
<<<<<<< HEAD
                log.debug("Stored document " + d.identifier + " to riak")
=======
                log.trace("Stored document " + d.identifier + " to riak")
>>>>>>> 26a3e59c
                break
            } catch(RiakResponseRuntimeException rrre){
                log.warn("Could not store document with identifier " + d.identifier + " " + e.message)
                throw new WhelkRuntimeException(rrre.message)
            } catch(Exception e){
                if (attempt == loop_times-1) {
                    log.warn("Could not store document with identifier " + d.identifier + " " + e.message)
                    log.debug(e.printStackTrace())
                } else {
                    log.info("Reconfiguring riak client...")
                    riakClient = getNodeReconfiguredClient(riakjson)
                }
                attempt++
            }
        }
    }

    String extractIdFromURI(URI uri) {
        def path_fragments = uri.path.split("/")
        return path_fragments[path_fragments.length-1]
    }

    String extractBucketNameFromURI(URI uri) {
        def path_fragments = uri.path.split("/")
        return path_fragments[path_fragments.length-2]
    }

    Bucket getFetchBucket(bucket_name){
        return riakClient.fetchBucket(bucket_name).execute()
    }

    void store(Iterable<Document> docs){
        for (Document doc : docs) {
            store(doc)
        }
    }

    String createURIFromId(String id){
        return "/" + bucket_name + "/" + id
    }

    Document get(URI uri) {
        try {
            String key = extractIdFromURI(uri)
            String bucket_name = extractBucketNameFromURI(uri)
            Bucket bucket = getFetchBucket(bucket_name)
            IRiakObject riakObject = bucket.fetch(key).execute()
            return new BasicDocument().withIdentifier(key).withData(riakObject.value).withContentType(riakObject.getContentType())
        } catch (Exception e){
            log.debug("Exception trying to fetch " + uri.path + " " + e.message)
        }
        return null
    }

    Iterable<Document> getAll(){
        return new RiakIterable<Document>(this)
    }

    void delete(URI uri){
        try {
            String key = extractIdFromURI(uri)
            String bucket_name = extractBucketNameFromURI(uri)
            Bucket bucket = getFetchBucket(bucket_name)
            log.info("Deleting " + bucket_name + key)
            bucket.delete(key).execute()
       } catch (Exception e){
            log.debug("Exception trying to delete " + uri.path + " " + e.message)
            throw new RiakException("Could not delete document " + uri.path)
        }
    }

    /*boolean lookup(URI uri){
        String key = extractIdFromURI(uri)
        String bucket_name = extractBucketNameFromURI(uri)
        Bucket bucket = getFetchBucket(bucket_name)
        def keys = bucket.keys()
        bucket.keys.each {
            return it.equals(key)
        }
        return false
    }*/

    LookupResult<? extends Document> lookup(Key key){
        throw new UnsupportedOperationException("Not supported yet.")
    }
}

@Log
class RiakIterable<T> implements Iterable {

    def riakDocs

    RiakIterable(def riakStorage){
        riakDocs = new ArrayList<Document>()
        riakStorage.buckets.each {
            def prefix = it.value.name
            it.value.keys().each {
                def uri = new URI("/" + prefix + "/" + it)
                def doc = riakStorage.get(uri)
                if (doc != null) {
                    riakDocs.add(riakStorage.get(uri))
                }
            }
        }
        log.info("Loading RiakIterable for " + riakDocs.size() + " number of documents.")
    }

    Iterator<Document> iterator() {
        return riakDocs.iterator()
    }
}<|MERGE_RESOLUTION|>--- conflicted
+++ resolved
@@ -145,7 +145,6 @@
         int attempt = 0
         int loop_times = 2
 
-        //TODO: check modified, vclock
         String key = extractIdFromURI(d.identifier)
         Bucket bucket = buckets.get(prefix)
         if (bucket == null)
@@ -154,11 +153,7 @@
             try {
                 IRiakObject riakObject = RiakObjectBuilder.newBuilder(prefix, key).withContentType(d.contentType).withValue(d.data).build()
                 IRiakObject storedObject = bucket.store(riakObject).withRetrier(new DefaultRetrier(STORE_RETRIES)).execute()
-<<<<<<< HEAD
-                log.debug("Stored document " + d.identifier + " to riak")
-=======
                 log.trace("Stored document " + d.identifier + " to riak")
->>>>>>> 26a3e59c
                 break
             } catch(RiakResponseRuntimeException rrre){
                 log.warn("Could not store document with identifier " + d.identifier + " " + e.message)
