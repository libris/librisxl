--- conflicted
+++ resolved
@@ -33,56 +33,6 @@
         log.info("Initializing whelks using definitions in $whelkconfig")
         def wi = new WhelkInitializer(whelkconfig.toURL().newInputStream())
         whelks = wi.getWhelks()
-<<<<<<< HEAD
-        println "These whelks are available: $whelks"
-        /*
-        def bibwhelk = new WhelkImpl("bib")
-        def authwhelk = new WhelkImpl("auth")
-        def suggestwhelk = new WhelkImpl("suggest")
-        // Add storage and index
-        
-        //bibwhelk.addPlugin(new ElasticSearchClientStorageIndexHistory(bibwhelk.prefix))
-        //authwhelk.addPlugin(new ElasticSearchClientStorageIndexHistory(authwhelk.prefix))
-        //suggestwhelk.addPlugin(new ElasticSearchClientStorageIndexHistory(suggestwhelk.prefix))
-
-        bibwhelk.addPlugin(new ElasticSearchClientIndexHistory(bibwhelk.prefix))
-        authwhelk.addPlugin(new ElasticSearchClientIndexHistory(authwhelk.prefix))
-        suggestwhelk.addPlugin(new ElasticSearchClientIndexHistory(suggestwhelk.prefix))
-        def diskstorage = new DiskStorage("/tmp/whelk_storage")
-        bibwhelk.addPlugin(diskstorage)
-        authwhelk.addPlugin(diskstorage)
-        suggestwhelk.addPlugin(diskstorage)
-        //suggestwhelk.addPlugin(new InMemoryStorage())
-        //bibwhelk.addPlugin(new RiakStorage("bib"))
-
-        bibwhelk.addPlugin(new MarcCrackerIndexFormatConverter())
-
-        // Add APIs
-        bibwhelk.addPlugin(new SearchRestlet())
-        bibwhelk.addPlugin(new DocumentRestlet())
-        bibwhelk.addPlugin(new KitinSearchRestlet())
-        bibwhelk.addPlugin(new PythonTestAPI())
-        authwhelk.addPlugin(new SearchRestlet())
-        authwhelk.addPlugin(new DocumentRestlet())
-        authwhelk.addPlugin(new LogRestlet())
-        suggestwhelk.addPlugin(new SearchRestlet())
-        suggestwhelk.addPlugin(new DocumentRestlet())
-        def acplugin = new AutoComplete(["100.a", "400.a", "500.a"])
-        suggestwhelk.addPlugin(acplugin)
-
-        // Add other plugins 
-        def formatParameters = ["bibwhelk": bibwhelk, "suggestwhelk": suggestwhelk]
-        
-        //suggestwhelk.addPlugin(new Listener(bibwhelk, 5, AutoSuggestFormatConverter.class, formatParameters))
-        //suggestwhelk.addPlugin(new Listener(authwhelk, 5, AutoSuggestFormatConverter.class, formatParameters))
-
-        whelks << bibwhelk
-        whelks << authwhelk
-        whelks << suggestwhelk
-        */
-
-=======
->>>>>>> 386debc2
     }
 
     @Override
