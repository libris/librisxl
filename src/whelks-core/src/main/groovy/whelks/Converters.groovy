--- conflicted
+++ resolved
@@ -58,8 +58,6 @@
         return json.toString()
     }
 
-<<<<<<< HEAD
-=======
     static String toJSONString(MarcRecord record) {
         def json = mapper.createObjectNode()
         def fields = mapper.createArrayNode()
@@ -87,7 +85,6 @@
         return json.toString()
     }
 
->>>>>>> bef2d6bb
     static void main(args) {
         MarcRecord record = new File(args[0]).withInputStream {
             new Iso2709MarcRecordReader(it/*, "utf-8"*/).readRecord()
