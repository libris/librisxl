--- conflicted
+++ resolved
@@ -56,18 +56,11 @@
         def json 
         String d = doc.dataAsString
         try {
-<<<<<<< HEAD
-            //if (d.contains("\\\"")) {
-              //  d = d.replaceAll("\\\"", "/\"")
-            //}
-=======
             /*
             if (d.contains("\\\"")) {
                 d = d.replaceAll("\\\"", "/\"")
             }
             */
->>>>>>> 443c9d2a
-            //def mapper = new ObjectMapper()
             json = mapper.readValue(doc.dataAsString, Map)
 
             //json = new JsonSlurper().parseText(doc.dataAsString)
