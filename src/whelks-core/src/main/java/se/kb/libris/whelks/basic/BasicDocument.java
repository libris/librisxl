--- conflicted
+++ resolved
@@ -1,38 +1,16 @@
 package se.kb.libris.whelks.basic;
 
-<<<<<<< HEAD
-import java.io.InputStream;
-import java.io.ByteArrayInputStream;
-import java.io.ByteArrayOutputStream;
-import java.net.URI;
-import java.util.Date;
-import java.util.LinkedList;
-import java.util.List;
-import java.util.ListIterator;
-import se.kb.libris.whelks.*;
-import se.kb.libris.whelks.exception.WhelkRuntimeException;
-=======
 import java.io.*;
 import java.net.URI;
 import java.util.*;
 import se.kb.libris.whelks.*;
 import se.kb.libris.whelks.exception.*;
->>>>>>> 69352d10
 
 public class BasicDocument implements Document {
     private URI identifier = null;
     private String version = "1", contentType = null;
     private byte[] data = null;
     private long size;
-<<<<<<< HEAD
-    private List<Link> links = new LinkedList<Link>();
-    private List<Key> keys = new LinkedList<Key>();
-    private List<Tag> tags = new LinkedList<Tag>();
-    private Date timestamp = null;
-    
-    public BasicDocument() {
-        
-=======
     private Set<Link> links = new TreeSet<Link>();
     private Set<Key> keys = new TreeSet<Key>();
     private Set<Tag> tags = new TreeSet<Tag>();
@@ -40,7 +18,6 @@
     private Date timestamp = null;
     
     public BasicDocument() {
->>>>>>> 69352d10
     }
     
     @Override
@@ -75,10 +52,6 @@
 
         return ret;
     }
-<<<<<<< HEAD
-
-    @Override
-=======
     
     @Override
     public void setData(byte _data[]) {
@@ -103,7 +76,6 @@
     }
     
     @Override
->>>>>>> 69352d10
     public String getContentType() {
         return contentType;
     }
@@ -122,11 +94,6 @@
     public Date getTimestamp() {
         return timestamp;
     }
-<<<<<<< HEAD
-
-    @Override
-    public Iterable<? extends Link> getLinks() {
-=======
     
     public void setTimestamp(Date _timestamp) {
         timestamp = _timestamp;
@@ -134,53 +101,38 @@
 
     @Override
     public Set<Link> getLinks() {
->>>>>>> 69352d10
         return links;
     }
 
     @Override
-<<<<<<< HEAD
-    public Iterable<? extends Key> getKeys() {
-=======
     public Set<Key> getKeys() {
->>>>>>> 69352d10
         return keys;
     }
 
     @Override
-<<<<<<< HEAD
-    public Iterable<? extends Tag> getTags() {
-=======
     public Set<Tag> getTags() {
->>>>>>> 69352d10
         return tags;
     }
 
     @Override
-<<<<<<< HEAD
-    public Document tag(URI uri, String value) {
-        tags.add(new BasicTag(uri, value));
-        
-        return this;
-    }
-
-    @Override
-    public Document untag(URI type, String value) {
-=======
     public Set<Description> getDescriptions() {
         return descriptions;
     }
 
     @Override
     public Tag tag(URI type, String value) {
->>>>>>> 69352d10
         synchronized (tags) {
             for (Tag t: tags)
                 if (t.getType().equals(type) && t.getValue().equals(value))
                     return t;
         }
-
-<<<<<<< HEAD
+        BasicTag tag = new BasicTag(type, value);
+
+        tags.add(tag);
+        
+        return tag;
+    }
+
     @Override
     public Document withData(String dataString) {
         return withData(dataString.getBytes());
@@ -251,12 +203,7 @@
             this.size = this.data.length;
         } catch (java.io.IOException e) {
             throw new WhelkRuntimeException("Error while reading from stream", e);
-=======
-        BasicTag tag = new BasicTag(type, value);
-
-        tags.add(tag);
-        
-        return tag;
+        }
     }
 
     @Override
@@ -269,7 +216,6 @@
                     remove.add(t);
             
             tags.removeAll(remove);
->>>>>>> 69352d10
         }
     }
 
