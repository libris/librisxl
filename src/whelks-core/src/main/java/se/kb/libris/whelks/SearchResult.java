package se.kb.libris.whelks;

public interface SearchResult<T extends Document> {
<<<<<<< HEAD
    int getNumberOfHits();
    Iterable<Facet> getFacets();
    Iterable<Hit<T>> getHits();

    public String toJson();
=======
    long getNumberOfHits();
    Iterable<Facet> getFacets();
    Iterable<Hit<T>> getHits();
>>>>>>> 69352d10
    
    public class Facet {
        String prefix, value;
        long count;
        
        public Facet(String _prefix, String _value, long _count) {
            prefix = _prefix;
            value = _value;
            count = _count;
        }
    }
    
    public class Hit<Y> {
        /** @todo add snippets, statistics, hits highlighting(?), whatever, etc. */
        public Y document = null;
        
        public Hit(Y _document) {
            document = _document;
        }
    }
}<|MERGE_RESOLUTION|>--- conflicted
+++ resolved
@@ -1,17 +1,12 @@
 package se.kb.libris.whelks;
 
 public interface SearchResult<T extends Document> {
-<<<<<<< HEAD
-    int getNumberOfHits();
+
+    long getNumberOfHits();
     Iterable<Facet> getFacets();
     Iterable<Hit<T>> getHits();
 
     public String toJson();
-=======
-    long getNumberOfHits();
-    Iterable<Facet> getFacets();
-    Iterable<Hit<T>> getHits();
->>>>>>> 69352d10
     
     public class Facet {
         String prefix, value;
