--- conflicted
+++ resolved
@@ -4,10 +4,4 @@
 import se.kb.libris.whelks.plugin.Plugin;
 
 public interface API extends Plugin {
-<<<<<<< HEAD
-    // Uncertain if this should be here.
-    //public void request(APIRequestContext context);
-=======
-    //public APIReturn request(Map requestInfo);
->>>>>>> 69352d10
 }