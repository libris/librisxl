package se.kb.libris.whelks.basic;

import java.io.OutputStream;
import java.io.IOException;
import java.net.URI;
<<<<<<< HEAD
import java.util.Iterator;
import java.util.LinkedList;
import java.util.List;
import java.util.ArrayList;
import java.util.ListIterator;
import java.util.*;
import org.apache.commons.io.IOUtils;
import org.apache.commons.io.output.TeeOutputStream;
import org.json.simple.JSONArray;
import org.json.simple.JSONObject;
import se.kb.libris.whelks.*;
import se.kb.libris.whelks.component.Component;
import se.kb.libris.whelks.component.Index;
import se.kb.libris.whelks.component.QuadStore;
import se.kb.libris.whelks.component.Storage;
=======
import java.net.URISyntaxException;
import java.util.*;
import org.json.simple.JSONArray;
import org.json.simple.JSONObject;
import se.kb.libris.whelks.*;
import se.kb.libris.whelks.component.*;
>>>>>>> 69352d10
import se.kb.libris.whelks.exception.WhelkRuntimeException;
import se.kb.libris.whelks.persistance.JSONInitialisable;
import se.kb.libris.whelks.persistance.JSONSerialisable;
import se.kb.libris.whelks.plugin.*;

public class BasicWhelk implements Whelk, Pluggable, JSONInitialisable, JSONSerialisable {
<<<<<<< HEAD
    private List<Plugin> plugins = new LinkedList<Plugin>();
    private WhelkManager manager = null;


    @Override
    public URI store(Document d) {

        /**
         * @todo if storage becomes optional, minting URIs needs to happen somewhere else (which is probably just as good anyway)
         * @todo find links and generate keys to store in document
         */        
        
        // before triggers
        for (Trigger t: getTriggers())
            t.beforeStore(d);
        
        // add document to store
        /*
        OutputStream combinedOutputStream = null;
        for (Storage s : getStorages()) {
            OutputStream os = s.getOutputStreamFor(d);
            if (combinedOutputStream == null) {
                combinedOutputStream = os;
            } else {
                combinedOutputStream = new TeeOutputStream(combinedOutputStream, os);
            }
        }
        if (combinedOutputStream != null) {
            try {
                long savedBytes = IOUtils.copyLarge(d.getDataAsStream(), combinedOutputStream);
                if (d.getSize() != savedBytes) {
                    throw new WhelkRuntimeException("Expected "+d.getSize() +" bytes. Received "+savedBytes+".");
                } 
            } catch (Exception e) {
                throw new WhelkRuntimeException(e);
            } finally {
                try {
                    combinedOutputStream.close();
                } catch (IOException ioe) {
                    throw new WhelkRuntimeException(ioe);
                }
            }
        }
        */

        // add document to index and quadstore
        for (Component c: getComponents()) {
            if (c instanceof Storage) 
=======
    private Random random = new Random();
    private final List<Plugin> plugins = new LinkedList<Plugin>();
    private URI prefix = null;

    @Override
    public URI store(Document d) {
        // mint URI if document needs it
        if (d.getIdentifier() == null || !d.getIdentifier().toString().startsWith(prefix.toString()))
            d.setIdentifier(mintIdentifier(d));
        
        // find and add links
        d.getLinks().clear();
        for (LinkFinder lf: getLinkFinders())
            d.getLinks().addAll(lf.findLinks(d));
                
        // generate and add keys
        d.getKeys().clear();
        for (KeyGenerator kg: getKeyGenerators())
            d.getKeys().addAll(kg.generateKeys(d));
        
        // extract descriptions
        d.getDescriptions().clear();
        for (DescriptionExtractor de: getDescriptionExtractors())
            d.getDescriptions().add(de.extractDescription(d));
        
        // before triggers
        for (Trigger t: getTriggers())
            t.beforeStore(this, d);
        
        // add document to storage, index and quadstore
        for (Component c: getComponents()) {
            if (c instanceof Index)
>>>>>>> 69352d10
                ((Storage)c).store(d);

            if (c instanceof Index)
                ((Index)c).index(d);

            if (c instanceof QuadStore)
                ((QuadStore)c).update(d.getIdentifier(), d);
        }

        // after triggers
<<<<<<< HEAD
        for (Trigger t: getTriggers()) {
            t.afterStore(d);
        }

        System.out.println("Stored record with URI " + d.getIdentifier());
=======
        for (Trigger t: getTriggers())
            t.afterStore(this, d);
>>>>>>> 69352d10
        
        return d.getIdentifier();
    }

<<<<<<< HEAD

=======
>>>>>>> 69352d10
    @Override
    public Document get(URI uri) {
        Document d = null;

        for (Component c: getComponents()) {
            if (c instanceof Storage) {
                d = ((Storage)c).get(uri);
                
                if (d != null) {
                    return d;
                }
            }
        }
<<<<<<< HEAD
=======

>>>>>>> 69352d10
        return d;
    }

    @Override
    public void delete(URI uri) {
        // before triggers
        for (Trigger t: getTriggers())
<<<<<<< HEAD
            t.beforeDelete(uri);
=======
            t.beforeDelete(this, uri);
>>>>>>> 69352d10
        
        for (Component c: getComponents())
            if (c instanceof Storage)
                ((Storage)c).delete(uri);
            else if (c instanceof Index)
                ((Index)c).delete(uri);
            else if (c instanceof QuadStore)
<<<<<<< HEAD
                ((QuadStore)c).delete(uri);        

        // after triggers
        for (Trigger t: getTriggers())
            t.afterDelete(uri);
=======
                ((QuadStore)c).delete(uri);

        // after triggers
        for (Trigger t: getTriggers())
            t.afterDelete(this, uri);
>>>>>>> 69352d10
    }

    @Override
    public SearchResult query(String query) {
<<<<<<< HEAD
        return query(new Query(query));
    }

    @Override
    public SearchResult query(Query query) {
=======
>>>>>>> 69352d10
        for (Component c: getComponents())
            if (c instanceof Index)
                return ((Index)c).query(query);
        
        throw new WhelkRuntimeException("Whelk has no index for searching");
    }

    @Override
    public LookupResult<? extends Document> lookup(Key key) {
        for (Component c: getComponents())
            if (c instanceof Storage)
                return ((Storage)c).lookup(key);

<<<<<<< HEAD
=======
        throw new WhelkRuntimeException("Whelk has no storage for searching");
    }

    @Override
    public SparqlResult sparql(String query) {
        for (Component c: getComponents())
            if (c instanceof QuadStore)
                return ((QuadStore)c).sparql(query);

>>>>>>> 69352d10
        throw new WhelkRuntimeException("Whelk has no index for searching");
    }

    @Override
    public Iterable<LogEntry> log(int startIndex) {
        throw new UnsupportedOperationException("Not supported yet.");
    }

    @Override
    public Iterable<LogEntry> log(URI identifier) {
        throw new UnsupportedOperationException("Not supported yet.");
    }

    @Override
    public void destroy() {
        throw new UnsupportedOperationException("Not supported yet.");
    }

    @Override
    public Document createDocument() {
        return new BasicDocument();
    }

<<<<<<< HEAD
    @Override
    public String getName() {
        if (getManager() != null) {
            return getManager().whoami(this);
        }
        return "";
    }

    @Override
    public WhelkManager getManager() {
        return this.manager;
    }

    @Override
    public void setManager(WhelkManager wm) {
        this.manager = wm;
    }

    public Document convert(Document doc, String mimeType, String format, String profile) {
        return null;
        //for (FormatConverter converter: getPlugins()
    }

=======
>>>>>>> 69352d10
    private List<KeyGenerator> getKeyGenerators() {
        synchronized (plugins) {
            List<KeyGenerator> ret = new LinkedList<KeyGenerator>();

            for (Plugin plugin: plugins)
                if (plugin instanceof KeyGenerator)
                    ret.add((KeyGenerator)plugin);

            return ret;
        }
    }

<<<<<<< HEAD
=======
    private List<DescriptionExtractor> getDescriptionExtractors() {
        synchronized (plugins) {
            List<DescriptionExtractor> ret = new LinkedList<DescriptionExtractor>();

            for (Plugin plugin: plugins)
                if (plugin instanceof DescriptionExtractor)
                    ret.add((DescriptionExtractor)plugin);

            return ret;
        }
    }

>>>>>>> 69352d10
    private List<LinkFinder> getLinkFinders() {
        synchronized (plugins) {
            List<LinkFinder> ret = new LinkedList<LinkFinder>();

            for (Plugin plugin: plugins)
                if (plugin instanceof LinkFinder)
                    ret.add((LinkFinder)plugin);

            return ret;
        }
    }
    
    private List<Trigger> getTriggers() {
        synchronized (plugins) {
            List<Trigger> ret = new LinkedList<Trigger>();

            for (Plugin plugin: plugins)
                if (plugin instanceof Trigger)
                    ret.add((Trigger)plugin);

            return ret;
        }
<<<<<<< HEAD
    }

    @Override
    public void notify(URI u) {}

    protected Iterable<Storage> getStorages() {
        synchronized (plugins) {
            List<Storage> ret = new LinkedList<Storage>();

            for (Plugin plugin: plugins)
                if (plugin instanceof Storage)
                    ret.add((Storage)plugin);

            return ret;
        }
    }

=======
    }

    protected Iterable<Storage> getStorages() {
        synchronized (plugins) {
            List<Storage> ret = new LinkedList<Storage>();

            for (Plugin plugin: plugins)
                if (plugin instanceof Storage)
                    ret.add((Storage)plugin);

            return ret;
        }
    }

>>>>>>> 69352d10
    protected Iterable<Component> getComponents() {
        synchronized (plugins) {
            List<Component> ret = new LinkedList<Component>();

            for (Plugin plugin: plugins)
                if (plugin instanceof Component)
                    ret.add((Component)plugin);

            return ret;
        }
    }

    @Override
    public void addPlugin(Plugin plugin) {
        synchronized (plugins) {
<<<<<<< HEAD
            plugin.setWhelk(this);
=======
            if (plugin instanceof Component)
                ((Component)plugin).setWhelk(this);
            
>>>>>>> 69352d10
            plugins.add(plugin);
        }
    }

    @Override
    public void removePlugin(String id) {
        synchronized (plugins) {
            ListIterator<Plugin> li = plugins.listIterator();

            while (li.hasNext()) {
                Plugin p = li.next();

                if (p.getId().equals(id))
                    li.remove();
            }
        }
    }

    @Override
    public Iterable<? extends Plugin> getPlugins() {
        return plugins;
    }

    @Override
    public JSONInitialisable init(JSONObject obj) {
<<<<<<< HEAD
        for (Iterator it = ((JSONArray)obj.get("plugins")).iterator(); it.hasNext();) {
            try {
                JSONObject _plugin = (JSONObject)it.next();
                Class c = Class.forName(_plugin.get("_classname").toString());
                
                Plugin p = (Plugin)c.newInstance();
                if (JSONInitialisable.class.isAssignableFrom(c))
                    ((JSONInitialisable)p).init(_plugin);
                
                p.setWhelk(this);
                plugins.add(p);
            } catch (Exception e) {
                throw new WhelkRuntimeException(e);
            }
        }
=======
        try {
            prefix = new URI(obj.get("prefix").toString());
        
            for (Iterator it = ((JSONArray)obj.get("plugins")).iterator(); it.hasNext();) {
                    JSONObject _plugin = (JSONObject)it.next();
                    Class c = Class.forName(_plugin.get("_classname").toString());
                
                    Plugin p = (Plugin)c.newInstance();
                    if (c.isAssignableFrom(JSONInitialisable.class))
                        ((JSONInitialisable)p).init(_plugin);
                
                    addPlugin(p);
            }
        } catch (Exception e) {
            throw new WhelkRuntimeException(e);
        }            
>>>>>>> 69352d10
        
        return this;
    }

    @Override
    public JSONObject serialize() {
        JSONObject _whelk = new JSONObject();
<<<<<<< HEAD
        _whelk.put("_classname", this.getClass().getName());
=======
        _whelk.put("prefix", prefix.toString());
>>>>>>> 69352d10
        
        JSONArray _plugins = new JSONArray();
        for (Plugin p: plugins) {
            JSONObject _plugin = (p instanceof JSONSerialisable)? ((JSONSerialisable)p).serialize():new JSONObject();
            _plugin.put("_classname", p.getClass().getName());
            _plugins.add(_plugin);
                    
        }
        _whelk.put("plugins", _plugins);
                
        return _whelk;
<<<<<<< HEAD
=======
    }

    private URI mintIdentifier(Document d) {
        try {
            return new URI(prefix.toString() + UUID.randomUUID());
        } catch (URISyntaxException ex) {
            throw new WhelkRuntimeException("Could not mint URI", ex);
        }

        /*
        for (Plugin p: getPlugins())
            if (p instanceof URIMinter)
                return ((URIMinter)p).mint(d);

        throw new WhelkRuntimeException("No URIMinter found, unable to mint URI");
        */
>>>>>>> 69352d10
    }
}<|MERGE_RESOLUTION|>--- conflicted
+++ resolved
@@ -3,86 +3,18 @@
 import java.io.OutputStream;
 import java.io.IOException;
 import java.net.URI;
-<<<<<<< HEAD
-import java.util.Iterator;
-import java.util.LinkedList;
-import java.util.List;
-import java.util.ArrayList;
-import java.util.ListIterator;
-import java.util.*;
-import org.apache.commons.io.IOUtils;
-import org.apache.commons.io.output.TeeOutputStream;
-import org.json.simple.JSONArray;
-import org.json.simple.JSONObject;
-import se.kb.libris.whelks.*;
-import se.kb.libris.whelks.component.Component;
-import se.kb.libris.whelks.component.Index;
-import se.kb.libris.whelks.component.QuadStore;
-import se.kb.libris.whelks.component.Storage;
-=======
 import java.net.URISyntaxException;
 import java.util.*;
 import org.json.simple.JSONArray;
 import org.json.simple.JSONObject;
 import se.kb.libris.whelks.*;
 import se.kb.libris.whelks.component.*;
->>>>>>> 69352d10
 import se.kb.libris.whelks.exception.WhelkRuntimeException;
 import se.kb.libris.whelks.persistance.JSONInitialisable;
 import se.kb.libris.whelks.persistance.JSONSerialisable;
 import se.kb.libris.whelks.plugin.*;
 
 public class BasicWhelk implements Whelk, Pluggable, JSONInitialisable, JSONSerialisable {
-<<<<<<< HEAD
-    private List<Plugin> plugins = new LinkedList<Plugin>();
-    private WhelkManager manager = null;
-
-
-    @Override
-    public URI store(Document d) {
-
-        /**
-         * @todo if storage becomes optional, minting URIs needs to happen somewhere else (which is probably just as good anyway)
-         * @todo find links and generate keys to store in document
-         */        
-        
-        // before triggers
-        for (Trigger t: getTriggers())
-            t.beforeStore(d);
-        
-        // add document to store
-        /*
-        OutputStream combinedOutputStream = null;
-        for (Storage s : getStorages()) {
-            OutputStream os = s.getOutputStreamFor(d);
-            if (combinedOutputStream == null) {
-                combinedOutputStream = os;
-            } else {
-                combinedOutputStream = new TeeOutputStream(combinedOutputStream, os);
-            }
-        }
-        if (combinedOutputStream != null) {
-            try {
-                long savedBytes = IOUtils.copyLarge(d.getDataAsStream(), combinedOutputStream);
-                if (d.getSize() != savedBytes) {
-                    throw new WhelkRuntimeException("Expected "+d.getSize() +" bytes. Received "+savedBytes+".");
-                } 
-            } catch (Exception e) {
-                throw new WhelkRuntimeException(e);
-            } finally {
-                try {
-                    combinedOutputStream.close();
-                } catch (IOException ioe) {
-                    throw new WhelkRuntimeException(ioe);
-                }
-            }
-        }
-        */
-
-        // add document to index and quadstore
-        for (Component c: getComponents()) {
-            if (c instanceof Storage) 
-=======
     private Random random = new Random();
     private final List<Plugin> plugins = new LinkedList<Plugin>();
     private URI prefix = null;
@@ -114,8 +46,7 @@
         
         // add document to storage, index and quadstore
         for (Component c: getComponents()) {
-            if (c instanceof Index)
->>>>>>> 69352d10
+            if (c instanceof Storage)
                 ((Storage)c).store(d);
 
             if (c instanceof Index)
@@ -126,24 +57,12 @@
         }
 
         // after triggers
-<<<<<<< HEAD
-        for (Trigger t: getTriggers()) {
-            t.afterStore(d);
-        }
-
-        System.out.println("Stored record with URI " + d.getIdentifier());
-=======
         for (Trigger t: getTriggers())
             t.afterStore(this, d);
->>>>>>> 69352d10
         
         return d.getIdentifier();
     }
 
-<<<<<<< HEAD
-
-=======
->>>>>>> 69352d10
     @Override
     public Document get(URI uri) {
         Document d = null;
@@ -157,10 +76,6 @@
                 }
             }
         }
-<<<<<<< HEAD
-=======
-
->>>>>>> 69352d10
         return d;
     }
 
@@ -168,11 +83,7 @@
     public void delete(URI uri) {
         // before triggers
         for (Trigger t: getTriggers())
-<<<<<<< HEAD
             t.beforeDelete(uri);
-=======
-            t.beforeDelete(this, uri);
->>>>>>> 69352d10
         
         for (Component c: getComponents())
             if (c instanceof Storage)
@@ -180,31 +91,22 @@
             else if (c instanceof Index)
                 ((Index)c).delete(uri);
             else if (c instanceof QuadStore)
-<<<<<<< HEAD
                 ((QuadStore)c).delete(uri);        
 
         // after triggers
         for (Trigger t: getTriggers())
             t.afterDelete(uri);
-=======
                 ((QuadStore)c).delete(uri);
 
-        // after triggers
-        for (Trigger t: getTriggers())
-            t.afterDelete(this, uri);
->>>>>>> 69352d10
     }
 
     @Override
     public SearchResult query(String query) {
-<<<<<<< HEAD
         return query(new Query(query));
     }
 
     @Override
     public SearchResult query(Query query) {
-=======
->>>>>>> 69352d10
         for (Component c: getComponents())
             if (c instanceof Index)
                 return ((Index)c).query(query);
@@ -218,8 +120,6 @@
             if (c instanceof Storage)
                 return ((Storage)c).lookup(key);
 
-<<<<<<< HEAD
-=======
         throw new WhelkRuntimeException("Whelk has no storage for searching");
     }
 
@@ -229,7 +129,6 @@
             if (c instanceof QuadStore)
                 return ((QuadStore)c).sparql(query);
 
->>>>>>> 69352d10
         throw new WhelkRuntimeException("Whelk has no index for searching");
     }
 
@@ -253,7 +152,6 @@
         return new BasicDocument();
     }
 
-<<<<<<< HEAD
     @Override
     public String getName() {
         if (getManager() != null) {
@@ -277,8 +175,6 @@
         //for (FormatConverter converter: getPlugins()
     }
 
-=======
->>>>>>> 69352d10
     private List<KeyGenerator> getKeyGenerators() {
         synchronized (plugins) {
             List<KeyGenerator> ret = new LinkedList<KeyGenerator>();
@@ -291,8 +187,6 @@
         }
     }
 
-<<<<<<< HEAD
-=======
     private List<DescriptionExtractor> getDescriptionExtractors() {
         synchronized (plugins) {
             List<DescriptionExtractor> ret = new LinkedList<DescriptionExtractor>();
@@ -305,7 +199,6 @@
         }
     }
 
->>>>>>> 69352d10
     private List<LinkFinder> getLinkFinders() {
         synchronized (plugins) {
             List<LinkFinder> ret = new LinkedList<LinkFinder>();
@@ -328,7 +221,6 @@
 
             return ret;
         }
-<<<<<<< HEAD
     }
 
     @Override
@@ -346,22 +238,6 @@
         }
     }
 
-=======
-    }
-
-    protected Iterable<Storage> getStorages() {
-        synchronized (plugins) {
-            List<Storage> ret = new LinkedList<Storage>();
-
-            for (Plugin plugin: plugins)
-                if (plugin instanceof Storage)
-                    ret.add((Storage)plugin);
-
-            return ret;
-        }
-    }
-
->>>>>>> 69352d10
     protected Iterable<Component> getComponents() {
         synchronized (plugins) {
             List<Component> ret = new LinkedList<Component>();
@@ -377,13 +253,9 @@
     @Override
     public void addPlugin(Plugin plugin) {
         synchronized (plugins) {
-<<<<<<< HEAD
-            plugin.setWhelk(this);
-=======
             if (plugin instanceof Component)
                 ((Component)plugin).setWhelk(this);
             
->>>>>>> 69352d10
             plugins.add(plugin);
         }
     }
@@ -409,23 +281,6 @@
 
     @Override
     public JSONInitialisable init(JSONObject obj) {
-<<<<<<< HEAD
-        for (Iterator it = ((JSONArray)obj.get("plugins")).iterator(); it.hasNext();) {
-            try {
-                JSONObject _plugin = (JSONObject)it.next();
-                Class c = Class.forName(_plugin.get("_classname").toString());
-                
-                Plugin p = (Plugin)c.newInstance();
-                if (JSONInitialisable.class.isAssignableFrom(c))
-                    ((JSONInitialisable)p).init(_plugin);
-                
-                p.setWhelk(this);
-                plugins.add(p);
-            } catch (Exception e) {
-                throw new WhelkRuntimeException(e);
-            }
-        }
-=======
         try {
             prefix = new URI(obj.get("prefix").toString());
         
@@ -442,7 +297,6 @@
         } catch (Exception e) {
             throw new WhelkRuntimeException(e);
         }            
->>>>>>> 69352d10
         
         return this;
     }
@@ -450,11 +304,7 @@
     @Override
     public JSONObject serialize() {
         JSONObject _whelk = new JSONObject();
-<<<<<<< HEAD
-        _whelk.put("_classname", this.getClass().getName());
-=======
         _whelk.put("prefix", prefix.toString());
->>>>>>> 69352d10
         
         JSONArray _plugins = new JSONArray();
         for (Plugin p: plugins) {
@@ -466,8 +316,6 @@
         _whelk.put("plugins", _plugins);
                 
         return _whelk;
-<<<<<<< HEAD
-=======
     }
 
     private URI mintIdentifier(Document d) {
@@ -484,6 +332,5 @@
 
         throw new WhelkRuntimeException("No URIMinter found, unable to mint URI");
         */
->>>>>>> 69352d10
     }
 }