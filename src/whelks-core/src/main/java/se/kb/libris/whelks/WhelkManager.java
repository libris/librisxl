package se.kb.libris.whelks;

import java.io.*;
import java.net.*;
import java.util.*;
import java.util.Map.Entry;
import java.util.logging.Level;
import java.util.logging.Logger;
import org.json.simple.*;
import se.kb.libris.whelks.exception.*;
import se.kb.libris.whelks.persistance.*;

    /* Example JSON:
     * {
     *   "whelks":{
     *     "test":{
     *       "_classname":"org.example.TestWhelk",
     *       "param_1":"bla",
     *       "plugins":[
     *         {
     *           "_classname":"org.example.TestPlugin",
     *           "param":"test"
     *         },
     *         {
     *           "_classname":"org.example.TestAPI"
     *           "param":"test"
     *         }
     *       ],
     *       "channels":[
     *         {
     *           "_classname":"org.example.TestChannel"
     *           "param":"test"
     *         }
     *       ]
     *     }
     *   },
     *   "factories":{
     *     "testfactory":{
     *       "_classname":"org.example.TestWhelkFactory",
     *       "name":"testfactory"
     *     }
     *   }
     * }
     */
public class WhelkManager implements JSONInitialisable {

    private static WhelkManager instance = null;

    Map<String, Whelk> whelks = new TreeMap<String, Whelk>();
    Map<String, WhelkFactory> factories = new TreeMap<String, WhelkFactory>();
    Map<String, Set<String>> listeners = new TreeMap<String, Set<String>>();
    LinkedList<URI> notificationStack = new LinkedList<URI>();
    URL location = null;
<<<<<<< HEAD

    private static final int NUMBER_OF_NOTIFICATION_RUNNERS = 5;

    public static WhelkManager getInstance() {
        if (instance == null) {
            instance = new WhelkManager();
        }
        return instance;
    }
    public static WhelkManager getInstance(URL location) {
        if (instance == null) {
            instance = new WhelkManager(location);
        } else {
            throw new WhelkRuntimeException("Manager already instantiated");
        }
        return instance;
    }

    private WhelkManager() {
        System.out.println("Starting manager.");
        startNotificationRunners();
    }

    private WhelkManager(URL url) {
        System.out.println("Starting manager with url");
=======
    
    public WhelkManager() {
    }
    
    public WhelkManager(URL url) {
>>>>>>> 69352d10
        location = url;

        try {
            init((JSONObject)JSONValue.parseWithException(new InputStreamReader(url.openStream())));
            startNotificationRunners();
        } catch (Throwable t) {
            throw new WhelkRuntimeException(t);
        }
    }

<<<<<<< HEAD
    private void startNotificationRunners() {
        for (int i = 0; i < NUMBER_OF_NOTIFICATION_RUNNERS; i++) {
            (this.new NotificationMessenger(this, i)).start();
        }
    }

    public String whoami(Whelk w) {
        if (w != null) {
            for (Entry<String, Whelk> entry : whelks.entrySet()) {
                if (w.equals(entry.getValue())) {
                    return entry.getKey();
                }
            }
        }
        return null;
    }

    public Map<String, Whelk> getWhelks() {
        return whelks;
    }


=======
    public Map<String, Whelk> getWhelks() {
        return whelks;
    }
    
>>>>>>> 69352d10
    public Whelk getWhelk(String name) {
        return whelks.get(name);
    }

    public void registerFactory(String name, WhelkFactory factory) {
        if (factories.containsKey(name))
            throw new WhelkRuntimeException("Factory with name '" + name + "' already exists");

        factories.put(name, factory);
    }

    public WhelkFactory getFactory(String name) {
        return factories.get(name);
    }

    public Whelk addWhelk(Whelk w, String name) {
        if (whelks.containsKey(name)) {
            throw new WhelkRuntimeException("Whelk with name '" + name + "' already exists");
        }
        w.setManager(this);
        whelks.put(name, w);

        return whelks.get(name);
    }

    public Whelk createWhelk(String factoryName, String name) {
        if (!factories.containsKey(factoryName))
            throw new WhelkRuntimeException("No factory has been registered with the name '" + factoryName + "'");

        if (whelks.containsKey(name))
            throw new WhelkRuntimeException("Whelk with name '" + name + "' already exists");

        Whelk w = factories.get(factoryName).create();
        w.setManager(this);
        whelks.put(name, w);

        return whelks.get(name);
    }

    public void destroyWhelk(String name) {
        if (!whelks.containsKey(name))
            throw new WhelkRuntimeException("No whelk exists with the name '" + name + "'");
<<<<<<< HEAD

        whelks.remove(name).destroy();
    }

    public Document resolve(URI identifier) {
        return whelks.get(resolveWhelkNameForURI(identifier)).get(identifier);
    }

    // Notifications
    public synchronized URI getNextFromNotificationQueue() {
        synchronized(this) {
            try {
                return notificationStack.pop(); 
            } catch (NoSuchElementException nsee) {
                Logger.getLogger(this.getClass().getName()).log(Level.FINEST, "No notifications to handle at this time.");
            } 
            return null;
        }
    }
    public int getNotificationQueueSize() {
        return notificationStack.size();
    }

    public Map<String, Set<String>> getListeners() {
        return this.listeners;
    }

    public void establishListening(String fromWhelk, String toWhelk) {
        if (listeners.containsKey(fromWhelk)) {
            listeners.get(fromWhelk).add(toWhelk);
        } else {
            HashSet<String> to = new HashSet<String>();
            to.add(toWhelk);
            listeners.put(fromWhelk, to);
        }
    }

    public void notifyListeners(URI uri) {
        Logger.getLogger(WhelkManager.class.getName()).log(Level.FINE, "Received notification for " + uri);
        notificationStack.addLast(uri);
    }

    protected String resolveWhelkNameForURI(URI uri) {
        try {
            return uri.toString().split("/")[1];
        } catch (Exception e) {
            throw new WhelkRuntimeException("Can not determine whelk for URI " + uri, e);
        }
    }

    // serialisation
=======
        
        whelks.remove(name).destroy();
    }
    
    public Document resolve(URI identifier) {
        throw new UnsupportedOperationException("Not supported yet.");
    }
    
>>>>>>> 69352d10
    public void save(URL location) {
        if (location.getProtocol().equals("file")) {
            File file = new File(location.getFile());
            PrintWriter writer = null;
<<<<<<< HEAD

            try {
                writer = new PrintWriter(file);
                writer.println(serialise());

=======
            
            try {
                writer = new PrintWriter(file);
                writer.println(serialise());
                
>>>>>>> 69352d10
                this.location = location;
            } catch (FileNotFoundException ex) {
                Logger.getLogger(WhelkManager.class.getName()).log(Level.SEVERE, null, ex);
                throw new WhelkRuntimeException("Could not write to URL '" + location + "'");
            } finally {
                try { writer.close(); } catch (Exception e) {}
            }
        } else if (location.getProtocol().equals("http") || location.getProtocol().equals("https")) {
            /** @todo implement HTTP(S) PUT*/
        }
    }
<<<<<<< HEAD

=======
    
>>>>>>> 69352d10
    public void save() {
        save(location);
    }

    public String serialise() {
        JSONObject ret = new JSONObject();
        JSONObject _whelks = new JSONObject();
        JSONObject _factories = new JSONObject();
        JSONObject _listeners = new JSONObject();

        for (Entry<String, Whelk> entry: whelks.entrySet()) {
            if (entry.getValue() instanceof JSONSerialisable) {
                _whelks.put(entry.getKey(), ((JSONSerialisable)entry.getValue()).serialize());
            } else {
                JSONObject _whelk = new JSONObject();
                _whelk.put("_classname", entry.getValue().getClass().getName());
                _whelks.put(entry.getKey(), _whelk);
            }
        }

        for (Entry<String, WhelkFactory> entry: this.factories.entrySet()) {
            if (entry.getValue() instanceof JSONSerialisable) {
                _whelks.put(entry.getKey(), ((JSONSerialisable)entry.getValue()).serialize());
            } else {
                JSONObject _factory = new JSONObject();
                _factory.put("_classname", entry.getValue().getClass().getName());
                _factories.put(entry.getKey(), _factory);
            }
        }

        for (Entry<String, Set<String>> entry: this.listeners.entrySet()) {
            JSONArray _receivers = new JSONArray();
            _receivers.addAll(entry.getValue());
            _listeners.put(entry.getKey(), _receivers);
        }

        ret.put("_classname", this.getClass().getName());
        ret.put("whelks", _whelks);
        ret.put("factories", _factories);
        ret.put("listeners", _listeners);

        return ret.toJSONString();
    }

    public JSONInitialisable init(JSONObject obj) {
        if (obj.containsKey("whelks")) {
            JSONObject _whelks = (JSONObject)obj.get("whelks");
<<<<<<< HEAD

=======
            
>>>>>>> 69352d10
            for (Object key: _whelks.keySet()) {
                try {
                    String name = key.toString();
                    JSONObject _whelk = (JSONObject)_whelks.get(key);
                    String classname = _whelk.get("_classname").toString();
<<<<<<< HEAD
                    Logger.getLogger(WhelkManager.class.getName()).log(Level.FINEST, "whelk " + name + " of type " + classname);
                    Class c = Class.forName(classname);

                    Logger.getLogger(WhelkManager.class.getName()).log(Level.FINEST, "class is " + c.getName());

                    if (JSONInitialisable.class.isAssignableFrom(c)) {
                        Logger.getLogger(WhelkManager.class.getName()).log(Level.FINEST, "whelk can be deserialised");
                        Whelk w = (Whelk)JSONDeserialiser.deserialize(classname, (JSONObject)_whelks.get(key));
                        w.setManager(this);
                        whelks.put(name, w);
                    } else {
                        Logger.getLogger(WhelkManager.class.getName()).log(Level.FINEST, "whelk cannot be deserialised");
                        try {
                            Whelk w = (Whelk)c.getConstructor(Map.class).newInstance(_whelk);
                            whelks.put(name, w);
                        } catch (NoSuchElementException e1) {
                            Whelk w = (Whelk)c.newInstance();
                            whelks.put(name, w);
                        } catch (NoSuchMethodException e2) {
                            Whelk w = (Whelk)c.newInstance();
                            whelks.put(name, w);
                        } catch (Throwable t) {
                            throw new WhelkRuntimeException(t);
=======
                    Class c = Class.forName(classname);
                    
                    if (c.isAssignableFrom(JSONDeserialiser.class)) {
                        whelks.put(name, (Whelk)JSONDeserialiser.deserialize(classname, (JSONObject)_whelks.get(key)));
                    } else {
                        try {
                            whelks.put(name, (Whelk)c.getConstructor(Map.class).newInstance(_whelk));
                        } catch (NoSuchElementException e) {
                            whelks.put(name, (Whelk)c.newInstance());
                        } catch (Throwable t) {
                            //throw new WhelkRuntimeException(t);
>>>>>>> 69352d10
                        }
                    }
                } catch (Exception ex) {
                    Logger.getLogger(WhelkManager.class.getName()).log(Level.SEVERE, null, ex);
                }
            }
        }
<<<<<<< HEAD

        if (obj.containsKey("listeners")) {
            JSONObject _listeners = (JSONObject)obj.get("listeners");
            for (Object key: _listeners.keySet()) {
                try {
                    JSONArray _receivers = (JSONArray)_listeners.get(key);
                    this.listeners.put(key.toString(), new HashSet(_receivers));
                } catch (Exception e) {
                    throw new WhelkRuntimeException(e);
                }
            }
        }

        if (obj.containsKey("factories")) {
            JSONObject _factories = (JSONObject)obj.get("factories");

=======
        
        if (obj.containsKey("factories")) {
            JSONObject _factories = (JSONObject)obj.get("factories");
            
>>>>>>> 69352d10
            for (Object key: _factories.keySet()) {
                try {
                    String name = key.toString();
                    JSONObject _factory = (JSONObject)_factories.get(key);
                    String classname = _factory.get("_classname").toString();
                    Class c = Class.forName(classname);
<<<<<<< HEAD

=======
                    
>>>>>>> 69352d10
                    if (c.isAssignableFrom(JSONDeserialiser.class)) {
                        factories.put(name, (WhelkFactory)JSONDeserialiser.deserialize(classname, (JSONObject)_factories.get(key)));
                    } else {
                        try {
                            factories.put(name, (WhelkFactory)c.getConstructor(Map.class).newInstance(_factory));
                        } catch (NoSuchElementException e) {
                            factories.put(name, (WhelkFactory)c.newInstance());
                        } catch (Throwable t) {
                            //throw new WhelkRuntimeException(t);
                        }
                    }
                } catch (Exception ex) {
                    Logger.getLogger(WhelkManager.class.getName()).log(Level.SEVERE, null, ex);
                }
            }
        }
<<<<<<< HEAD

        return this;
    }

    private class NotificationMessenger extends Thread {

        private WhelkManager manager;
        private int sleepoffset = 0;

        public NotificationMessenger(WhelkManager wm, int so) {
            this.manager = wm;
            this.sleepoffset = so;
        }

        @Override 
        public void run() {
            while (true) {
                try {
                    Thread.currentThread().sleep(100+(sleepoffset*10));
                } catch (InterruptedException ie) {
                    Logger.getLogger(this.getClass().getName()).log(Level.SEVERE, null, ie);
                }
                try {
                    synchronized(this) {
                        URI uri = this.manager.getNextFromNotificationQueue();
                        if (uri != null) {
                            Logger.getLogger(this.getClass().getName()).log(Level.FINE, "Notifying listeners of change in URI " + uri + ". Current size of list: " + this.manager.getNotificationQueueSize());
                            for (String listener : this.manager.getListeners().get(this.manager.resolveWhelkNameForURI(uri))) {
                                this.manager.getWhelk(listener).notify(uri);
                            }
                        }
                    }
                } catch (Exception e) {
                    Logger.getLogger(this.getClass().getName()).log(Level.FINE, null, e);
                }
            }
        }
=======
        
        return this;
>>>>>>> 69352d10
    }
}

    /*
    _whelk

    if (entry.getValue() instanceof Pluggable) {
        JSONArray _plugins = new JSONArray()

        for (Plugin p: ((Pluggable)entry.getValue()).getPlugins()) {
            JSONObject _plugin = new JSONObject()
            _plugin.put("classname", p.getClass().getName())



            _plugins.add(_plugin)
        }
    }
    */<|MERGE_RESOLUTION|>--- conflicted
+++ resolved
@@ -51,7 +51,6 @@
     Map<String, Set<String>> listeners = new TreeMap<String, Set<String>>();
     LinkedList<URI> notificationStack = new LinkedList<URI>();
     URL location = null;
-<<<<<<< HEAD
 
     private static final int NUMBER_OF_NOTIFICATION_RUNNERS = 5;
 
@@ -77,13 +76,6 @@
 
     private WhelkManager(URL url) {
         System.out.println("Starting manager with url");
-=======
-    
-    public WhelkManager() {
-    }
-    
-    public WhelkManager(URL url) {
->>>>>>> 69352d10
         location = url;
 
         try {
@@ -94,7 +86,6 @@
         }
     }
 
-<<<<<<< HEAD
     private void startNotificationRunners() {
         for (int i = 0; i < NUMBER_OF_NOTIFICATION_RUNNERS; i++) {
             (this.new NotificationMessenger(this, i)).start();
@@ -117,12 +108,6 @@
     }
 
 
-=======
-    public Map<String, Whelk> getWhelks() {
-        return whelks;
-    }
-    
->>>>>>> 69352d10
     public Whelk getWhelk(String name) {
         return whelks.get(name);
     }
@@ -165,7 +150,6 @@
     public void destroyWhelk(String name) {
         if (!whelks.containsKey(name))
             throw new WhelkRuntimeException("No whelk exists with the name '" + name + "'");
-<<<<<<< HEAD
 
         whelks.remove(name).destroy();
     }
@@ -217,33 +201,15 @@
     }
 
     // serialisation
-=======
-        
-        whelks.remove(name).destroy();
-    }
-    
-    public Document resolve(URI identifier) {
-        throw new UnsupportedOperationException("Not supported yet.");
-    }
-    
->>>>>>> 69352d10
     public void save(URL location) {
         if (location.getProtocol().equals("file")) {
             File file = new File(location.getFile());
             PrintWriter writer = null;
-<<<<<<< HEAD
 
             try {
                 writer = new PrintWriter(file);
                 writer.println(serialise());
 
-=======
-            
-            try {
-                writer = new PrintWriter(file);
-                writer.println(serialise());
-                
->>>>>>> 69352d10
                 this.location = location;
             } catch (FileNotFoundException ex) {
                 Logger.getLogger(WhelkManager.class.getName()).log(Level.SEVERE, null, ex);
@@ -255,11 +221,7 @@
             /** @todo implement HTTP(S) PUT*/
         }
     }
-<<<<<<< HEAD
-
-=======
-    
->>>>>>> 69352d10
+
     public void save() {
         save(location);
     }
@@ -307,17 +269,11 @@
     public JSONInitialisable init(JSONObject obj) {
         if (obj.containsKey("whelks")) {
             JSONObject _whelks = (JSONObject)obj.get("whelks");
-<<<<<<< HEAD
-
-=======
-            
->>>>>>> 69352d10
             for (Object key: _whelks.keySet()) {
                 try {
                     String name = key.toString();
                     JSONObject _whelk = (JSONObject)_whelks.get(key);
                     String classname = _whelk.get("_classname").toString();
-<<<<<<< HEAD
                     Logger.getLogger(WhelkManager.class.getName()).log(Level.FINEST, "whelk " + name + " of type " + classname);
                     Class c = Class.forName(classname);
 
@@ -341,19 +297,6 @@
                             whelks.put(name, w);
                         } catch (Throwable t) {
                             throw new WhelkRuntimeException(t);
-=======
-                    Class c = Class.forName(classname);
-                    
-                    if (c.isAssignableFrom(JSONDeserialiser.class)) {
-                        whelks.put(name, (Whelk)JSONDeserialiser.deserialize(classname, (JSONObject)_whelks.get(key)));
-                    } else {
-                        try {
-                            whelks.put(name, (Whelk)c.getConstructor(Map.class).newInstance(_whelk));
-                        } catch (NoSuchElementException e) {
-                            whelks.put(name, (Whelk)c.newInstance());
-                        } catch (Throwable t) {
-                            //throw new WhelkRuntimeException(t);
->>>>>>> 69352d10
                         }
                     }
                 } catch (Exception ex) {
@@ -361,7 +304,6 @@
                 }
             }
         }
-<<<<<<< HEAD
 
         if (obj.containsKey("listeners")) {
             JSONObject _listeners = (JSONObject)obj.get("listeners");
@@ -378,23 +320,13 @@
         if (obj.containsKey("factories")) {
             JSONObject _factories = (JSONObject)obj.get("factories");
 
-=======
-        
-        if (obj.containsKey("factories")) {
-            JSONObject _factories = (JSONObject)obj.get("factories");
-            
->>>>>>> 69352d10
             for (Object key: _factories.keySet()) {
                 try {
                     String name = key.toString();
                     JSONObject _factory = (JSONObject)_factories.get(key);
                     String classname = _factory.get("_classname").toString();
                     Class c = Class.forName(classname);
-<<<<<<< HEAD
-
-=======
-                    
->>>>>>> 69352d10
+
                     if (c.isAssignableFrom(JSONDeserialiser.class)) {
                         factories.put(name, (WhelkFactory)JSONDeserialiser.deserialize(classname, (JSONObject)_factories.get(key)));
                     } else {
@@ -411,8 +343,6 @@
                 }
             }
         }
-<<<<<<< HEAD
-
         return this;
     }
 
@@ -449,10 +379,6 @@
                 }
             }
         }
-=======
-        
-        return this;
->>>>>>> 69352d10
     }
 }
 
