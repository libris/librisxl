--- conflicted
+++ resolved
@@ -3,16 +3,12 @@
 import java.io.InputStream;
 import java.net.URI;
 import java.util.Date;
-<<<<<<< HEAD
-=======
 import java.util.Set;
->>>>>>> 69352d10
 
 public interface Document {
     public URI getIdentifier();
     public void setIdentifier(URI identifier);
     public String getVersion();
-<<<<<<< HEAD
     public Date getTimestamp();
         
     public byte[] getData();
@@ -20,27 +16,14 @@
     public String getDataAsString();
     public InputStream getDataAsStream();
     public InputStream getDataAsStream(long offset, long length);
-=======
     public void setVersion(String version);
-    public Date getTimestamp();
     public void setTimestamp(Date date);
         
-    public byte[] getData();
-    public byte[] getData(long offset, long length);
-    public void setData(byte data[]);
-    public InputStream getDataAsStream();
-    public InputStream getDataAsStream(long offset, long length);
     public void setData(InputStream data);
->>>>>>> 69352d10
     public String getContentType();
     public void setContentType(String contentType);
     public long getSize();
     
-<<<<<<< HEAD
-    public Iterable<? extends Link> getLinks();
-    public Iterable<? extends Key> getKeys();
-    public Iterable<? extends Tag> getTags();
-
     public Document tag(URI type, String value);
     public Document untag(URI type, String value);
     public Document withIdentifier(String uri);
@@ -50,7 +33,7 @@
     public Document withSize(long size);
     public Document withDataAsStream(InputStream data);
     public Document withContentType(String contentType);
-=======
+
     public Set<Link> getLinks();
     public Set<Key> getKeys();
     public Set<Description> getDescriptions();    
@@ -58,5 +41,4 @@
     
     public Tag tag(URI type, String value);
     public void untag(URI type, String value);
->>>>>>> 69352d10
 }