--- conflicted
+++ resolved
@@ -22,11 +22,7 @@
         },
         {
             "diskstorage": {
-<<<<<<< HEAD
-                "_class" : "se.kb.libris.whelks.component.DiskStorage", 
-=======
                 "_class" : "se.kb.libris.whelks.component.FlatDiskStorage", 
->>>>>>> c6dfa729
                 "_params" : "./src/test/resources/mock_storage",
                 "_priority" : 0
 
