--- conflicted
+++ resolved
@@ -15,8 +15,6 @@
         "/auth/12345"   | "jz6g15x6h3bj0c1"
         "/bib/12345"    | "jz6g15x6h5ft7l2"
         "/hold/12345"   | "jz6g15x6h1ct513"
-<<<<<<< HEAD
-=======
     }
 
     def "should generate valid id based on legacy id"() {
@@ -30,7 +28,6 @@
         "/auth/123551211" | "1"
         "/bib/12312"      | "2"
         "/hold/999999999" | "3"
->>>>>>> 6a1fc869
     }
 
 }