--- conflicted
+++ resolved
@@ -29,10 +29,6 @@
 
         from("seda:q1")
                 .process(elasticTypeRouteProcessor)
-<<<<<<< HEAD
-                //.process(reindexProcessor)
-=======
->>>>>>> 7294c8d8
                 .routingSlip(header("elasticDestination"))
         from("seda:q2")
                 .process(reindexProcessor)
@@ -40,10 +36,6 @@
 
         from(bulkMessageQueue)
                 .process(elasticTypeRouteProcessor)
-<<<<<<< HEAD
-                //.process(reindexProcessor)
-=======
->>>>>>> 7294c8d8
                 .aggregate(header("document:dataset"), ArrayListAggregationStrategy.getInstance()).completionSize(elasticBatchSize).completionTimeout(batchTimeout)
                 .routingSlip(header("elasticDestination"))
     }
