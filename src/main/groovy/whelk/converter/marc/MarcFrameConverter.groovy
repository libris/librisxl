package whelk.converter.marc

import groovy.transform.CompileStatic
import groovy.util.logging.Log4j2 as Log
import org.codehaus.jackson.map.ObjectMapper
import whelk.Document
import whelk.JsonLd
import whelk.Whelk
import whelk.component.PostgreSQLComponent
import whelk.converter.FormatConverter
import whelk.filter.LinkFinder
import whelk.util.PropertyLoader
import whelk.util.URIWrapper

import java.time.*
import java.time.format.DateTimeFormatter
import java.time.format.DateTimeParseException
import java.time.temporal.Temporal
import java.util.regex.Pattern

import static com.damnhandy.uri.template.UriTemplate.fromTemplate
import static groovy.transform.TypeCheckingMode.SKIP

@Log
class MarcFrameConverter implements FormatConverter {

    ObjectMapper mapper = new ObjectMapper()
    String cfgBase = "ext"
    LinkFinder linkFinder

    protected MarcConversion conversion

    MarcFrameConverter(LinkFinder linkFinder = null) {
        this.linkFinder = linkFinder
        def config = readConfig("$cfgBase/marcframe.json")
        initialize(config)
    }

    private MarcFrameConverter(Map config) {
        initialize(config)
    }

    Map readConfig(String path) {
        return getClass().classLoader.getResourceAsStream(path).withStream {
            mapper.readValue(it, SortedMap)
        }
    }

    void initialize(Map config) {
        def tokenMaps = loadTokenMaps(config.tokenMaps)
        conversion = new MarcConversion(this, config, tokenMaps)
    }

    Map loadTokenMaps(tokenMaps) {
        def result = [:]
        def maps = [:]
        if (tokenMaps instanceof String) {
            tokenMaps = [tokenMaps]
        }
        if (tokenMaps instanceof List) {
            tokenMaps.each {
                if (it instanceof String) {
                    maps += readConfig("$cfgBase/$it")
                } else {
                    maps += it
                }
            }
        } else {
            maps = tokenMaps
        }
        maps.each { key, src ->
            if (src instanceof String) {
                result[key] = readConfig("$cfgBase/$src")
            } else {
                result[key] = src
            }
        }
        return result
    }

    Map runConvert(Map marcSource, String recordId = null, Map extraData = null) {
        return conversion.convert(marcSource, recordId, extraData)
    }

    Map runRevert(Map data) {
        if (data['@graph']) {
            def entryId = data['@graph'][0]['@id']
            data = JsonLd.frame(entryId, data)
        }
        return conversion.revert(data)
    }

    @Override
    String getResultContentType() { "application/ld+json" }

    @Override
    String getRequiredContentType() { "application/x-marc-json" }

    @Override
    Map convert(Map source, String id) {
        def result = runConvert(source, id, null)
        log.trace("Created frame: $result")
        return result
    }

    Map convert(Map source, String id, Map extraData) {
        def result = runConvert(source, id, extraData)
        log.trace("Created frame: $result")
        return result
    }

    public static void main(String[] args) {
        List fpaths
        def cmd = "convert"
        if (args.length > 1) {
            cmd = args[0]
            fpaths = args[1..-1]
        } else {
            fpaths = args[0..-1]
        }
        def converter = new MarcFrameConverter()
        def extraData = [:]

        for (fpath in fpaths) {
            def source = converter.mapper.readValue(new File(fpath), Map)
            def result = null
            if (cmd == "revert") {
                result = converter.runRevert(source)
            } else {
                result = converter.runConvert(source, fpath, extraData)
            }
            if (fpaths.size() > 1)
                println "SOURCE: ${fpath}"
            try {
                println converter.mapper.writeValueAsString(result)
            } catch (e) {
                System.err.println "Error in result:"
                System.err.println result
                throw e
            }
        }
    }

}

@Log
class MarcConversion {

    static MARC_CATEGORIES = ['bib', 'auth', 'hold']
    static Map<String, Integer> ENTITY_ORDER = ['?record': 0, '?thing': 1]

    MarcFrameConverter converter
    List<MarcFramePostProcStep> sharedPostProcSteps
    Map<String, MarcRuleSet> marcRuleSets = [:]
    boolean doPostProcessing = true
    boolean flatLinkedForm = true
    Map marcTypeMap = [:]
    Map tokenMaps

    URIWrapper baseUri = Document.BASE_URI

    MarcConversion(MarcFrameConverter converter, Map config, Map tokenMaps) {
        marcTypeMap = config.marcTypeFromTypeOfRecord
        this.tokenMaps = tokenMaps
        this.converter = converter
        //this.baseUri = new URI(config.baseUri ?: '/')

        this.sharedPostProcSteps = config.postProcessing.collect {
            parsePostProcStep(it)
        }

        MARC_CATEGORIES.each { marcCat ->
            def marcRuleSet = new MarcRuleSet(this, marcCat)
            marcRuleSets[marcCat] = marcRuleSet
            marcRuleSet.buildHandlers(config)
        }
        addTypeMaps()
    }

    MarcFramePostProcStep parsePostProcStep(Map stepDfn) {
        def props = stepDfn.clone()
        for (k in stepDfn.keySet())
            if (k[0] == '_')
                props.remove(k)
        switch (stepDfn.type) {
            case 'FoldLinkedProperty': new FoldLinkedPropertyStep(props); break
            case 'FoldJoinedProperties': new FoldJoinedPropertiesStep(props); break
            case 'SetUpdatedStatus': new SetUpdatedStatusStep(props); break
            case 'MappedProperty': new MappedPropertyStep(props); break
            case 'VerboseRevertData': new VerboseRevertDataStep(props); break
        }
    }

    void addTypeMaps() {
        tokenMaps.typeOfRecord.each { token, typeName ->
            def marcCat = marcTypeMap[token] ?: marcTypeMap['*']
            def marcRuleSet = marcRuleSets[marcCat]
            marcRuleSet.aboutTypeMap['?thing'] << typeName
        }
    }

    String getMarcCategory(String leader) {
        def typeOfRecord = getTypeOfRecord(leader)
        return marcTypeMap[typeOfRecord] ?: marcTypeMap['*']
    }

    String getTypeOfRecord(String leader) {
        return leader.substring(6, 7)
    }

    String getBibLevel(String leader) {
        return leader.substring(7, 8)
    }

    MarcRuleSet getRuleSetFromJsonLd(Map data) {
        def selected = null
        for (ruleSet in marcRuleSets.values()) {
            if (ruleSet.matchesData(data)) {
                selected = ruleSet
                break
            }
        }
        return selected ?: marcRuleSets['bib']
    }

    String resolve(String uri) {
        if (uri == null)
            return null
        return baseUri.resolve(uri).toString()
    }

    Map convert(Map marcSource, String recordId = null, Map extraData = null) {

        def leader = marcSource.leader
        def marcCat = getMarcCategory(leader)
        def marcRuleSet = marcRuleSets[marcCat]

        def marcRemains = [failedFixedFields: [:], uncompleted: [], broken: []]

        def state = [
                sourceMap     : [leader: leader],
                bnodeCounter  : 0,
                entityMap     : [:],
                quotedEntities: [],
                marcRemains   : marcRemains
        ]

        marcRuleSet.convert(marcSource, state)

        marcRuleSet.processExtraData(state.entityMap, extraData)

        def record = state.entityMap['?record']
        def thing = state.entityMap['?thing']

        if (marcRemains.uncompleted.size() > 0) {
            record._marcUncompleted = marcRemains.uncompleted
        }
        if (marcRemains.broken.size() > 0) {
            record._marcBroken = marcRemains.broken
        }
        if (marcRemains.failedFixedFields.size() > 0) {
            record._marcFailedFixedFields = marcRemains.failedFixedFields
        }

        if (doPostProcessing) {
            sharedPostProcSteps.each {
                it.modify(record, thing)
            }
            marcRuleSet.postProcSteps.each {
                it.modify(record, thing)
            }
        }

        // NOTE: use minted ("pretty") uri as primary @id
        if (recordId != null) {
            if (record["@id"]) {
                record.get('sameAs', []) << ['@id': resolve(recordId)]
            } else {
                record["@id"] = resolve(recordId)
            }
        }

        marcRuleSet.completeEntities(state.entityMap)

        def linkedThing = record[marcRuleSet.thingLink]
        if (linkedThing) {
            thing.each { key, value ->
                def hasValue = linkedThing[key]
                if (hasValue) {
                    if (!(hasValue instanceof List)) {
                        hasValue = [hasValue]
                    }
                    hasValue += value
                } else {
                    linkedThing[key] = value
                }
            }
        } else {
            record[marcRuleSet.thingLink] = thing
        }

        if (flatLinkedForm) {
            Map result = toFlatLinkedForm(state, marcRuleSet, extraData)
            if (converter.linkFinder)
                converter.linkFinder.replaceSameAsLinksWithPrimaries(result)
            return result
        } else {
            if (converter.linkFinder)
                converter.linkFinder.replaceSameAsLinksWithPrimaries(record)
            return record
        }
    }

    def toFlatLinkedForm(state, marcRuleSet, extraData) {
        marcRuleSet.topPendingResources.each { key, dfn ->
            if (dfn.about && dfn.link && !dfn.embedded) {
                def ent = state.entityMap[dfn.about]
                def linked = ent[dfn.link]
                if (linked) {
                    def linkedId = linked['@id']
                    if (linkedId) {
                        ent[dfn.link] = ['@id': linkedId]
                    }
                }
            }
        }

        def quotedIds = new HashSet()

        if (converter.linkFinder) {
            def recordCandidates = extraData?.get("oaipmhSetSpecs")?.findResults {
                def (spec, authId) = it.split(':')
                if (spec != 'authority')
                    return
                fromTemplate(marcRuleSet.topPendingResources['?record'].uriTemplate).expand(
                        marcType: 'auth', controlNumber: authId)
            }
            def newUris = converter.linkFinder.findLinks(state.quotedEntities, recordCandidates)
            state.quotedEntities.eachWithIndex { ent, i ->
                def newUri = newUris[i]
                if (newUri) {
                    ent.clear()
                    ent['@id'] = newUri.toString()
                }
            }
        }
        else {
            log.debug "No linkfinder present"
        }

        ArrayList entities = []

        state.entityMap.entrySet().sort {
            ENTITY_ORDER.get(it.key, ENTITY_ORDER.size())
        }.findResults {
            if (!marcRuleSet.topPendingResources[it.key].embedded) {
                entities << it.value
            }
        }

        return ['@graph': entities]
    }

    void collectUriData(Map obj, Map acc, String path = '') {
        obj.each { k, v ->
            def key = k[0] == '@' ? k.substring(1) : k
            def vs = v instanceof List ? v : [v]
            vs.each {
                def keypath = path + key
                if (it instanceof Map) {
                    collectUriData(it, acc, keypath + '.')
                } else {
                    acc[keypath] = it
                }
            }
        }
    }

    Map revert(data) {
        def marcRuleSet = getRuleSetFromJsonLd(data)

        if (doPostProcessing) {
            sharedPostProcSteps.each {
                it.unmodify(data, data[marcRuleSet.thingLink])
            }
            marcRuleSet.postProcSteps.each {
                it.unmodify(data, data[marcRuleSet.thingLink])
            }
        }

        def marc = [:]
        def fields = []
        marc['fields'] = fields
        marcRuleSet.fieldHandlers.each { tag, handler ->
            def value = handler.revert(data, marc)
            if (tag == "000") {
                marc.leader = value
            } else {
                if (value == null)
                    return
                if (value instanceof List) {
                    value.each {
                        if (it) {
                            fields << [(tag): it]
                        }
                    }
                } else {
                    fields << [(tag): value]
                }
            }
        }
        // TODO: how to re-add only partially _unhandled?
        data._marcUncompleted.each {
            def field = it.clone()
            field.remove('_unhandled')
            fields << field
        }
        return marc
    }

}

class MarcRuleSet {

    static PREPROC_TAGS = ["000", "001", "006", "007", "008"] as Set

    MarcConversion conversion
    String name

    // TODO: too rigid, change to topPendingResourcesChain computed from topPendingResources
    String thingLink
    String definingTrait

    def fieldHandlers = [:]
    List<MarcFramePostProcStep> postProcSteps

    Set primaryTags = new HashSet()

    // aboutTypeMap is used on revert to determine which ruleSet to use
    Map<String, Set<String>> aboutTypeMap = new HashMap<String, Set<String>>()

    Map<String, Map> topPendingResources = [:]

    Map oaipmhSetSpecPrefixMap = [:]

    MarcRuleSet(conversion, name) {
        this.conversion = conversion
        this.name = name
        this.aboutTypeMap['?record'] = new HashSet<String>()
        this.aboutTypeMap['?thing'] = new HashSet<String>()
    }

    void buildHandlers(Map config) {
        def subConf = config[name]

        if (config.pendingResources) {
            topPendingResources.putAll(config.pendingResources)
        }

        subConf.each { tag, dfn ->

            if (tag == 'postProcessing') {
                postProcSteps = dfn.collect {
                    conversion.parsePostProcStep(it)
                }.findAll()
                return
            } else if (tag == 'pendingResources') {
                topPendingResources.putAll(dfn)
                return
            } else if (tag == 'oaipmhSetSpecPrefixMap') {
                oaipmhSetSpecPrefixMap = dfn
                return
            }

            if (dfn.ignored || dfn.size() == 0) {
                return
            }

            thingLink = topPendingResources['?thing'].link
            definingTrait = topPendingResources['?work']?.link

            dfn = processInherit(config, subConf, tag, dfn)

            dfn = processInclude(config, dfn, tag)

            if (dfn.aboutType && dfn.aboutType != 'Record') {
                if (dfn.aboutEntity) {
                    assert tag && aboutTypeMap.containsKey(dfn.aboutEntity)
                }
                aboutTypeMap[dfn.aboutEntity ?: '?thing'] << dfn.aboutType
            }
            for (matchDfn in dfn['match']) {
                if (matchDfn.aboutType && matchDfn.aboutType != 'Record') {
                    aboutTypeMap[matchDfn.aboutEntity ?: dfn.aboutEntity ?: '?thing'] << matchDfn.aboutType
                }
            }

            def handler = null
            if (dfn.tokenTypeMap) {
                handler = new TokenSwitchFieldHandler(this, tag, dfn)
            } else if (dfn.recTypeBibLevelMap) {
                handler = new TokenSwitchFieldHandler(this, tag, dfn, 'recTypeBibLevelMap')
            } else if (dfn.find { it.key[0] == '[' }) {
                handler = new MarcFixedFieldHandler(this, tag, dfn)
            } else if ('match' in dfn || dfn.find { it.key[0] == '$' }) {
                handler = new MarcFieldHandler(this, tag, dfn)
                if (handler.dependsOn) {
                    primaryTags += handler.dependsOn
                }
                if (handler.definesDomainEntityType != null) {
                    primaryTags << tag
                }
            } else {
                handler = new MarcSimpleFieldHandler(this, tag, dfn)
                assert handler.property || handler.uriTemplate, "Incomplete: $tag: $dfn"
            }
            fieldHandlers[tag] = handler
        }

        String defaultThingType = topPendingResources['?thing']?.resourceType
        if (defaultThingType) {
            aboutTypeMap['?thing'] << defaultThingType
        }
    }

    def processInherit(config, subConf, tag, fieldDfn) {
        def ref = fieldDfn.inherit
        if (!ref) {
            return fieldDfn
        }

        def refTag = tag
        if (ref.contains(':')) {
            (ref, refTag) = ref.split(':')
        }
        def baseDfn = (ref in subConf) ? subConf[ref] : config[ref][refTag]
        if (baseDfn.inherit) {
            subConf = (ref in config) ? config[ref] : subConf
            baseDfn = processInherit(config, subConf, ref ?: refTag, baseDfn)
        }
        def merged = baseDfn + fieldDfn
        merged.remove('inherit')
        return merged
    }

    static Map processInclude(Map config, Map fieldDfn, String tag = "N/A") {
        def merged = [:]

        def includes = fieldDfn['include']

        if (includes) {
            for (include in Util.asList(includes)) {
                def baseDfn = config['patterns'][include]
                assert tag && baseDfn
                if (baseDfn.include) {
                    baseDfn = processInclude(config, baseDfn, tag)
                }
                assert tag && !(baseDfn.keySet().intersect(fieldDfn.keySet()) - 'include')
                merged += baseDfn
            }
        }

        merged += fieldDfn
        merged.remove('include')

        def matchRules = merged['match']
        if (matchRules) {
            merged['match'] = matchRules.collect {
                processInclude(config, it, tag)
            }
        }

        return merged
    }

    boolean matchesData(Map data) {
        // TODO:
        // - Should be one of instanceOf, itemOf, focus? Must not collide.
        // - Remove type-matching altogether?
        if (definingTrait && data[thingLink] && data[thingLink][definingTrait])
            return true

        if (hasIntersection(Util.asList(data['@type']), aboutTypeMap['?record']))
            return true
        def thing = data[thingLink]
        if (!thing)
            return false
        return hasIntersection(Util.asList(thing['@type']), aboutTypeMap['?thing'])
    }

    boolean hasIntersection(Collection candidates, Collection matches) {
        for (value in candidates) {
            if (value in matches)
                return true
        }
    }

    void convert(Map marcSource, Map state) {
        def preprocFields = []
        def primaryFields = []
        def otherFields = []

        topPendingResources.each { key, dfn ->
            state.entityMap[key] = [:]
        }

        marcSource.fields.each { field ->
            field.each { tag, value ->
                def fieldsByTag = state.sourceMap[tag]
                if (fieldsByTag == null) {
                    fieldsByTag = state.sourceMap[tag] = []
                }
                fieldsByTag << field

                if (tag in PREPROC_TAGS) {
                    preprocFields << field
                } else if (tag in primaryTags) {
                    primaryFields << field
                } else {
                    otherFields << field
                }
            }
        }

        fieldHandlers["000"].convert(state, state.sourceMap.leader)
        processFields(state, fieldHandlers, preprocFields)
        processFields(state, fieldHandlers, primaryFields)
        processFields(state, fieldHandlers, otherFields)
    }

    void processFields(state, fieldHandlers, fields) {
        for (field in fields) {
            try {
                def result = null
                field.each { tag, value ->
                    def handler = fieldHandlers[tag]
                    if (handler) {
                        result = handler.convert(state, value)
                    }
                }
                if (!result || !result.ok) {
                    field = field.clone()
                    if (result && result.unhandled) {
                        field['_unhandled'] = result.unhandled as List
                    }
                    state.marcRemains.uncompleted << field
                }
            } catch (MalformedFieldValueException e) {
                state.marcRemains.broken << field
            }
        }
    }

    void processExtraData(Map entityMap, Map extraData) {
        extraData?.get("oaipmhSetSpecs")?.each {
            def cIdx = it.indexOf(':')
            if (cIdx == -1)
                return
            def prefix = it.substring(0, cIdx)
            def value = it.substring(cIdx + 1)

            def dfn = oaipmhSetSpecPrefixMap[prefix]
            if (!dfn)
                return

            def about = entityMap[dfn.about]
            if (about.containsKey(dfn.link))
                return

            def target = [:]
            about[dfn.link] = target
            if (dfn.resourceType)
                target["@type"] = dfn.resourceType
            if (dfn.property) {
                target[dfn.property] = value
            }
            if (dfn.uriTemplate) {
                def uri = dfn.uriTemplate == '{+_}' ?
                    value
                    : conversion.resolve(fromTemplate(
                        dfn.uriTemplate).set('_', value).set(target).expand())
                target["@id"] = uri
            }
        }
    }

    void completeEntities(Map entityMap) {
        def record = entityMap['?record']
        def givenRecId = record['@id']

        topPendingResources.each { key, dfn ->
            def entity = entityMap[key]
            if (!entity && !dfn.addEmpty)
                return

            if (!entity['@type']) {
                entity['@type'] = dfn.resourceType
            }

            def entityId = entity['@id']
            def builtEntityId = null

            if (dfn.uriTemplate) {
                try {
                    builtEntityId = conversion.resolve(
                            fromTemplate(dfn.uriTemplate)
                                    .set('marcType', name).set(record).expandPartial())
                } catch (IllegalArgumentException e) {
                    ; // Fails on resolve if expanded is only partially filled
                }
            }

            if (!entityId && givenRecId && dfn.fragmentId) {
                entityId = entity['@id'] = givenRecId + '#' + dfn.fragmentId
            }

            if (builtEntityId) {
                if (!entityId) {
                    entity['@id'] = builtEntityId
                } else {
                    entity.get('sameAs', []) << ['@id': builtEntityId]
                }
            }

            if (dfn.about && dfn.link) {
                def about = entityMap[dfn.about]
                def existing = about[dfn.link]
                if (existing) {
                    // Merge if there already is one (and only one) linked
                    if (existing instanceof Map) {
                        entity.each { k, v ->
                            if (existing.containsKey(k)) {
                                existing[k] = Util.asList(existing[k]) + [v]
                            } else {
                                existing[k] = v
                            }
                        }
                    } else if (existing instanceof List) {
                        existing << entity
                    }
                    entityMap[key] = existing
                } else {
                    about[dfn.link] = entity
                }
            }
        }
    }

}


@CompileStatic
class ConversionPart {

    MarcRuleSet ruleSet
    String aboutEntityName
    Map tokenMap
    String tokenMapName // TODO: remove in columns in favour of @type+code/uriTemplate ?
    Map reverseTokenMap
    boolean embedded = false

    void setTokenMap(BaseMarcFieldHandler fieldHandler, Map dfn) {
        def tokenMap = dfn.tokenMap
        if (tokenMap) {
            if (tokenMap instanceof String)
                tokenMapName = tokenMap
            reverseTokenMap = [:]
            this.tokenMap = (Map) ((tokenMap instanceof String) ?
                    fieldHandler.tokenMaps[tokenMap] : tokenMap)
            this.tokenMap.each { k, v ->
                if (v != null) {
                    reverseTokenMap[v] = k
                }
            }
        }
    }

    Map getEntity(Map data) {
        /* TODO: build topPendingResources once then revert all fields
        for (linkStep in topPendingResourcesChain[aboutEntityName]) {
            def child = data[linkStep]
            if (child) {
                data = child
            } else {
                return null
            }
        }
        return data
        */
        if (aboutEntityName == '?record') {
            return data
        }
        if (ruleSet.thingLink in data) {
            data = (Map) data[ruleSet.thingLink]
            if (aboutEntityName != '?thing' && ruleSet.definingTrait in data) {
                data = (Map) data[ruleSet.definingTrait]
            }
        }
        return data
    }

    def revertObject(obj) {
        if (reverseTokenMap) {
            if (obj instanceof List) {
                return obj.collect { reverseTokenMap[it] }
            } else {
                return reverseTokenMap[obj]
            }
        } else {
            return obj
        }
    }

    Map newEntity(Map state, String type, String id = null, Boolean embedded = embedded) {
        def ent = [:]
        if (type) ent["@type"] = type
        if (id) ent["@id"] = id
        if (!embedded) {
            ((List) state.quotedEntities) << ent
        }
        return ent
    }

    static void addValue(Map obj, String key, value, boolean repeatable) {
        def current = obj[key]
        if (current && !(current instanceof List)) {
            // TODO: if this happens, data is odd or repeatable should be true
            current = [current]
        }
        if (current || repeatable) {
            List l = (List) current ?: []

            String vId = value instanceof Map ? value["@id"] : null
            if (vId) {
                def existing = l.find { it instanceof Map && it["@id"] == vId }
                if (existing) {
                    ((Map) value).putAll((Map) existing)
                    l[l.indexOf(existing)] = value
                    return
                }
            } else if (l.find { it == value }) {
                return
            }

            l << value
            value = l
        }
        obj[key] = value
    }

}

@CompileStatic
abstract class BaseMarcFieldHandler extends ConversionPart {

    String tag
    Map tokenMaps
    String definesDomainEntityType
    String link
    Map computeLinks
    boolean repeatable = false
    String resourceType
    Map linkRepeated = null
    boolean onlySubsequentRepeated = false

    static final ConvertResult OK = new ConvertResult(true)
    static final ConvertResult FAIL = new ConvertResult(false)

    BaseMarcFieldHandler(MarcRuleSet ruleSet, String tag, Map fieldDfn) {
        this.ruleSet = ruleSet
        this.tag = tag
        this.tokenMaps = ruleSet.conversion.tokenMaps
        if (fieldDfn.aboutType) {
            definesDomainEntityType = fieldDfn.aboutType
        }
        aboutEntityName = fieldDfn.aboutEntity ?: '?thing'
        if (fieldDfn.addLink) {
            link = fieldDfn.addLink
            repeatable = true
        } else {
            link = fieldDfn.link
        }
        resourceType = fieldDfn.resourceType
        embedded = fieldDfn.embedded == true

        Map dfn = (Map) fieldDfn['linkEveryIfRepeated']
        if (fieldDfn['linkSubsequentRepeated']) {
            assert !dfn, "linkEveryIfRepeated and linkSubsequentRepeated not allowed on ${fieldId}"
            dfn = (Map) fieldDfn['linkSubsequentRepeated']
            onlySubsequentRepeated = true
        }
        if (dfn) {
            linkRepeated = [
                    link        : dfn.addLink ?: dfn.link,
                    repeatable  : dfn.containsKey('addLink'),
                    resourceType: dfn.resourceType,
                    embedded    : dfn.embedded
            ]

        }
    }

    abstract ConvertResult convert(Map state, value)

    abstract def revert(Map data, Map result)

    String getFieldId() {
        return "${ruleSet.name} ${tag}"
    }

    Map getLinkRule(Map state, value) {
        if (linkRepeated) {
            Collection tagValues = (Collection) state.sourceMap[tag]
            if (tagValues.size() > 1) {
                boolean firstOccurrence = value.is(tagValues[0][tag])
                if (!(firstOccurrence && onlySubsequentRepeated)) {
                    return linkRepeated
                }
            }
        }
        return [
                link        : this.link,
                repeatable  : this.repeatable,
                resourceType: this.resourceType,
                embedded    : this.embedded
        ]
    }

}

@CompileStatic
class ConvertResult {
    boolean ok
    Set unhandled = Collections.emptySet()
    ConvertResult(boolean ok) {
        this.ok = ok
    }
    ConvertResult(Set unhandled) {
        this.ok = unhandled.size() == 0
        this.unhandled = unhandled
    }
}

@CompileStatic
class MarcFixedFieldHandler {

    MarcRuleSet ruleSet
    String tag
    static final String FIXED_UNDEF = "|"
    static final String FIXED_NONE = " "
    static final String FIXED_FAUX_NONE = "_"
    List<Column> columns = []
    int fieldSize = 0

    MarcFixedFieldHandler(MarcRuleSet ruleSet, String tag, Map fieldDfn) {
        this.ruleSet = ruleSet
        this.tag = tag

        fieldDfn?.each { key, obj ->
            def m = (key =~ /^\[(\d+):(\d+)\]$/)
            if (m && obj) {
                int start = m.group(1).toInteger()
                int end = m.group(2).toInteger()
                columns << new Column(ruleSet, obj, start, end,
                        obj['fixedDefault'],
                        obj['matchAsDefault'])
                if (end > fieldSize) {
                    fieldSize = end
                }
            }
        }
        columns.sort { it.start }
    }

    ConvertResult convert(Map state, value) {
        def success = true
        def failedFixedFields = ((Map) state.marcRemains).failedFixedFields
        for (col in columns) {
            if (!col.convert(state, value).ok) {
                success = false
                def unmapped = failedFixedFields[tag]
                if (unmapped == null) {
                    unmapped = failedFixedFields[tag] = [:]
                }
                def key = "${col.start}"
                if (col.end && col.end != col.start + 1) {
                    key += "_${col.end - col.start}"
                }
                unmapped[key] = col.getToken(value)
            }
        }
        return new ConvertResult(success)
    }

    @CompileStatic(SKIP)
    def revert(Map data, Map result, boolean keepEmpty = false) {
        def value = new StringBuilder(FIXED_NONE * fieldSize)
        def actualValue = false
        for (col in columns) {
            assert value.size() > col.start // columns must fit within value
            def obj = col.revert(data)
            // TODO: ambiguity trouble if this is a List!
            if (obj instanceof List) {
                obj = obj.find { it && col.width >= it.size() }
            }
            obj = (String) obj
            if (obj && col.width >= obj.size()) {
                def end = col.start + obj.size() - 1
                value[col.start..end] = obj
                if (col.isActualValue(obj)) {
                    actualValue = true
                }
            }
        }
        return (actualValue || keepEmpty) ? value.toString() : null
    }

    class Column extends MarcSimpleFieldHandler {

        int start
        int end
        String fixedDefault
        Pattern matchAsDefault

        Column(ruleSet, fieldDfn, int start, int end,
               fixedDefault, matchAsDefault = null) {
            super(ruleSet, null, fieldDfn)
            assert start > -1 && end >= start
            this.start = start
            this.end = end
            this.fixedDefault = fixedDefault
            if (fixedDefault) {
                assert this.fixedDefault.size() == this.width
            }
            if (matchAsDefault) {
                this.matchAsDefault = Pattern.compile((String) matchAsDefault)
            }
            if (!fixedDefault && tokenMap &&
                    !tokenMap.containsKey(FIXED_FAUX_NONE) &&
                    !tokenMap.containsKey(FIXED_NONE)) {
                this.fixedDefault = FIXED_UNDEF
            }
        }

        int getWidth() { return end - start }


        String getToken(value) { return getToken((String) value) }

        String getToken(String value) {
            if (value.size() < start)
                return ""
            if (value.size() < end)
                return value.substring(start)
            return value.substring(start, end)
        }

        ConvertResult convert(Map state, value) {
            def token = getToken(value)
            if (token == "")
                return OK
            if (token == fixedDefault)
                return OK
            if (matchAsDefault && matchAsDefault.matcher(token).matches())
                return OK
            boolean isNothing = token.find {
                it != FIXED_NONE && it != FIXED_UNDEF
            } == null
            if (isNothing)
                return OK
            return super.convert(state, token)
        }

        def revert(Map data) {
            def v = super.revert(data, null)
            if ((v == null || v.every { it == null }) && fixedDefault)
                return fixedDefault
            return v
        }

        boolean isActualValue(String value) {
            return value != fixedDefault &&
                    (matchAsDefault == null ||
                            !matchAsDefault.matcher(value).matches())
            value != FIXED_NONE && value != FIXED_UNDEF
        }

    }

}

class TokenSwitchFieldHandler extends BaseMarcFieldHandler {

    MarcFixedFieldHandler baseConverter
    Map<String, MarcFixedFieldHandler> handlerMap = [:]
    boolean useRecTypeBibLevel = false
    Map tokenNames = [:]

    TokenSwitchFieldHandler(ruleSet, tag, Map fieldDfn, tokenMapKey = 'tokenTypeMap') {
        super(ruleSet, tag, fieldDfn)
        assert !link || repeatable // this kind should always be repeatable if linked
        this.baseConverter = new MarcFixedFieldHandler(ruleSet, tag, fieldDfn)
        def tokenMap = fieldDfn[tokenMapKey]
        if (tokenMapKey == 'recTypeBibLevelMap') {
            this.useRecTypeBibLevel = true
            buildHandlersByRecTypeBibLevel(fieldDfn, tokenMap)
        } else {
            buildHandlersByTokens(fieldDfn, tokenMap)
        }
        int maxFieldSize = 0
        handlerMap.values().each {
            if (it.fieldSize > maxFieldSize) {
                maxFieldSize = it.fieldSize
            }
        }
        handlerMap.values().each {
            it.fieldSize = maxFieldSize
        }
    }

    private void buildHandlersByRecTypeBibLevel(fieldDfn, recTypeBibLevelMap) {
        recTypeBibLevelMap.each { recTypes, nameBibLevelMap ->
            nameBibLevelMap.each { typeName, bibLevels ->
                recTypes.split(/,/).each { recType ->
                    bibLevels.each {
                        def token = recType + it
                        addHandler(token, fieldDfn[typeName])
                        tokenNames[token] = typeName
                    }
                }
            }
        }
    }

    private void buildHandlersByTokens(fieldDfn, tokenMap) {
        if (tokenMap instanceof String) {
            tokenMap = fieldDfn[tokenMap].tokenMap
        }
        tokenMap.each { token, typeName ->
            addHandler(token, fieldDfn[typeName])
            tokenNames[token] = typeName
        }
    }

    private void addHandler(token, dfn) {
        handlerMap[token] = new MarcFixedFieldHandler(ruleSet, tag, dfn)
    }

    String getToken(leader, value) {
        if (useRecTypeBibLevel) {
            def typeOfRecord = ruleSet.conversion.getTypeOfRecord(leader)
            def bibLevel = ruleSet.conversion.getBibLevel(leader)
            return typeOfRecord + bibLevel
        } else if (value) {
            return value[0]
        } else {
            return value
        }
    }

    ConvertResult convert(Map state, value) {
        def token = getToken(state.sourceMap.leader, value)
        def converter = handlerMap[token]
        if (converter == null)
            return FAIL

        def linkRule = getLinkRule(state, value)

        def entityMap = state.entityMap
        if (linkRule.link) {
            def ent = entityMap[aboutEntityName]
            def newEnt = newEntity(state, linkRule.resourceType, null, linkRule.embedded)
            addValue(ent, linkRule.link, newEnt, linkRule.repeatable)
            state = state.clone()
            state.entityMap = entityMap.clone()
            state.entityMap['?thing'] = newEnt
        }

        def baseOk = true
        if (baseConverter)
            baseOk = baseConverter.convert(state, value)
        def ok = converter.convert(state, value).ok
        return new ConvertResult(baseOk && ok)
    }

    def revert(Map data, Map result) {
        def rootEntity = getEntity(data)
        // TODO: using rootEntity instead of data fails when reverting bib 008
        def entities = [data]
        if (link) {
            entities = rootEntity.get(link) ?: []
        }
        if (linkRepeated) {
            def entitiesFromRepeated = rootEntity.get(linkRepeated.link)
            if (entitiesFromRepeated) {
                entities += Util.asList(entitiesFromRepeated)
            }
        }
        def values = []
        for (entity in entities) {
            def value = null
            if (baseConverter)
                value = baseConverter.revert(entity, result, true)
            def tokenBasedConverter = handlerMap[getToken(result.leader, value)]
            if (tokenBasedConverter) {
                def overlay = tokenBasedConverter.revert(entity, result, true)
                if (value.size() == 1) {
                    value = value + overlay.substring(1)
                } else {
                    def combined = value.split('')
                    overlay.eachWithIndex { c, i ->
                        if (c != " ") {
                            combined[i] = c
                        }
                    }
                    value = combined.join("")
                }
            }
            // TODO: revert column lists instead and skip if isActualValue is
            // false for all. Filter below is poor since both "_" and "0" are
            // meaningful in some places!
            if (value.find {
                it != MarcFixedFieldHandler.FIXED_NONE &&
                        it != MarcFixedFieldHandler.FIXED_UNDEF &&
                        it != "0"
            }) {
                values << value
            }
        }
        return values
    }

}

@CompileStatic
class MarcSimpleFieldHandler extends BaseMarcFieldHandler {

    static final DateTimeFormatter DT_FORMAT =
            DateTimeFormatter.ofPattern("yyyy-MM-dd'T'HH:mm:ss[.n]XXX")
    static final DateTimeFormatter DT_FORMAT_FALLBACK =
            DateTimeFormatter.ofPattern("yyyy-MM-dd'T'HH:mm:ss[.n]XX")

    static final String URI_SLOT = '{_}'

    String property
    String uriTemplate
    Pattern matchUriToken = null
    boolean parseZeroPaddedNumber
    DateTimeFormatter dateTimeFormat
    ZoneId timeZone
    LocalTime defaultTime
    boolean missingCentury = false
    boolean ignored = false
    // TODO: working, but not so useful until capable of merging entities..
    //MarcSimpleFieldHandler linkedHandler

    @CompileStatic(SKIP)
    MarcSimpleFieldHandler(ruleSet, tag, fieldDfn) {
        super(ruleSet, tag, fieldDfn)
        super.setTokenMap(this, fieldDfn)
        if (fieldDfn.addProperty) {
            property = fieldDfn.addProperty
            repeatable = true
        } else {
            property = fieldDfn.property
        }
        def parseDateTime = fieldDfn.parseDateTime
        if (parseDateTime) {
            missingCentury = (parseDateTime == "yyMMdd")
            if (missingCentury) {
                parseDateTime = "yy" + parseDateTime
            }
            dateTimeFormat = DateTimeFormatter.ofPattern(parseDateTime)
            if (fieldDfn.timeZone) {
                timeZone = ZoneId.of(fieldDfn.timeZone)
            }
            if (parseDateTime.indexOf("HH") == -1) {
                defaultTime = LocalTime.MIN
            }
        }
        parseZeroPaddedNumber = (fieldDfn.parseZeroPaddedNumber == true)
        ignored = fieldDfn.get('ignored', false)
        uriTemplate = fieldDfn.uriTemplate
        if (fieldDfn.matchUriToken) {
            matchUriToken = Pattern.compile(fieldDfn.matchUriToken)
            if (fieldDfn.spec) {
                fieldDfn.spec.matches.each {
                    assert matchUriToken.matcher(it).matches()
                }
                fieldDfn.spec.notMatches.each {
                    assert !matchUriToken.matcher(it).matches()
                }
            }
        }
        //if (fieldDfn.linkedEntity) {
        //    linkedHandler = new MarcSimpleFieldHandler(ruleSet,
        //            tag + ":linked", fieldDfn.linkedEntity)
        //}
    }

    ConvertResult convert(Map state, value) {
        if (ignored || !(property || link))
            return

        def strValue = (String) value

        if (tokenMap) {
            def mapped = tokenMap[strValue] ?: tokenMap[strValue.toLowerCase()]
            if (mapped == null) {
                return new ConvertResult(tokenMap.containsKey(strValue))
            } else if (mapped == false) {
                return OK
            } else {
                value = mapped
                strValue = (String) value
            }
        }

        if (dateTimeFormat) {
            def givenValue = value
            try {
                Temporal dateTime = null
                if (defaultTime) {
                    if (missingCentury) {
                        strValue = (strValue[0..2] > "70" ? "19" : "20") + strValue
                    }
                    dateTime = ZonedDateTime.of(LocalDate.parse(
                            strValue, dateTimeFormat),
                            defaultTime, timeZone)
                } else if (timeZone) {
                    dateTime = LocalDateTime.parse(strValue, dateTimeFormat).atZone(timeZone)
                } else {
                    dateTime = ZonedDateTime.parse(strValue, dateTimeFormat)
                }
                value = DT_FORMAT.format(dateTime)
            } catch (DateTimeParseException e) {
                value = givenValue
            }
        } else if (parseZeroPaddedNumber && value) {
            try {
                value = Integer.parseInt(strValue.trim())
            } catch (NumberFormatException e) {
                ; // pass
            }
        }

        def ent = (Map) state.entityMap[aboutEntityName]
        if (definesDomainEntityType) {
            ent['@type'] = definesDomainEntityType
        }

        if (ent == null)
            return FAIL
        if (link) {
            def newEnt = newEntity(state, resourceType)
            addValue(ent, link, newEnt, repeatable)
            ent = newEnt
        }
        if (uriTemplate) {
            if (!matchUriToken || matchUriToken.matcher(strValue).matches()) {
                ent['@id'] = uriTemplate.replace(URI_SLOT, strValue.trim())
            } else {
                ent['@value'] = value
            }
            //} else if (linkedHandler) {
            //    linkedHandler.convert(state, value,["?thing": ent])
        } else {
            addValue(ent, property, value, repeatable)
        }

        return OK
    }

    @CompileStatic(SKIP)
    def revert(Map data, Map result) {
        def entity = getEntity(data)
        if (link)
            entity = entity[link]
        if (property) {
            def v = entity[property]
            if (v) {
                if (dateTimeFormat) {
                    try {
                        def zonedDateTime = parseDate(v)
                        def value = zonedDateTime.format(dateTimeFormat)
                        if (missingCentury) {
                            value = value.substring(2)
                        }
                        return value
                    } catch (DateTimeParseException e) {
                        return v
                    }
                } else if (parseZeroPaddedNumber) {
                    try {
                        return String.format("%03d", v)
                    } catch (UnknownFormatConversionException) {
                        return null
                    }
                }
            }
            return revertObject(v)
        } else {
            return (entity instanceof List ? entity : [entity]).collect {
                def id = it instanceof Map ? it['@id'] : it
                if (uriTemplate) {
                    def token = extractToken(uriTemplate, id)
                    if (token) {
                        return revertObject(token)
                    }
                }
            }
        }
    }

    static ZonedDateTime parseDate(String s) {
        try {
            return ZonedDateTime.parse(s, DT_FORMAT)
        } catch (DateTimeParseException e) {
            return ZonedDateTime.parse(s, DT_FORMAT_FALLBACK)
        }
    }

    static String extractToken(String tplt, String value) {
        if (!value)
            return null
        def i = tplt.indexOf(URI_SLOT)
        if (i > -1) {
            def before = tplt.substring(0, i)
            def after = tplt.substring(i + URI_SLOT.size())
            if (value.startsWith(before) && value.endsWith(after)) {
                def part = value.substring(before.size())
                return part.substring(0, part.size() - after.size())
            }
        } else {
            return null
        }
    }

}

@Log
@CompileStatic
class MarcFieldHandler extends BaseMarcFieldHandler {

    MarcSubFieldHandler ind1
    MarcSubFieldHandler ind2
    List<String> dependsOn
    Map<String, Map> constructProperties
    String uriTemplate
    Set<String> uriTemplateKeys
    Map uriTemplateDefaults
    Map<String, MarcSubFieldHandler> subfields = [:]
    List<List<MarcSubFieldHandler>> orderedAndGroupedSubfields
    List<MatchRule> matchRules
    Map<String, Map> pendingResources
    String ignoreOnRevertInFavourOf

    static GENERIC_REL_URI_TEMPLATE = "generic:{_}"

    @CompileStatic(SKIP)
    MarcFieldHandler(ruleSet, tag, fieldDfn) {
        super(ruleSet, tag, fieldDfn)
        ind1 = fieldDfn.i1 ? new MarcSubFieldHandler(this, "ind1", fieldDfn.i1) : null
        ind2 = fieldDfn.i2 ? new MarcSubFieldHandler(this, "ind2", fieldDfn.i2) : null
        pendingResources = fieldDfn.pendingResources

        dependsOn = fieldDfn.dependsOn

        constructProperties = fieldDfn.constructProperties

        if (fieldDfn.uriTemplate) {
            uriTemplate = fieldDfn.uriTemplate
            uriTemplateKeys = fromTemplate(uriTemplate).variables as Set
            uriTemplateDefaults = fieldDfn.uriTemplateDefaults
        }
        ignoreOnRevertInFavourOf = fieldDfn.ignoreOnRevertInFavourOf

        computeLinks = (fieldDfn.computeLinks) ? new HashMap(fieldDfn.computeLinks) : [:]
        if (computeLinks) {
            computeLinks.use = computeLinks.use.replaceFirst(/^\$/, '')
        }

        matchRules = MatchRule.parseRules(this, fieldDfn) ?: Collections.emptyList()

        def aboutAlias = fieldDfn['about']

        fieldDfn.each { key, obj ->
            def m = key =~ /^\$(\w+)$/
            if (m) {
                if (obj && obj['about'] == aboutAlias) {
                    obj = obj.findAll { it.key != 'about' }
                }
                if (obj) {
                    addSubfield(m.group(1), obj)
                }
            }
        }

        completePunctuationRules(subfields.values())

        orderedAndGroupedSubfields = orderAndGroupSubfields(subfields, (String) fieldDfn.subfieldOrder)

        assert !resourceType || link || computeLinks != null, "Expected link on $fieldId with resourceType: $resourceType"
        assert !embedded || link || computeLinks != null, "Expected link on embedded $fieldId"
    }

    void addSubfield(String code, Map dfn) {
        subfields[code] = new MarcSubFieldHandler(this, code, dfn)
    }

    @CompileStatic(SKIP)
    static List<List<MarcSubFieldHandler>> orderAndGroupSubfields(Map<String, MarcSubFieldHandler> subfields, String subfieldOrderRepr) {
        Map order = [:]
        if (subfieldOrderRepr) {
            subfieldOrderRepr.split(/\s+/).eachWithIndex { code, i ->
                order[code] = i
            }
        }
        Closure getOrder = {
            [order.get(it.code, order['...']), !it.code.isNumber(), it.code]
        }
        // Only the first subfield in a group is used to determine the order of the group
        return subfields.values().groupBy { it.about ?: it.code }.entrySet().sort {
            getOrder(it.value[0])
        }.collect {
            it.value.sort(getOrder)
        }
    }

    @CompileStatic(SKIP)
    static void completePunctuationRules(Collection subfields) {
        def charSet = new HashSet<Character>()
        // This adds all possible leading to be stripped from all other subfields.
        // IMPROVE: just add seen leading to all subfields preceding current?
        // (Pro: might remove chars too aggressively. Con: might miss some
        // punctuation in weirdly ordered subfields.)
        subfields.each {
            def lead = it.leadingPunctuation
            if (lead) charSet.addAll(lead.toCharArray())
        }
        subfields.each {
            it.punctuationChars = (((it.punctuationChars ?: []) as Set) + charSet) as char[]
        }
    }

    ConvertResult convert(Map state, value) {
        if (!(value instanceof Map)) {
            throw new MalformedFieldValueException()
        }
        return convert(state, (Map) value)
    }

    ConvertResult convert(Map state, Map value) {

        Map<String, Map> entityMap = (Map) state.entityMap

        Map aboutEntity = entityMap[aboutEntityName]
        if (aboutEntity == null)
            return FAIL

        if (definesDomainEntityType) {
            aboutEntity['@type'] = definesDomainEntityType
        }

        for (rule in matchRules) {
            def matchHandler = rule.getHandler(aboutEntity, value)
            if (matchHandler) {
                return matchHandler.convert(state, value)
            }
        }

        Map entity = aboutEntity

        def handled = new HashSet()

        def linkage = computeLinkage(state, entity, value, handled)
        if (linkage.newEntity != null) {
            entity = (Map) linkage.newEntity
        }

        def uriTemplateParams = [:]

        def unhandled = new HashSet()

        def localEntities = [:]

        [ind1: ind1, ind2: ind2].each { indKey, handler ->
            if (!handler)
                return
            def ok = handler.convertSubValue(state, value[indKey], entity,
                    uriTemplateParams, localEntities)
            if (!ok && handler.marcDefault == null) {
                unhandled << indKey
            }
        }

        String precedingCode = null
        boolean precedingNewAbout = false
        value.subfields.each { Map it ->
            it.each { code, subVal ->
                def subDfn = (MarcSubFieldHandler) subfields[code as String]
                boolean ok = false
                if (subDfn) {
                    def entKey = subDfn.aboutEntityName
                    def ent = (Map) (entKey ? entityMap[entKey] : entity)
                    if ((subDfn.requiresI1 && subDfn.requiresI1 != value.ind1) ||
                            (subDfn.requiresI2 && subDfn.requiresI2 != value.ind2)) {
                        ok = true // rule does not apply here
                    } else {
                        ok = subDfn.convertSubValue(state, subVal, ent,
<<<<<<< HEAD
                                uriTemplateParams, localEntities)
=======
                                uriTemplateParams, localEntities,
                                code != precedingCode && precedingNewAbout)
>>>>>>> af420438
                    }
                    precedingNewAbout = subDfn.newAbout
                    precedingCode = code
                }
                if (!ok && !handled.contains(code)) {
                    unhandled << code
                }
            }
        }

        if (constructProperties) {
            constructProperties.each { key, dfn ->
                if (!(key in entity)) {
                    def parts = Util.getAllByPath(entity, (String) dfn.property)
                    if (parts?.size() > 1) {
                        def constructed = parts.join((String) dfn.join)
                        entity[key] = constructed
                        uriTemplateParams[key] = constructed
                    }
                }
            }
        }

        if (uriTemplate) {
            uriTemplateKeys.each { String k ->
                if (!uriTemplateParams.containsKey(k)) {
                    def v = Util.getByPath(aboutEntity, k)
                    if (!v && uriTemplateDefaults) {
                        v = uriTemplateDefaults[k]
                    }
                    if (v) {
                        uriTemplateParams[k] = v
                    }
                }
            }
            // TODO: need to run before linking resource above to work properly
            // for multiply linked entities. Or, perhaps better, run a final "mapIds" pass
            // in the main loop..
            if (uriTemplateParams.keySet().containsAll(uriTemplateKeys)) {
                def computedUri = fromTemplate(uriTemplate).expand(uriTemplateParams)
                def altUriRel = "sameAs"
                // NOTE: We used to force minted ("pretty") uri to be an alias here...
                /*if (definesDomainEntityType != null) {
                    addValue(entity, altUriRel, ['@id': computedUri], true)
                } else {*/
                if (entity['@id']) {
                    // TODO: ok as precaution?
                    addValue(entity, altUriRel, ['@id': entity['@id']], true)
                }
                // ... but now we promote it to primary id if none has been given.
                entity['@id'] = computedUri
                /*}*/
            }
        }

        // If subsumeSingle && only one item: merge it with parent.
        localEntities.keySet().each {
            def pending = (Map) pendingResources[it]
            if (pending.subsumeSingle) {
                def link = (String) (pending.link ?: pending.addLink)
                def parent = (Map) (pending.about ? localEntities[pending.about] : entity)
                def items = (List<Map>) parent[link]
                if (items instanceof List && items.size() == 1) {
                    parent.remove(link)
                    parent.putAll(items[0])
                }
            }
        }

        return new ConvertResult(unhandled)
    }

    @CompileStatic(SKIP)
    Map computeLinkage(Map state, Map entity, Map value, Set handled) {
        def linkRule = getLinkRule(state, value)
        def newEnt = null
        if (linkRule.link || linkRule.resourceType) {
            def useLinks = Collections.emptyList()
            if (computeLinks) {
                def use = computeLinks.use
                Map resourceMap = (Map) ((computeLinks.mapping instanceof Map) ?
                        computeLinks.mapping : tokenMaps[computeLinks.mapping])
                def linkTokens = value.subfields.findAll { Map it ->
                    use in it.keySet()
                }.collect { ((Map.Entry) it.iterator().next()).value }
                useLinks = linkTokens.collect {
                    def linkDfn = resourceMap[it]
                    if (linkDfn == null) {
                        linkDfn = resourceMap[it.toLowerCase().replaceAll(/[^a-z0-9_-]/, '')]
                    }
                    if (linkDfn instanceof String)
                        return linkDfn
                    else
                        return fromTemplate(GENERIC_REL_URI_TEMPLATE).expand(["_": it])
                }
                if (useLinks.size() > 0) {
                    handled << use
                } else {
                    def link = resourceMap['*']
                    if (link) {
                        useLinks = [link]
                    }
                }
            }

            if (useLinks) {
                linkRule.repeatable = true
            }

            newEnt = newEntity(state, linkRule.resourceType, null, linkRule.embedded)

            // TODO: use @id (existing or added bnode-id) instead of duplicating newEnt
            def entRef = newEnt
            if (useLinks && linkRule.link) {
                if (!newEnt['@id'])
                    newEnt['@id'] = "_:b-${state.bnodeCounter++}" as String
                entRef = ['@id': newEnt['@id']]
            }
            if (linkRule.link) {
                addValue(entity, linkRule.link, newEnt, linkRule.repeatable)
            }
            useLinks.each {
                addValue(entity, it, entRef, linkRule.repeatable)
            }
        }
        return [ // TODO: just returning the entity would be enough
                 newEntity: newEnt
        ]
    }

    Map getLocalEntity(Map state, Map owner, String id, Map localEntities, boolean forceNew = false) {
        def entity = (Map) localEntities[id]
        if (entity == null || forceNew) {
            assert pendingResources, "Missing pendingResources in ${fieldId}, cannot use ${id}"
            def pending = pendingResources[id]
            entity = localEntities[id] = newEntity(state,
                    (String) pending.resourceType,
                    null, // id
                    (Boolean) pending.embedded)
            def link = (String) (pending.link ?: pending.addLink)
            if (pending.about) {
                owner = getLocalEntity(state, owner, (String) pending.about, localEntities)
            }
            addValue(owner, link, entity, pending.containsKey('addLink'))
        }
        return entity
    }

    @CompileStatic(SKIP)
    def revert(Map data, Map result, MatchRule usedMatchRule = null) {

        // TODO:IMPROVE: only ignore if the one in favour succeeds.
        if (ignoreOnRevertInFavourOf) {
            return null
        }

        def matchedResults = []

        // NOTE: Each possible match rule might produce data from *different* entities.
        // If this overproduces, it's because _revertedBy fails to prevent it.
        for (rule in matchRules) {
            def matchres = rule.handler.revert(data, result, rule)
            if (matchres) {
                matchedResults += matchres
            }
        }

        def entity = getEntity(data)

        def types = entity['@type']
        if (types instanceof String) {
            types = [types]
        }
        if (definesDomainEntityType && !(types.contains(definesDomainEntityType)))
            return null

        def results = []

        def useLinks = []
        if (computeLinks && computeLinks.mapping instanceof Map) {
            computeLinks.mapping.each { code, compLink ->
                if (compLink in entity) {
                    if (code == '*') {
                        useLinks << [link: compLink, subfield: null]
                    } else {
                        useLinks << [link: compLink, subfield: [(computeLinks.use): code]]
                    }
                }
            }
        } else {
            useLinks << [link: link, resourceType: resourceType]
        }

        if (linkRepeated) {
            useLinks << [link: linkRepeated.link, resourceType: linkRepeated.resourceType]
        }

        for (useLink in useLinks) {
            def useEntities = [entity]
            if (useLink.link) {
                useEntities = Util.asList(entity[useLink.link])
                if (useLink.resourceType) {
                    useEntities = useEntities.findAll {
                        if (!it) return false
                        assert it instanceof Map, "Error reverting ${fieldId} - expected object, got: ${it}"
                        def type = it['@type']
                        return (type instanceof List) ?
                                useLink.resourceType in type : type == useLink.resourceType
                    }
                }
            }

            useEntities.each {
                Tuple2<Boolean, Map<String, List>> buildResult = buildAboutMap(it)
                boolean shouldMap = buildResult.first
                Map aboutMap = buildResult.second

                if (shouldMap)
                {
                    def field = revertOne(data, it, aboutMap, usedMatchRule)
                    if (field) {
                        if (useLink.subfield) {
                            field.subfields << useLink.subfield
                        }
                        results << field
                    }
                }
            }
        }

        return results + matchedResults
    }

    @CompileStatic(SKIP)
    Tuple2<Boolean, Map<String, List>> buildAboutMap(Map entity) {
        Map<String, List> aboutMap = [:]
        boolean shouldMap = true
        if (!pendingResources) {
            return new Tuple2<Boolean, Map>(shouldMap, aboutMap)
        }
        pendingResources.each { key, pending ->
            def link = pending.link ?: pending.addLink
            def resourceType = pending.resourceType

            def parent = entity
            if (pending.about) {
                def pendingParent = pendingResources[pending.about]
                if (pendingParent) {
                    def ownerEntity = entity
                    if (pendingParent.about) {
                        // FIXME: recurse instead, this only goes to depth 2!
                        def grandParent = pendingResources[pendingParent.about]
                        ownerEntity = entity[grandParent.link ?: grandParent.addLink]
                        if (!ownerEntity) return
                    }
                    parent = ownerEntity[pendingParent.link ?: pendingParent.addLink]
                }
            }
            def about = parent ? parent[link] : null
            Util.asList(about).each {
                //If @type of entity and resourceType of pendingResurce is not the same. Don't continue with revert.
                if (it && (it['@type'] != resourceType))
                    shouldMap = false
                else if (it && (!resourceType || it['@type'] == resourceType)) {
                    aboutMap.get(key, []).add(it)
                }
            }
        }

        pendingResources.each { key, pending ->
            if (pending.subsumeSingle && !aboutMap[key]) {
                aboutMap[key] = aboutMap[pending.about] ?: [entity]
            }
        }

        return new Tuple2<Boolean, Map>(shouldMap, aboutMap)
    }

    @CompileStatic(SKIP)
    def revertOne(Map data, Map currentEntity, Map<String, List> aboutMap = null,
                    MatchRule usedMatchRule = null) {

        def i1 = usedMatchRule?.ind1 ?: ind1 ? ind1.revert(data, currentEntity) : ' '
        def i2 = usedMatchRule?.ind2 ?: ind2 ? ind2.revert(data, currentEntity) : ' '

        def subs = []
        def failedRequired = false

        def usedEntities = new HashSet()
        def thisTag = this.tag.split(/[\[:]/)[0]

        Map<String, List> remainingAboutMap = [:]

        def prevAdded = null

        orderedAndGroupedSubfields.each { subhandlers ->

            def about = subhandlers[0].about

            def subhandlersByEntity
            if (about == null) {
                subhandlersByEntity = subhandlers.collect { [it, currentEntity ] }
            } else {
                def selectedEntities = aboutMap[about]
                subhandlersByEntity = []
                selectedEntities.each { entity ->
                    subhandlers.each { subhandlersByEntity << [it, entity ] }
                }
            }

            subhandlersByEntity.each { MarcSubFieldHandler subhandler, Map selectedEntity ->
                def code = subhandler.code
                if (failedRequired)
                    return

                if (subhandler.requiresI1) {
                    if (i1 == null) {
                        i1 = subhandler.requiresI1
                    } else if (i1 != subhandler.requiresI1) {
                        return
                    }
                }
                if (subhandler.requiresI2) {
                    if (i2 == null) {
                        i2 = subhandler.requiresI2
                    } else if (i2 != subhandler.requiresI2) {
                        return
                    }
                }

                if (!selectedEntity) {
                    failedRequired = true
                    return
                }

                // FIXME: selectedEntity != topEntity (otherwise a top property might block all other top properties?)
                if (/*selectedEntity != currentEntity && */selectedEntity._revertedBy/* == thisTag*/) {
                    failedRequired = true
                    return
                    //subs << ['DEBUG:wouldHaveBlockedOn': this.tag]
                }

                def value = subhandler.revert(data, selectedEntity)

                def justAdded = null

                if (value instanceof List) {
                    value.each { v ->
                        if (!usedMatchRule || usedMatchRule.matchValue(code, v)) {
                            def sub = [(code): v]
                            subs << sub
                            justAdded = [code, sub]
                        }
                    }
                } else if (value != null) {
                    if (!usedMatchRule || usedMatchRule.matchValue(code, value)) {
                        def sub = [(code): value]
                        subs << sub
                        justAdded = [code, sub]
                    }
                } else {
                    if (subhandler.required || subhandler.requiresI1 || subhandler.requiresI2) {
                        failedRequired = true
                    }
                }
                if (!failedRequired) {
                    usedEntities << selectedEntity
                    if (prevAdded && justAdded &&  subhandler.leadingPunctuation) {
                        def (prevCode, prevSub) = prevAdded
                        def prevValue = prevSub[prevCode]
                        def nextLeading = subhandler.leadingPunctuation
                        if (!nextLeading.startsWith(' ')) {
                            nextLeading = ' ' + nextLeading
                        }
                        prevSub[prevCode] = prevValue + nextLeading
                    }
                }
                if (justAdded) prevAdded = justAdded
            }
        }

        if (!failedRequired && i1 != null && i2 != null && subs.size()) {
            def field = [ind1: i1, ind2: i2, subfields: subs]

            if (usedMatchRule && !usedMatchRule.matches(field)) {
                return null
            }

            // TODO: store reverted input refs instead of tagging input data
            usedEntities.each { it._revertedBy = thisTag }
            //field._revertedBy = this.tag
            return field
        } else {
            return null
        }

    }

}

@CompileStatic
class MarcSubFieldHandler extends ConversionPart {

    MarcFieldHandler fieldHandler
    String code
    char[] punctuationChars
    char[] surroundingChars
    String trailingPunctuation
    String leadingPunctuation
    String link
    String about
    boolean newAbout
    boolean altNew
    boolean repeatable
    String property
    boolean repeatProperty
    boolean overwrite
    String resourceType
    String subUriTemplate
    Pattern splitValuePattern
    List<String> splitValueProperties
    String rejoin
    boolean allowEmpty
    String definedElsewhereToken
    String marcDefault
    boolean required = false
    String requiresI1
    String requiresI2
    // TODO: itemPos is not used right now. Only supports first/rest.
    String itemPos

    @CompileStatic(SKIP)
    MarcSubFieldHandler(fieldHandler, code, Map subDfn) {
        this.ruleSet = fieldHandler.ruleSet
        this.fieldHandler = fieldHandler
        this.code = code
        aboutEntityName = subDfn.aboutEntity
        trailingPunctuation = subDfn.trailingPunctuation
        leadingPunctuation = subDfn.leadingPunctuation
        punctuationChars = (subDfn.punctuationChars ?: trailingPunctuation?.trim())?.toCharArray()
        surroundingChars = subDfn.surroundingChars?.toCharArray()
        super.setTokenMap(fieldHandler, subDfn)
        link = subDfn.link

        if (subDfn.aboutNew) {
            about = subDfn.aboutNew
            newAbout = true
        } else if (subDfn.aboutAltNew) {
            about = subDfn.aboutAltNew
            newAbout = true
            altNew = true
        } else {
            about = subDfn.about
        }

        required = subDfn.required
        repeatable = false
        if (subDfn.addLink) {
            repeatable = true
            link = subDfn.addLink
        }
        property = subDfn.property
        repeatProperty = false
        if (subDfn.addProperty) {
            property = subDfn.addProperty
            repeatProperty = true
        }
        overwrite = subDfn.overwrite == true
        resourceType = subDfn.resourceType
        if (subDfn.uriTemplate) {
            subUriTemplate = subDfn.uriTemplate
        }
        if (subDfn.splitValuePattern) {
            // TODO: support repeatable?
            splitValuePattern = Pattern.compile(subDfn.splitValuePattern)
            splitValueProperties = subDfn.splitValueProperties
            rejoin = subDfn.rejoin
            allowEmpty = subDfn.allowEmpty
        }
        marcDefault = subDfn.marcDefault
        definedElsewhereToken = subDfn.definedElsewhereToken
        requiresI1 = subDfn['requires-i1']
        requiresI2 = subDfn['requires-i2']
        itemPos = subDfn.itemPos

        assert !resourceType || link, "Expected link on ${fieldHandler.fieldId}-$code"
    }

    boolean convertSubValue(Map state, def subVal, Map ent,
                            Map uriTemplateParams, Map localEntities,
                            boolean precedingNewAbout = false) {
        def ok = false
        String uriTemplateKeyBase = ""

        if (subVal)
            subVal = clearChars((String) subVal)
        else
            return true // no value, treat as not present

        if (tokenMap) {
            if (subVal == definedElsewhereToken) {
                return true
            }
            subVal = tokenMap[subVal]
            if (subVal == null) {
                return false
            }
        }

        if (about) {
<<<<<<< HEAD
            ent = fieldHandler.getLocalEntity(state, ent, about, localEntities, newAbout)
=======
            // A new local entity is created if the subfield triggers a new
            // entity ("about"), unless it's an alternative trigger and a new
            // entity was just triggered (i.e. the preceding subfield has a
            // different code and also triggers a new entity).
            ent = fieldHandler.getLocalEntity(state, ent, about, localEntities,
                    altNew && precedingNewAbout ? false : newAbout)
>>>>>>> af420438
        }

        if (link) {
            String entId = null
            if (subUriTemplate) {
                try {
                    entId = subUriTemplate == '{+_}' ?
                        subVal : fromTemplate(subUriTemplate).expand(["_": subVal])
                } catch (IllegalArgumentException|IndexOutOfBoundsException e) {
                    // Bad characters in what should have been a proper URI path ('+' expansion).
                    ; // TODO: We just drop the attempt here if the uriTemplate fails...
                }
            }
            def newEnt = newEntity(state, resourceType, entId)
            addValue(ent, link, newEnt, repeatable)
            ent = newEnt
            uriTemplateKeyBase = "${link}."
            ok = true
        }

        def didSplit = false
        if (splitValuePattern) {
            def m = splitValuePattern.matcher((String) subVal)
            if (m) {
                splitValueProperties.eachWithIndex { prop, i ->
                    def v = m.group(i + 1)
                    if (v) {
                        ent[prop] = v
                    }
                    fieldHandler.addValue(uriTemplateParams,
                            uriTemplateKeyBase + prop, v, true)
                }
                didSplit = true
                ok = true
            }
        }
        if (!didSplit && property) {
            if (overwrite) {
                ent[property] = subVal
            } else {
                fieldHandler.addValue(ent, property, subVal, repeatProperty)
            }
            fieldHandler.addValue(uriTemplateParams, uriTemplateKeyBase + property, subVal, true)
            ok = true
        }

        return ok
    }

    String clearChars(String val) {
        if (val.size() > 2) {
            val = val.trim()
            if (punctuationChars) {
                for (c in punctuationChars) {
                    if (val.size() < 2) {
                        break
                    }
                    if (val[-1].equals(c.toString())) {
                        val = val[0..-2].trim()
                    }
                }
            }
            if (surroundingChars) {
                for (c in surroundingChars) {
                    if (val.size() < 2) {
                        break
                    }
                    if (val[-1].equals(c.toString())) {
                        val = val[0..-2].trim()
                    } else if (val[0].equals(c.toString())) {
                        val = val[1..-1].trim()
                    }
                }
            }
        }
        return val
    }

    @CompileStatic(SKIP)
    def revert(Map data, Map currentEntity) {
        currentEntity = aboutEntityName ? getEntity(data) : currentEntity
        if (currentEntity == null)
            return null

        def entities = link ? currentEntity[link] : [currentEntity]
        if (entities == null) {
            return marcDefault ?: null
        }
        if (entities instanceof Map) {
            entities = [entities]
        }

        def values = []

        boolean rest = false
        for (entity in entities) {
            if (!rest) {
                rest = true
                if (itemPos == "rest")
                    continue
            } else if (itemPos == "first")
                break

            if (resourceType && entity['@type'] != resourceType)
                continue

            if (splitValueProperties && rejoin) {
                def vs = []
                boolean allEmpty = true
                splitValueProperties.each {
                    def v = entity[it]
                    if (v == null && allowEmpty) {
                        v = ""
                    } else {
                        allEmpty = false
                    }
                    if (v != null) {
                        vs << v
                    }
                }
                if (vs.size() == splitValueProperties.size() && !allEmpty) {
                    values << vs.join(rejoin)
                    continue
                }
            }

            def value = null
            if (property) {
                value = revertObject(entity[property])
            } else if (link) {
                def obj = entity['@id']
                if (obj && subUriTemplate) {
                    // NOTE: requires variable slot to be at end of template
                    // TODO: unify with extractToken
                    def exprIdx = subUriTemplate.indexOf('{_}')
                    if (exprIdx > -1) {
                        assert subUriTemplate.size() == exprIdx + 3
                        obj = URLDecoder.decode(obj.substring(exprIdx))
                    } else {
                        exprIdx = subUriTemplate.indexOf('{+_}')
                        if (exprIdx > -1) {
                            assert subUriTemplate.size() == exprIdx + 4
                            obj = obj.substring(exprIdx)
                        }
                    }
                }
                value = revertObject(obj)
            }

            if (value && trailingPunctuation) {
                value += trailingPunctuation
            }

            if (value != null) {
                values << value
            } else if (marcDefault) {
                values << marcDefault
            }
        }

        if (values.size() == 0)
            return null
        else if (values.size() == 1)
            return values[0]
        else
            return values
    }

}

@CompileStatic
class MatchRule {

    static List<MatchRule> parseRules(MarcFieldHandler parent, Map fieldDfn) {
        List<Map> matchDefs = (List) fieldDfn.remove('match')
        if (matchDefs.is(null))
            return null

        Map<String, Map> ruleWhenMap = matchDefs.collectEntries {
            [it['when'], it]
        }
        Map dfnCopy = fieldDfn.findAll { it.key != 'match' }
        return matchDefs?.collect {
            new MatchRule(parent, dfnCopy + (Map) it, ruleWhenMap)
        }
    }

    MarcFieldHandler handler
    boolean whenAll = true
    List<Closure> whenTests = []

    // TODO: change to use parsedWhen results to also do the revert check?
    String ind1
    String ind2

    Map<String, Closure> codePatterns = [:]

    String matchDomain

    boolean matchValue(String code, String value) {
        Closure pattern = codePatterns[code]
        if (!pattern)
            return true
        return pattern(value)
    }

    MatchRule(MarcFieldHandler parent, Map dfn, Map<String, Map> ruleWhenMap) {
        String when = dfn.remove('when')
        parseWhen(parent.fieldId, when)
        String inherit = dfn.remove('inherit-match')
        if (inherit) {
            dfn = ruleWhenMap[inherit] + dfn
            dfn.remove('when')
            dfn.remove('inherit-match')
        }
        String tag = parent.tag
        if (when) {
            tag += "[${when}]"
        }
        handler = new MarcFieldHandler(parent.ruleSet, tag, dfn)
        // Fixate matched indicator values in nested match rules
        handler.matchRules.each {
            if (ind1) {
                if (it.ind1) assert ind1 == it.ind1
                it.ind1 = ind1
            }
            if (ind2) {
                if (it.ind2) assert ind2 == it.ind2
                it.ind2 = ind2
            }
        }
    }

    private Pattern whenPattern = ~/(?:(?:\$(\w+)|i(1|2)|(\S+))(?:\s*(=~?)\s*(\S+))?)(?:\s*(\&|\|)\s*)?/

    @CompileStatic(SKIP)
    private void parseWhen(String fieldId, String when) {
        if (when.is(null)) {
            whenTests << { true }
            return
        }
        def currentAndOrOr = null
        whenPattern.matcher(when).each {
            def (match, code, indNum, term, comparator, matchValue, andOrOr) = it
            if (andOrOr) {
                if (currentAndOrOr)
                    assert currentAndOrOr == andOrOr, "Unsupported combination of AND/OR in ${fieldId}[${when}]"
                whenAll = andOrOr == '&'
                currentAndOrOr = andOrOr
            }
            if (code) {
                if (comparator) {
                    Closure check = null
                    if (comparator == '=~') {
                        def pattern = Pattern.compile(matchValue)
                        check = codePatterns[code] = { pattern.matcher(it).matches() }
                    } else {
                        check = codePatterns[code] = { it == matchValue }
                    }
                    whenTests << { value ->
                        for (sub in value.subfields) {
                            if (code in sub) return check(sub[code])
                        }
                        return false
                    }
                } else {
                    whenTests << { value ->
                        for (sub in value.subfields) {
                            if (code in sub) return true
                        }
                        return false
                    }
                }
            } else if (indNum) {
                String indKey = "ind${indNum}"
                whenTests << { value -> value[indKey] == matchValue }
                if (indNum == '1')
                    ind1 = matchValue
                else if (indNum == '2')
                    ind2 = matchValue
            } else if (term == '@type') {
                matchDomain = matchValue
            }
        }
    }

    MarcFieldHandler getHandler(Map entity, value) {
        if (matchDomain) {
            if (entity['@type'] != matchDomain)
                return null
            else if (whenTests.size() == 0)
                return handler
        }
        return  matches(value) ? handler : null
    }

    boolean matches(value) {
        return whenAll ? whenTests.every { it(value) } : whenTests.any { it(value) }
    }

}

@CompileStatic
class Util {

    static List asList(o) {
        return (o instanceof List) ? (List) o : o != null ? [o] : []
    }

    static String getByPath(Map entity, String path) {
        return getAllByPath(entity, path)[0]
    }

    static List getAllByPath(entity, String path) {
        def results = []
        collectByChain(entity, path.split(/\./) as List, results)
        return results
    }

    static void collectByChain(entity, List<String> chain, List results) {
        asList(entity).each {
            def value = it[chain[0]]
            if (chain.size() > 1) {
                collectByChain(value, chain.subList(1, chain.size()), results)
            } else {
                results.addAll(asList(value))
            }
        }
    }

}

class MalformedFieldValueException extends RuntimeException {}<|MERGE_RESOLUTION|>--- conflicted
+++ resolved
@@ -1608,12 +1608,8 @@
                         ok = true // rule does not apply here
                     } else {
                         ok = subDfn.convertSubValue(state, subVal, ent,
-<<<<<<< HEAD
-                                uriTemplateParams, localEntities)
-=======
                                 uriTemplateParams, localEntities,
                                 code != precedingCode && precedingNewAbout)
->>>>>>> af420438
                     }
                     precedingNewAbout = subDfn.newAbout
                     precedingCode = code
@@ -2124,16 +2120,12 @@
         }
 
         if (about) {
-<<<<<<< HEAD
-            ent = fieldHandler.getLocalEntity(state, ent, about, localEntities, newAbout)
-=======
             // A new local entity is created if the subfield triggers a new
             // entity ("about"), unless it's an alternative trigger and a new
             // entity was just triggered (i.e. the preceding subfield has a
             // different code and also triggers a new entity).
             ent = fieldHandler.getLocalEntity(state, ent, about, localEntities,
                     altNew && precedingNewAbout ? false : newAbout)
->>>>>>> af420438
         }
 
         if (link) {
