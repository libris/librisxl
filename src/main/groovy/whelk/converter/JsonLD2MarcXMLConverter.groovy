--- conflicted
+++ resolved
@@ -28,7 +28,6 @@
 
         MarcRecord record = JSONMarcConverter.fromJson(jsonDocument.getDataAsString())
 
-<<<<<<< HEAD
         log.debug("Setting document identifier in field 887.")
         boolean has887Field = false
         for (field in record.getDatafields("887")) {
@@ -44,25 +43,6 @@
             df.addSubfield("2".charAt(0), "librisxl")
             record.addField(df)
         }
-=======
-        log.debug("Clearing old 887 fields")
-        def newfieldList = []
-        record.fields.each {
-            if (it.tag == "887" && it.getSubfields("2")?.find { it.data == "librisxl" }) {
-                log.debug("Found 887 from librisxl. Does not add.")
-            } else {
-                newfieldList.add(it)
-            }
-        }
-        record.fields = newfieldList
-
-        log.debug("Setting document identifier in field 887.")
-        def df = record.createDatafield("887")
-        df.addSubfield("a".charAt(0), mapper.writeValueAsString(["@id":doc.identifier,"modified":doc.modified,"checksum":doc.checksum]))
-        df.addSubfield("2".charAt(0), "librisxl")
-        record.addField(df)
->>>>>>> 7a3609ae
-
         log.debug("Creating new document ${doc.identifier} from doc with entry: ${doc.entry} and meta: ${doc.meta}")
         Document xmlDocument = whelk.createDocument(getResultContentType()).withEntry(doc.entry).withContentType(getResultContentType()).withData(whelk.converter.JSONMarcConverter.marcRecordAsXMLString(record))
 
