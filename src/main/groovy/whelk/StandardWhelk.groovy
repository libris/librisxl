--- conflicted
+++ resolved
@@ -350,10 +350,7 @@
             if (map.containsKey("about") && !map.get("about")?.containsKey("@id")) {
                 map.get("about").put("@id", "/resource"+doc.identifier)
             }
-<<<<<<< HEAD
             map = JsonLd.flatten(map)
-=======
->>>>>>> 66b046d8
             doc.withData(map)
         }
         return doc
