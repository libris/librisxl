--- conflicted
+++ resolved
@@ -118,11 +118,8 @@
         } else {
             log.debug("No main item map found for $mainId, trying to find an identifier")
             // Try to find an identifier to frame around
-<<<<<<< HEAD
-            String foundIdentifier = Document.BASE_URI.resolve(findIdentifier(flatJsonLd))
-=======
-            String foundIdentifier = findIdentifier(flatCopy)
->>>>>>> 21a0a50c
+            String foundIdentifier = Document.BASE_URI.resolve(findIdentifier(flatCopy))
+
             log.debug("Result of findIdentifier: $foundIdentifier")
             if (foundIdentifier) {
                 mainItem = idMap.get(foundIdentifier)
