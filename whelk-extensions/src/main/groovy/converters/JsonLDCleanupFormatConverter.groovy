--- conflicted
+++ resolved
@@ -15,7 +15,6 @@
     Document doConvert(Document doc) {
         def json = mapper.readValue(doc.dataAsString, Map)
 
-<<<<<<< HEAD
         def title = json.about?.instanceOf?.get("title", null)
         def titleRemainder = json.about?.instanceOf?.get("titleRemainder", null)
         def statementOfResponsibility = json.about?.instanceOf?.get("statementOfResponsibility", null)
@@ -30,26 +29,6 @@
         def edition = json.about?.get("edition", null)
         def identifier = json.about?.get("identifier", null)
         def series = json.about?.get("series", null)
-=======
-        def title = json.about?.instanceOf?.get("title")
-        def titleRemainder = json.about?.instanceOf?.get("titleRemainder")
-        def statementOfResponsibility = json.about?.instanceOf?.get("statementOfResponsibility")
-        def publisher = json.about?.get("publisher")
-        def placeOfPublication_name, dateOfPublication, placeOfManufacture_name
-        try {
-            placeOfPublication_name = json.about?.get("placeOfPublication")?.get("name")
-            dateOfPublication = json.about?.get("dateOfPublication")
-            placeOfManufacture_name = json.about?.get("placeOfManufacture")?.get("name")
-        } catch (MissingMethodException mme) {
-            log.error("Caught exception. Data is not as expected, maybe wrong type of record?")
-        }
-        def extent = json.about?.get("extent")
-        def physicalDetails = json.about?.get("physicalDetails")
-        def dimensions = json.about?.get("dimensions")
-        def isbn = json.about?.get("isbn")
-        def edition = json.about?.get("edition")
-
->>>>>>> 698c9ce3
 
         if (isbn && isbn.size() > 1 && (isbn[-1].equals(":") || isbn[-1].equals(";"))) {
             json["about"]["isbn"] = isbn[0..-2].trim()
@@ -82,13 +61,11 @@
         if (dateOfPublication && dateOfPublication.size() > 1 && (dateOfPublication[-1].equals(";") || dateOfPublication[-1].equals(","))) {
             json["about"]["dateOfPublication"] = dateOfPublication[0..-2].trim()
         }
-        //instanceof List
         if (placeOfPublication_name && placeOfPublication_name.size() > 1) {
             if ((json.about?.get("publisher") && placeOfPublication_name[-1].equals(":")) || placeOfPublication_name[-1].equals(",") || placeOfPublication_name[-1].equals(";")) {
                 json["about"]["placeOfPublication"]["name"] = placeOfPublication_name[0..-2].trim()
             }
         }
-        //instance of List
         if (placeOfManufacture_name) {
             if (placeOfManufacture_name[-1].equals(";")) {
                 json["about"]["placeOfManufacture"]["name"] = placeOfManufacture_name[0..-2].trim().replaceAll("[()]","")
