package se.kb.libris.whelks.plugin

import se.kb.libris.whelks.*
import se.kb.libris.whelks.basic.*

import groovy.util.logging.Slf4j as Log
import org.codehaus.jackson.map.ObjectMapper

@Log
class JsonLDEntityExtractorIndexFormatConverter extends BasicIndexFormatConverter {

    String requiredContentType = "application/ld+json"
    ObjectMapper mapper = new ObjectMapper()
    def authPoint = ["Person" : "controlledLabel", "Concept" : "prefLabel"]
    def entitiesToExtract = ["creator", "contributor", "subject"]
    //def entityPriority = ["creator" : 2, "contributor" : 1, "subject" : 0]

    List<IndexDocument> doConvert(IndexDocument doc) {
        log.debug("doConvert. Doc is $doc")

        List<IndexDocument> doclist = [doc]
        def json = mapper.readValue(doc.dataAsString, Map)

<<<<<<< HEAD
        indexTypeLists.each { k, entities ->
            if (entities) {
                if (entities instanceof List) {
                    for (entity in entities) {
                        def entityDoc = createEntityDoc(entity, doc.identifier, k)
                        if (entityDoc) {
                            doclist << entityDoc
                        }
                    }
                } else if (entities instanceof Map) {
                    def entityDoc = createEntityDoc(entities, doc.identifier, k)
                    if (entityDoc) {
                        doclist << entityDoc
                    }
               }
            }
        }
=======
>>>>>>> ee867970
        if (json["@type"]) {
            log.debug("Record has a @type. Adding to entity recordtype.")
            doclist << createEntityDoc(json, doc.identifier, 3, false)
            //doclist << new IndexDocument(doc).withData(mapper.writeValueAsBytes(json)).withContentType("application/ld+json").withType(json["@type"])
        }

        if (json.about?.get("@type", null)) {
            log.debug("Found authority entity")
            if (json.about.get("@type") == "Person") {
                doclist << createEntityDoc(json.about, doc.identifier, 10, false)
            } else {
                doclist << createEntityDoc(json.about, doc.identifier, 0, false)
            }
        }

        json.about?.each { k, entities ->
            if (entitiesToExtract.contains(k)) {
                doclist += extractEntities(k, entities, doc.identifier)
            }
        }

        json.about?.instanceOf?.each { k, entities ->
            if (entitiesToExtract.contains(k)) {
                doclist += extractEntities(k, entities, doc.identifier)
            }
        }

        log.debug("Extraction results: $doclist")
        return doclist
    }


    List<IndexDocument> extractEntities(def key, def entities, def id) {
        List<IndexDocument> entityDocList = []
        if (entities instanceof List) {
            for (entity in entities) {
                def entityDoc = createEntityDoc(entity, id, 1, true)
                if (entityDoc) {
                    entityDocList << entityDoc
                }
            }
        } else if (entities instanceof Map) {
            def entityDoc = createEntityDoc(entities, id, 1, true)
            if (entityDoc) {
                entityDocList << entityDoc
            }
        }
        return entityDocList
    }

    IndexDocument createEntityDoc(def entityJson, def docId, def prio, def slugifyId) {
        try {
            def type = entityJson["@type"]
            String pident = docId
            if (slugifyId) {
                def authPoint = entityJson[(authPoint[(type)])]
                pident = slugify(authPoint, docId, type)
                entityJson["extractedFrom"] = ["@id":docId]
            } else {
                entityJson["@id"] = pident
            }
            entityJson["recordPriority"] = prio
            entityJson.get("unknown", null) ?: entityJson.remove("unknown")
            return new IndexDocument().withData(mapper.writeValueAsBytes(entityJson)).withContentType("application/ld+json").withIdentifier(pident).withType(type)
        } catch (Exception e) {
            log.debug("Could not create entitydoc ${e}")
            return null
        }
    }

    String slugify(String authAccPoint, URI identifier, String entityType) {
        String uritype = identifier.path.split("/")[1]
        return new String("/" + uritype + "/" + entityType + "/" + URLEncoder.encode(authAccPoint))
    }
}<|MERGE_RESOLUTION|>--- conflicted
+++ resolved
@@ -16,31 +16,10 @@
     //def entityPriority = ["creator" : 2, "contributor" : 1, "subject" : 0]
 
     List<IndexDocument> doConvert(IndexDocument doc) {
-        log.debug("doConvert. Doc is $doc")
 
         List<IndexDocument> doclist = [doc]
         def json = mapper.readValue(doc.dataAsString, Map)
 
-<<<<<<< HEAD
-        indexTypeLists.each { k, entities ->
-            if (entities) {
-                if (entities instanceof List) {
-                    for (entity in entities) {
-                        def entityDoc = createEntityDoc(entity, doc.identifier, k)
-                        if (entityDoc) {
-                            doclist << entityDoc
-                        }
-                    }
-                } else if (entities instanceof Map) {
-                    def entityDoc = createEntityDoc(entities, doc.identifier, k)
-                    if (entityDoc) {
-                        doclist << entityDoc
-                    }
-               }
-            }
-        }
-=======
->>>>>>> ee867970
         if (json["@type"]) {
             log.debug("Record has a @type. Adding to entity recordtype.")
             doclist << createEntityDoc(json, doc.identifier, 3, false)
