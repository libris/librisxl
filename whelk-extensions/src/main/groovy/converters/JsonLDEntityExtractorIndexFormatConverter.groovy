--- conflicted
+++ resolved
@@ -14,19 +14,10 @@
     def authPoint = ["Person" : "controlledLabel", "Concept" : "prefLabel"]
     def entitiesToExtract = ["creator", "contributorList", "subject"]
 
-<<<<<<< HEAD
-    List<IndexDocument> doConvert(Resource doc) {
-        log.debug("resource doc ${doc} doc.data ${doc.data} doc.dataAsString " + doc.getDataAsString())
-        List<IndexDocument> doclist = [new IndexDocument(doc)]
-        try {
-            log.debug("doc data " + doc.dataAsString)
-            def json = mapper.readValue(doc.dataAsString, Map)
-=======
     List<IndexDocument> doConvert(IndexDocument doc) {
 
         List<IndexDocument> doclist = [doc]
         def json = mapper.readValue(doc.dataAsString, Map)
->>>>>>> 9704cf0c
 
             if (json?.get("@type", null)) {
                 log.debug("Record has a @type. Adding to entity recordtype.")
