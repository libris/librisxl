apply plugin: 'java'
apply plugin: 'jetty'
apply plugin: 'war'
apply plugin: 'application'
apply plugin: 'maven'

sourceCompatibility = 1.8
targetCompatibility = 1.8

repositories {
    mavenCentral()
    maven { url "http://repository.codehaus.org/" }
    maven { url "http://jitpack.io/" }
}

dependencies {

    def jettyVersion="9.3.6.v20151106"

    // XL dependencies
    compile('../../whelk-core' in project.subprojects*.name?
            project(':../../whelk-core') :
<<<<<<< HEAD
            'com.github.libris:whelk-core:0.1.4')
=======
            'com.github.libris:whelk-core:cf5543938ee771b1119feb57d51d08c1b53c67e7')
>>>>>>> cce4f236

    // Jetty
    compile "org.eclipse.jetty:jetty-webapp:${jettyVersion}"
    compile "org.eclipse.jetty:jetty-server:${jettyVersion}"
    compile "org.eclipse.jetty:jetty-http:${jettyVersion}"
    compile "org.eclipse.jetty:jetty-io:${jettyVersion}"

    // Logging
    compile 'org.slf4j:slf4j-api:1.7.6'
    compile 'org.slf4j:log4j-over-slf4j:1.7.6'

    // Testing
    testCompile 'junit:junit:4.12'
}

mainClassName = 'whelk.apix.ConsoleUI'

jar {
    manifest {
        attributes 'Implementation-Title':'APIX exporter',
                'Implementation-Version': '1.0',
                'Main-class': mainClassName
    }
    from {
        configurations.compile.collect { it.isDirectory() ? it : zipTree(it) }
    }
}<|MERGE_RESOLUTION|>--- conflicted
+++ resolved
@@ -20,11 +20,7 @@
     // XL dependencies
     compile('../../whelk-core' in project.subprojects*.name?
             project(':../../whelk-core') :
-<<<<<<< HEAD
-            'com.github.libris:whelk-core:0.1.4')
-=======
             'com.github.libris:whelk-core:cf5543938ee771b1119feb57d51d08c1b53c67e7')
->>>>>>> cce4f236
 
     // Jetty
     compile "org.eclipse.jetty:jetty-webapp:${jettyVersion}"
