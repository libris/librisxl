--- conflicted
+++ resolved
@@ -82,12 +82,8 @@
     protected WhelkTool buildWhelkTool(BulkJobDocument jobDoc) throws IOException {
 
         // FIXME handle bulk job thing vs record id consistently
-<<<<<<< HEAD
-        var bulkJobThingId = stripPrefix(id, HASH_IT) + HASH_IT;
-=======
         var bulkJobThingId = stripSuffix(id, HASH_IT) + HASH_IT;
 
->>>>>>> d45be526
         Script script = jobDoc.getSpecification().getScript(bulkJobThingId);
 
         WhelkTool tool = new WhelkTool(whelk, script, reportDir(systemId), WhelkTool.getDEFAULT_STATS_NUM_IDS());
