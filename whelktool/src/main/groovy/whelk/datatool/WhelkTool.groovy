package whelk.datatool

import com.google.common.util.concurrent.MoreExecutors
import org.codehaus.groovy.jsr223.GroovyScriptEngineImpl
import whelk.Document
import whelk.IdGenerator
import whelk.JsonLd
import whelk.JsonLdValidator
import whelk.Whelk
import whelk.datatool.form.Transform
import whelk.datatool.form.ModifiedThing
import whelk.datatool.util.IdLoader
import whelk.exception.StaleUpdateException
import whelk.exception.WhelkException
import whelk.meta.WhelkConstants
import whelk.search.ESQuery
import whelk.search.ElasticFind
import whelk.util.DocumentUtil
import whelk.util.LegacyIntegrationTools
import whelk.util.Statistics

import javax.script.Bindings
import javax.script.CompiledScript
import javax.script.ScriptEngineManager
import javax.script.SimpleBindings
import java.time.ZonedDateTime
import java.util.concurrent.ConcurrentHashMap
import java.util.concurrent.ExecutorService
import java.util.concurrent.Executors
import java.util.concurrent.LinkedBlockingDeque
import java.util.concurrent.ScheduledExecutorService
import java.util.concurrent.ScheduledFuture
import java.util.concurrent.ThreadFactory
import java.util.concurrent.ThreadPoolExecutor
import java.util.concurrent.TimeUnit
import java.util.concurrent.atomic.AtomicInteger

import static java.util.concurrent.TimeUnit.SECONDS
import static whelk.JsonLd.RECORD_KEY
import static whelk.util.Jackson.mapper

class WhelkTool {
    static final int DEFAULT_BATCH_SIZE = 500
    public static final int DEFAULT_FETCH_SIZE = 100
    static final int DEFAULT_STATS_NUM_IDS = 3

    Whelk whelk
    IdLoader idLoader

    private Script script
    private Bindings bindings

    private boolean hasStoredScriptJob

    String changedIn = "xl"
    String defaultChangedBy

    File reportsDir
    PrintWriter mainLog
    PrintWriter errorLog
    PrintWriter modifiedLog
    PrintWriter createdLog
    PrintWriter deletedLog
    ConcurrentHashMap<String, PrintWriter> reports = new ConcurrentHashMap<>()

    Counter counter = new Counter()

    boolean skipIndex
    boolean dryRun
    boolean noThreads = true
    int numThreads = -1
    boolean stepWise
    int limit = -1
    Map<Object, Object> scriptParams = Collections.emptyMap()

    private String chosenAnswer = 'y'

    boolean allowLoud
    boolean allowIdRemoval
    boolean skipValidation = false

    private Throwable errorDetected

    private def jsonWriter = mapper.writerWithDefaultPrettyPrinter()

    ElasticFind elasticFind
    Statistics statistics
    JsonLdValidator validator

    private ScheduledExecutorService timedLogger = MoreExecutors.getExitingScheduledExecutorService(
            Executors.newScheduledThreadPool(1))

    WhelkTool(Whelk whelk, Script script, File reportsDir = null, int statsNumIds) {
        if (whelk == null) {
            try {
                whelk = Whelk.createLoadedSearchWhelk()
            } catch (NullPointerException e) {
                whelk = Whelk.createLoadedCoreWhelk()
            }
        }
        this.whelk = whelk
        this.idLoader = new IdLoader(whelk.storage)
        this.validator = JsonLdValidator.from(whelk.jsonld)
        this.script = script
        this.defaultChangedBy = script.scriptJobUri
        this.reportsDir = reportsDir
        reportsDir.mkdirs()
        mainLog = new PrintWriter(new File(reportsDir, "MAIN.txt"))
        errorLog = new PrintWriter(new File(reportsDir, "ERRORS.txt"))

        def modifiedLogFile = new File(reportsDir, "MODIFIED.txt")
        modifiedLog = new PrintWriter(modifiedLogFile)
        def createdLogFile = new File(reportsDir, "CREATED.txt")
        createdLog = new PrintWriter(createdLogFile)
        def deletedLogFile = new File(reportsDir, "DELETED.txt")
        deletedLog = new PrintWriter(deletedLogFile)

        try {
            elasticFind = new ElasticFind(new ESQuery(whelk))
        }
        catch (Exception e) {
            log "Could not initialize elasticsearch: " + e
        }
        statistics = new Statistics(statsNumIds)
        Runtime.addShutdownHook {
            if (!statistics.isEmpty()) {
                new PrintWriter(new File(reportsDir, "STATISTICS.txt")).withCloseable {
                    statistics.print(0, it)
                }
            }

            [modifiedLogFile, createdLogFile, deletedLogFile].each { if (it.length() == 0) it.delete() }
        }
    }

    void setScriptParameters(Map<Object, Object> params) {
        scriptParams = Collections.unmodifiableMap(params)
    }

    boolean getUseThreads() { !noThreads && !stepWise }

    String findCanonicalId(String id) {
        return whelk.storage.getMainId(id)
    }

    Map load(String id) {
        return whelk.storage.loadDocumentByMainId(findCanonicalId(id))?.data
    }

    void selectByIds(Collection<String> ids, Closure process,
                     int batchSize = DEFAULT_BATCH_SIZE, boolean silent = false) {
        if (!silent) {
            log "Select by ${ids.size()} IDs"
        }

        def idItems = idLoader.collectXlShortIds(ids)
        if (idItems.isEmpty()) {
            return
        }
        doSelectBySqlWhere("id = ANY(?) AND deleted = false", process, batchSize, [1: idItems])
    }

    // Use this for Voyager ids (which are unique only within respective marc collection)
    void selectByIdsAndCollection(Collection<String> ids, String collection, Closure process,
                                  int batchSize = DEFAULT_BATCH_SIZE, boolean silent = false) {
        if (!silent) {
            log "Select by ${ids.size()} IDs in collection $collection"
        }

        def idItems = idLoader.collectXlShortIds(ids, collection)
        if (idItems.isEmpty()) {
            return
        }

        doSelectBySqlWhere("id = ANY(?) AND collection = '$collection' AND deleted = false", process,
                batchSize, [1: idItems])
    }

    void selectByForm(Map form, Closure process,
                     int batchSize = DEFAULT_BATCH_SIZE, boolean silent = false) {
        if (!silent) {
            log "Select by form"
        }

        var sparqlPattern = new Transform.MatchForm(form, whelk).getSparqlPattern(whelk.jsonld.context)
        var ids = whelk.sparqlQueryClient.queryIdsByPattern(sparqlPattern)

        selectByIds(ids, process, batchSize, silent)
    }

    DocumentItem create(Map data) {
        Document doc = new Document(data)
        doc.deepReplaceId(Document.BASE_URI.toString() + IdGenerator.generate())
        DocumentItem item = new DocumentItem(number: counter.createdCount, doc: doc, whelk: whelk)
        item.existsInStorage = false
        return item
    }

    void selectBySqlWhere(Map params, String whereClause, Closure process) {
        selectBySqlWhere(whereClause,
                params.batchSize ?: DEFAULT_BATCH_SIZE, params.silent,
                process)
    }

    Iterable<String> queryIds(Map<String, List<String>> parameters) {
        if (!elasticFind)
            throw new IllegalStateException("no connection to elasticsearch")

        return elasticFind.findIds(parameters)
    }

    Iterable<Map> queryDocs(Map<String, List<String>> parameters) {
        if (!elasticFind)
            throw new IllegalStateException("no connection to elasticsearch")

        return elasticFind.find(parameters)
    }

    void selectBySqlWhere(String whereClause,
                          int batchSize = DEFAULT_BATCH_SIZE, boolean silent = false,
                          Closure process) {
        if (!silent)
            log "Select by SQL"
        doSelectBySqlWhere(whereClause, process, batchSize)
    }

    private void doSelectBySqlWhere(String whereClause, Closure process,
                                    int batchSize = DEFAULT_BATCH_SIZE, Map<Integer, Object> params = [:]) {
        def query = """
            SELECT id, data, created, modified, deleted
            FROM lddb
            WHERE $whereClause
            """

        def conn = whelk.storage.getOuterConnection()
        def stmt
        def rs
        try {
            conn.setAutoCommit(false)
            stmt = conn.prepareStatement(query)
            params.each { i, obj ->
                if (obj instanceof Collection) {
                    stmt.setArray(i, conn.createArrayOf("TEXT", obj as String[]))
                } else if (obj instanceof String) {
                    stmt.setString(i, obj)
                }
            }
            stmt.setFetchSize(DEFAULT_FETCH_SIZE)
            rs = stmt.executeQuery()
            select(whelk.storage.iterateDocuments(rs), process, batchSize)
        } finally {
            rs?.close()
            stmt?.close()
            conn?.close()
        }
    }

    void selectByCollection(String collection, Closure process,
                            int batchSize = DEFAULT_BATCH_SIZE, boolean silent = false) {
        if (!silent)
            log "Select by collection: ${collection}"
        select(whelk.storage.loadAll(collection), process, batchSize)
    }

    void selectFromIterable(Iterable<DocumentItem> docs, Closure process,
                            int batchSize = DEFAULT_BATCH_SIZE, boolean silent = false) {
        if (!silent)
            log "Processing from in-memory collection: ${docs.size()} items."

        boolean newItems = true
        select(docs.collect { it -> it.doc }, process, batchSize, newItems)
    }

    private void select(Iterable<Document> selection, Closure process,
                        int batchSize = DEFAULT_BATCH_SIZE, boolean newItems = false) throws Exception {
        int batchCount = 0
        Batch batch = new Batch(number: ++batchCount)

        def executorService = useThreads && !isWorkerThread() ? createExecutorService() : null
        def catchUnexpected = { Runnable r -> internalExceptionHandler(r, executorService) }

        def loggerFuture = !stepWise ? setupTimedLogger(counter) : null

        for (Document doc : selection) {
            if (doc.deleted) {
                continue
            }
            counter.countRead()
            if (limit > -1 && counter.readCount > limit) {
                break
            }
            DocumentItem item = new DocumentItem(number: counter.readCount, doc: doc, whelk: whelk, preUpdateChecksum: doc.getChecksum(whelk.jsonld))
            item.existsInStorage = !newItems
            batch.items << item
            if (batch.items.size() == batchSize) {
                def batchToProcess = batch
                if (executorService) {
                    executorService.submit catchUnexpected {
                        if (!processBatch(process, batchToProcess, counter)) {
                            executorService.shutdownNow()
                        }
                    }
                } else {
                    if (!processBatch(process, batchToProcess, counter)) {
                        log "Aborted selection: ${counter.summary}. Done in ${counter.elapsedSeconds} s."
                        return
                    }
                }
                batch = new Batch(number: ++batchCount)
            }
        }

        if (executorService) {
            executorService.submit catchUnexpected {
                processBatch(process, batch, counter)
            }
            executorService.shutdown()
        } else {
            processBatch(process, batch, counter)
        }

        if (!executorService || executorService.awaitTermination(8, TimeUnit.HOURS)) {
            log "Processed selection: ${counter.summary}. Done in ${counter.elapsedSeconds} s."
            log()
        }
        loggerFuture?.cancel(true)

        if (errorDetected) {
            log "Error detected, refusing further processing."
            throw new Exception()
        }
    }

    private def createExecutorService() {
        int poolSize = numThreads > 1 ? numThreads : defaultNumThreads()
        def linkedBlockingDeque = new LinkedBlockingDeque<Runnable>((int) (poolSize * 1.5))

        def executorService = new ThreadPoolExecutor(poolSize, poolSize,
                1, TimeUnit.DAYS,
                linkedBlockingDeque, new ThreadPoolExecutor.CallerRunsPolicy())

        executorService.setThreadFactory(new ThreadFactory() {
            ThreadGroup group = new ThreadGroup(WhelkConstants.BATCH_THREAD_GROUP)

            @Override
            Thread newThread(Runnable runnable) {
                return new Thread(group, runnable)
            }
        })

        return executorService
    }

    private Runnable internalExceptionHandler(Runnable r, ExecutorService executorService) {
        return {
            try {
                r.run()
            } catch (Exception e) {
                String msg = "*** THIS IS A BUG IN WHELKTOOL ***"
                log msg
                log "Error: $e"
                executorService.shutdownNow()
                errorLog.println msg
                errorLog.println "Error: "
                e.printStackTrace errorLog
                errorLog.println "-" * 20
                errorLog.flush()
                errorDetected = e
            }
        }
    }

    private static int defaultNumThreads() {
        Runtime.getRuntime().availableProcessors() * 4
    }

    private boolean isWorkerThread() {
        return Thread.currentThread().getThreadGroup().getName().contains(WhelkConstants.BATCH_THREAD_GROUP)
    }

    private ScheduledFuture<?> setupTimedLogger(Counter counter) {
        timedLogger.scheduleAtFixedRate({
            if (counter.timeSinceLastSummarySeconds() > 4) {
                repeat "$counter.summary"
            }
        }, 5, 5, SECONDS)
    }

    /**
     * @return true to continue, false to break.
     */
    private boolean processBatch(Closure process, Batch batch, def counter) {
        boolean doContinue = true
        for (DocumentItem item : batch.items) {
            var globals = new HashSet(bindings.keySet())

            if (!useThreads) {
                repeat "Processing $item.number: ${item.doc.id} ($counter.summary)"
            }

            try {
                doContinue = doProcess(process, item, counter)
            } catch (Throwable err) {
                log "Error occurred when processing <$item.doc.completeId>: $err"
                errorLog.println "Stopped at document <$item.doc.completeId>"
                errorLog.println "Process status: $counter.summary"
                errorLog.println "Error:"
                err.printStackTrace errorLog
                errorLog.println "-" * 20
                errorLog.flush()
                errorDetected = err
                return false
            }

            var newGlobals = bindings.keySet() - globals
            if (newGlobals) {
                String msg = "FORBIDDEN - new bindings detected: ${newGlobals}"
                System.err.println(msg)
                System.err.println("Adding new global bindings during record processing is forbidden (since they share state across threads).")
                System.err.println("Aborting.")
                errorDetected = new Exception(msg)
                return false
            }

            if (!doContinue) {
                break
            }
        }
        if (!useThreads) log()
        log "Processed batch $batch.number ($counter.summary)"
        return doContinue
    }

    /**
     * @return true to continue, false to break.
     */
    private boolean doProcess(Closure process, DocumentItem item, def counter) {
        String inJsonStr = stepWise
                ? jsonWriter.writeValueAsString(item.doc.data)
                : null
        counter.countProcessed()
        statistics.withContext(item.doc.shortId) {
            process(item)
        }
        if (item.needsSaving) {
            if (item.loud) {
                assert allowLoud: "Loud changes need to be explicitly allowed"
            }
            if (item.restoreToTime != null) {
                if (!doRevertToTime(item))
                    return true
            }
            if (stepWise && !confirmNextStep(inJsonStr, item.doc)) {
                return false
            }
            try {
                if (item.doDelete) {
                    doDeletion(item)
                    counter.countDeleted()
                } else if (item.existsInStorage) {
                    try {
                        doModification(item)
                    }
                    catch (StaleUpdateException e) {
                        logRetry(e, item)
                        Document doc = whelk.getDocument(item.doc.shortId)
                        item = new DocumentItem(number: item.number, doc: doc, whelk: whelk,
                                preUpdateChecksum: doc.getChecksum(whelk.jsonld), existsInStorage: true)
                        return doProcess(process, item, counter)
                    }
                    counter.countModified()
                } else {
                    assert allowLoud: "To save *new* records, loud changes need to be explicitly allowed. These cannot be silent - there is no old modified-time to preserve."
                    doSaveNew(item)
                    counter.countNewSaved()
                }
            } catch (Exception err) {
                if (item.onError) {
                    item.onError(err)
                } else {
                    throw err
                }
            }
            storeScriptJob()
        }
        return true
    }

    private void logRetry(StaleUpdateException e, DocumentItem item) {
        def msg = "Re-processing ${item.doc.shortId} because of concurrent modification. This is not a problem if script is correct (pure function of document) but might affect logs and statistics. $e"
        errorLog.println(msg)
        mainLog.println(msg)
    }

    private void doDeletion(DocumentItem item) {
        if (!dryRun) {
            whelk.remove(item.doc.shortId, changedIn, item.changedBy ?: defaultChangedBy)
        }
        deletedLog.println(item.doc.shortId)
    }

    private boolean doRevertToTime(DocumentItem item) {

        // The 'versions' list is sorted, with the oldest version first.
        List<Document> versions = item.getVersions()

        ZonedDateTime restoreTime = ZonedDateTime.parse(item.restoreToTime)

        // If restoreTime is older than any stored version (we can't go back that far)
        ZonedDateTime oldestStoredTime = getLatestModification(versions.get(0))
        if (restoreTime.isBefore(oldestStoredTime)) {
            errorLog.println("Cannot restore ${item.doc.shortId} to ${restoreTime}, oldest stored version from: ${oldestStoredTime}")
            return false
        }

        // Go over the versions, oldest first,
        // until you've found the oldest version that is younger than the desired time target.
        Document selectedVersion = null
        for (Document version : versions) {
            ZonedDateTime latestModificationTime = getLatestModification(version)
            if (restoreTime.isAfter(latestModificationTime))
                selectedVersion = version
        }

        if (selectedVersion != null) {
            item.doc.data = selectedVersion.data
            return true
        }
        return false
    }

    private ZonedDateTime getLatestModification(Document version) {
        ZonedDateTime modified = ZonedDateTime.parse(version.getModified())
        if (version.getGenerationDate() != null) {
            ZonedDateTime generation = ZonedDateTime.parse(version.getGenerationDate())
            if (generation.isAfter(modified))
                return generation
        }
        return modified
    }

    private void doModification(DocumentItem item) {
        Document doc = item.doc
        doc.setGenerationDate(new Date())
        doc.setGenerationProcess(item.generationProcess ?: script.scriptJobUri)

        if (!skipValidation) {
            validateJsonLd(doc)
        }

        if (!dryRun) {
            whelk.storeAtomicUpdate(doc, !item.loud, true, changedIn, item.changedBy ?: defaultChangedBy, item.preUpdateChecksum)
        }
        modifiedLog.println(doc.shortId)
    }

    private void doSaveNew(DocumentItem item) {
        Document doc = item.doc
        doc.setControlNumber(doc.getShortId())
        doc.setGenerationDate(new Date())
        doc.setGenerationProcess(item.generationProcess ?: script.scriptJobUri)

        if (!skipValidation) {
            validateJsonLd(doc)
        }

        if (!dryRun) {
            var collection = LegacyIntegrationTools.determineLegacyCollection(doc, whelk.getJsonld())
            if (!whelk.createDocument(doc, changedIn, item.changedBy ?: defaultChangedBy, collection, false))
                throw new WhelkException("Failed to save a new document. See general whelk log for details.")
        }
        createdLog.println(doc.shortId)
    }

    private void validateJsonLd(Document doc) {
        List<JsonLdValidator.Error> errors = validator.validate(doc.data, doc.getLegacyCollection(whelk.jsonld))
        if (errors) {
            throw new Exception("Invalid JSON-LD. Errors: ${errors.collect{ it.toMap() }}")
        }
    }

    private boolean confirmNextStep(String inJsonStr, Document doc) {
        new File(reportsDir, "IN.jsonld").setText(inJsonStr, 'UTF-8')
        new File(reportsDir, "OUT.jsonld").withWriter {
            jsonWriter.writeValue(it, doc.data)
        }

        def choice = { chosenAnswer == it ? it.toUpperCase() : it }
        def y = choice('y')
        def p = choice('p')
        def n = choice('n')

        println()
        print "Continue [ $y(es) / $n(o) / $p(rint) ]? "

        chosenAnswer = System.in.newReader().readLine()?.toLowerCase() ?: chosenAnswer

        if (chosenAnswer == 'p') {
            println jsonWriter.writeValueAsString(doc.data)
        }

        return chosenAnswer != 'n'
    }

    private synchronized void storeScriptJob() {
        if (hasStoredScriptJob) {
            return
        }
        // TODO: store description about script job
        // entity[ID] = scriptJobUri
        // entity[TYPE] = 'ScriptJob'
        // entity.created = storage.formatDate(...)
        // entity.modified = storage.formatDate(...)
        hasStoredScriptJob = true
    }

    boolean isInstanceOf(Map entity, String baseType) {
        def type = entity['@type']
        if (type == null)
            return false
        def types = type instanceof String ? [type] : type
        return types.any { whelk.jsonld.isSubClassOf(it, baseType) }
    }

    private Bindings createDefaultBindings() {
        Bindings bindings = new SimpleBindings()
        ['graph', 'id', 'type'].each {
            bindings.put(it.toUpperCase(), "@$it" as String)
        }
        bindings.put("isInstanceOf", this.&isInstanceOf)
        bindings.put("findCanonicalId", this.&findCanonicalId)
        bindings.put("load", this.&load)
        return bindings
    }

    Bindings createMainBindings() {
        // Update Whelktool.gdsl when adding new bindings
        Bindings bindings = createDefaultBindings()
        bindings.put("scriptDir", script.scriptDir)
        bindings.put("baseUri", Document.BASE_URI)
        bindings.put("getReportWriter", this.&getReportWriter)
        bindings.put("reportsDir", reportsDir)
        bindings.put("parameters", scriptParams)
        bindings.put("script", { String s -> script.compileSubScript(this, s) })
        bindings.put("selectByCollection", this.&selectByCollection)
        bindings.put("selectByIds", this.&selectByIds)
        bindings.put("selectByIdsAndCollection", this.&selectByIdsAndCollection)
        bindings.put("selectBySqlWhere", this.&selectBySqlWhere)
        bindings.put("selectByForm", this.&selectByForm)
        bindings.put("selectFromIterable", this.&selectFromIterable)
        bindings.put("create", this.&create)
        bindings.put("queryIds", this.&queryIds)
        bindings.put("queryDocs", this.&queryDocs)
        bindings.put("incrementStats", statistics.&increment)
        bindings.put("asList", JsonLd::asList)
        bindings.put("getAtPath", DocumentUtil::getAtPath)
        bindings.put("getWhelk", this.&getWhelk)
        bindings.put("isLoudAllowed", this.allowLoud)
        return bindings
    }

    public void run() {
        whelk.setSkipIndex(skipIndex)
        if (allowIdRemoval) {
            whelk.storage.doVerifyDocumentIdRetention = false
        }

        log "Running Whelk against:"
        log "  PostgreSQL:"
        log "    url:     ${whelk.storage.connectionPool.getJdbcUrl()}"
        if (whelk.elastic) {
            log "  ElasticSearch:"
            log "    hosts:   ${whelk.elastic.elasticHosts}"
            log "    index:   ${whelk.elastic.defaultIndex}"
        }
        log "Using script: $script"
        log "Using report dir: $reportsDir"
        if (skipIndex) log "  skipIndex"
        if (dryRun) log "  dryRun"
        if (stepWise) log "  stepWise"
        if (noThreads) log "  noThreads"
        if (limit > -1) log "  limit: $limit"
        if (allowLoud) log "  allowLoud"
        if (allowIdRemoval) log "  allowIdRemoval"
        if (skipValidation) log " skipValidation"
        log()

        bindings = createMainBindings()

        try {
            script.compiledScript.eval(bindings)
        } finally {
            finish()
        }
    }

    private void finish() {
        def logWriters = [mainLog, errorLog, modifiedLog, createdLog, deletedLog] + reports.values()
        logWriters.each {
            it.flush()
            it.close()
        }
        if (errorDetected) {
            log "Script terminated due to an error, see $reportsDir/ERRORS.txt for more info"
            throw new RuntimeException("Script terminated due to an error", errorDetected)
        }
        log "Done!"
    }

    private PrintWriter getReportWriter(String reportName) {
        reports.computeIfAbsent(reportName, { new PrintWriter(new File(reportsDir, it)) })
    }

    private void log() {
        mainLog.println()
        System.err.println()
    }

    private void log(String msg) {
        mainLog.println(msg)
        System.err.println(msg)
    }

    private void repeat(String msg) {
        mainLog.println(msg)
        System.err.print "\r$msg"
    }

    static void main(String[] args) {
        main2(args, null)
    }

    static void main2(String[] args, Whelk preExistingWhelk) {
        def cli = new CliBuilder(usage: 'whelktool [options] <SCRIPT>')
        cli.h(longOpt: 'help', 'Print this help message and exit.')
        cli.r(longOpt: 'report', args: 1, argName: 'REPORT-DIR', 'Directory where reports are written (defaults to "reports").')
        cli.I(longOpt: 'skip-index', 'Do not index any changes, only write to storage.')
        cli.d(longOpt: 'dry-run', 'Do not save any modifications.')
        cli.T(longOpt: 'no-threads', 'Do not use threads to parallellize batch processing.')
        cli.t(longOpt: 'num-threads', args: 1, argName: 'N', "Override default number of threads (${defaultNumThreads()}).")
        cli.s(longOpt: 'step', 'Change one document at a time, prompting to continue.')
        cli.l(longOpt: 'limit', args: 1, argName: 'LIMIT', 'Amount of documents to process.')
        cli.a(longOpt: 'allow-loud', 'Allow scripts to do loud modifications.')
        cli.idchg(longOpt: 'allow-id-removal', '[UNSAFE] Allow script to remove document ids, e.g. sameAs.')
        cli.sv(longOpt: 'skip-validation', '[UNSAFE] Skip JSON-LD validation before saving to database.')
        cli.n(longOpt: 'stats-num-ids', args: 1, 'Number of ids to print per entry in STATISTICS.txt.')

        def options = cli.parse(args)
        if (options.h) {
            cli.usage()
            System.exit 0
        }
        def reportsDir = new File(options.r ?: 'reports')
        def scriptPath = options.arguments()[0]

        int statsNumIds = options.n ? Integer.parseInt(options.n) : DEFAULT_STATS_NUM_IDS

        Script script = null
        try {
            script = new FileScript(scriptPath)
        }
        catch (IOException e) {
            System.err.println("Could not load script [$scriptPath] : $e")
            System.exit(1)
        }

        def tool = new WhelkTool(preExistingWhelk, script, reportsDir, statsNumIds)
        tool.skipIndex = options.I
        tool.dryRun = options.d
        tool.stepWise = options.s
        tool.noThreads = options.T
        tool.numThreads = options.t ? Integer.parseInt(options.t) : -1
        tool.limit = options.l ? Integer.parseInt(options.l) : -1
        tool.allowLoud = options.a
        tool.allowIdRemoval = options.idchg
        tool.skipValidation = options.sv
        try {
            tool.run()
        } catch (Exception e) {
            System.err.println(e.toString())
            System.exit(1)
        }
    }

}

class Script {
    GroovyScriptEngineImpl engine
    File scriptDir
    CompiledScript compiledScript
    String scriptJobUri

    private Map<String, Closure> compiledScripts = [:]

    Script(String source, String scriptJobUri) {
        this(source, scriptJobUri, File.createTempDir())
    }

    Script(String source, String scriptJobUri, File scriptDir) {
        this.scriptDir = scriptDir
        this.scriptJobUri = scriptJobUri
        this.scriptDir = scriptDir

        ScriptEngineManager manager = new ScriptEngineManager()
        this.engine = (GroovyScriptEngineImpl) manager.getEngineByName("groovy")
        this.compiledScript = engine.compile(source)
    }

    Closure compileSubScript(WhelkTool tool, String scriptPath) {
        if (!compiledScripts.containsKey(scriptPath)) {
            File scriptFile = new File(scriptDir, scriptPath)
            String scriptSource = scriptFile.getText("UTF-8")
            CompiledScript script = engine.compile(scriptSource)
            Bindings bindings = tool.createMainBindings()
            Closure process = null
            bindings.put("scriptDir", scriptDir)
            bindings.put("getReportWriter", tool.&getReportWriter)
            bindings.put("process", { process = it })
            script.eval(bindings)
            compiledScripts[scriptPath] = process
        }
        return compiledScripts[scriptPath]
    }

    @Override
    String toString() {
        return scriptJobUri
    }
}

class FileScript extends Script {
    String path

    FileScript(String scriptPath) throws IOException {
        super(new File(scriptPath).getText("UTF-8"), scriptJobUri(scriptPath), new File(scriptPath).parentFile)
        this.path = scriptPath
    }

    private static String scriptJobUri(String scriptPath) {
        var scriptFile = new File(scriptPath)

        def segment = '/scripts/'
        def path = scriptFile.toURI().toString()
        path = path.substring(path.lastIndexOf(segment) + segment.size())
        // FIXME: de-KBV/Libris-ify
        return "https://libris.kb.se/sys/globalchanges/${path}"
    }

    @Override
    String toString() {
        return path
    }
}

class DocumentItem {
    int number
    Document doc
    String preUpdateChecksum
    String changedBy
    String generationProcess
    private Whelk whelk
    private boolean needsSaving = false
    private boolean doDelete = false
    private boolean loud = false
    boolean existsInStorage = true
    private String restoreToTime = null
    Closure onError = null

    List getGraph() {
        return doc.data['@graph']
    }

    void scheduleSave(Map params = [:]) {
        needsSaving = true
        set(params)
        assert (restoreToTime == null)
    }

    void scheduleDelete(Map params = [:]) {
        needsSaving = true
        doDelete = true
        set(params)
    }

    void scheduleRevertTo(Map params = [:]) {
        needsSaving = true
        set(params)
        assert (restoreToTime != null)
    }

    private void set(Map params) {
        if (params.containsKey('loud')) {
            this.loud = params.loud
        }
        if (params.containsKey('time')) {
            this.restoreToTime = params.time
        }
        if (params.containsKey('changedBy')) {
            this.changedBy = params.changedBy
        }
        if (params.containsKey('generationProcess')) {
            this.generationProcess = params.generationProcess
        }
        this.onError = params.onError
    }

    def getVersions() {
        whelk.storage.loadAllVersions(doc.shortId)
    }

    Map asCard(boolean withSearchKey = false) {
        return whelk.jsonld.toCard(doc.data, false, withSearchKey)
    }
    
    boolean modify(Map matchForm, Map targetForm) {
        Map thing = (Map) this.graph[1]
        thing[RECORD_KEY] = (Map) this.graph[0]

        var m = new ModifiedThing(
<<<<<<< HEAD
                (Map) this.graph[1],
                new Transform(matchForm, targetForm, whelk),
=======
                thing,
                new Transform(matchForm, targetForm),
>>>>>>> 970fe1c9
                whelk.jsonld.repeatableTerms)

        this.graph[1] = m.after
        this.graph[0] = m.after.remove(RECORD_KEY)

        return m.isModified()
    }
}


class Batch {
    int number
    List<DocumentItem> items = []
}


class Counter {
    long startTime = System.currentTimeMillis()
    long lastSummary = startTime
    AtomicInteger createdCount = new AtomicInteger()
    AtomicInteger newSavedCount = new AtomicInteger()
    AtomicInteger readCount = new AtomicInteger()
    AtomicInteger processedCount = new AtomicInteger()
    AtomicInteger modifiedCount = new AtomicInteger()
    AtomicInteger deleteCount = new AtomicInteger()

    synchronized int getSaved() { modifiedCount.get() + deleteCount.get() }

    String getSummary() {
        lastSummary = System.currentTimeMillis()
        double docsPerSec = processedCount.get() / getElapsedSeconds()
        "read: ${readCount.get()}, processed: ${processedCount.get()}, modified: ${modifiedCount.get()}, deleted: ${deleteCount.get()}, new saved: ${newSavedCount.get()} (at ${docsPerSec.round(2)} docs/s)"
    }

    double getElapsedSeconds() {
        return (System.currentTimeMillis() - startTime) / 1000
    }

    void countNewSaved() {
        newSavedCount.incrementAndGet()
    }

    void countRead() {
        readCount.incrementAndGet()
    }

    void countProcessed() {
        processedCount.incrementAndGet()
    }

    void countModified() {
        modifiedCount.incrementAndGet()
    }

    void countDeleted() {
        deleteCount.incrementAndGet()
    }

    double timeSinceLastSummarySeconds() {
        return (System.currentTimeMillis() - lastSummary) / 1000
    }
}<|MERGE_RESOLUTION|>--- conflicted
+++ resolved
@@ -917,13 +917,8 @@
         thing[RECORD_KEY] = (Map) this.graph[0]
 
         var m = new ModifiedThing(
-<<<<<<< HEAD
-                (Map) this.graph[1],
+                thing,
                 new Transform(matchForm, targetForm, whelk),
-=======
-                thing,
-                new Transform(matchForm, targetForm),
->>>>>>> 970fe1c9
                 whelk.jsonld.repeatableTerms)
 
         this.graph[1] = m.after
