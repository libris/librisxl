{
    "_whelks": [
        {
            "libris":{
                "_class" : "se.kb.libris.whelks.http.HttpStandardWhelk",
                "_plugins": [
                    "index",
                    "flatstorage",
                    "search",
                    "oaipmhxmlconverter",
                    "completeexpander",
                    "sparqlapi",
                    "remotesearch",
                    "documentapi",
                    "marcconverter",
                    "turtleconverter",
                    "entityextractor",
<<<<<<< HEAD
                    "linkcompleter",
                    "jsonldlinkfinder",
                    "indexlinkfinder"
=======
                    "linkenhancer",
                    "jsonldlinkfinder",
                    "indexingprawn"
>>>>>>> 95aa40ec
                ],
                "contentRoot" : "/",
                "docBaseUri" : "http://libris.kb.se/"
            }
        },
        {
            "resource":{
                "_class" : "se.kb.libris.whelks.http.HttpStandardWhelk",
                "_plugins" : [
                    "localdefinitiondata",
                    "resourcelist",
                    "marcmap",
                    "isxntool"
                ]
            }
        }
    ],
    "_plugins": {
        "localindex": {
            "_class" : "se.kb.libris.whelks.component.ElasticSearchNode",
            "_params" : "work/data",
            "_unique" : false
        },
        "flatstorage": {
            "_class" : "se.kb.libris.whelks.component.FlatDiskStorage",
            "_params" : {
                "storageDir": "work/storage/main",
                "contentType": "application/ld+json"
            }
        },
        "diskstorage": {
            "_class" : "se.kb.libris.whelks.component.DiskStorage",
            "_params" : {
                "storageDir": "work/storage/jsonld",
                "contentType": "application/ld+json"
            }
        },
        "localdefinitiondata": {
            "_class": "se.kb.libris.whelks.api.DefinitionDataRestlet",
            "_params": "datatools/build/"
        }
    }
}<|MERGE_RESOLUTION|>--- conflicted
+++ resolved
@@ -15,15 +15,10 @@
                     "marcconverter",
                     "turtleconverter",
                     "entityextractor",
-<<<<<<< HEAD
                     "linkcompleter",
                     "jsonldlinkfinder",
-                    "indexlinkfinder"
-=======
-                    "linkenhancer",
-                    "jsonldlinkfinder",
+                    "indexlinkfinder",
                     "indexingprawn"
->>>>>>> 95aa40ec
                 ],
                 "contentRoot" : "/",
                 "docBaseUri" : "http://libris.kb.se/"
