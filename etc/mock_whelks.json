{
    "_whelks": [
        {
            "libris":{
                "_class" : "se.kb.libris.whelks.http.HttpStandardWhelk",
                "_plugins": [
                    "localindex",
                    "diskstorage",
                    "search",
                    "kitinsearch",
                    "metasearch",
                    "documentapi",
<<<<<<< HEAD
                    "marcconverter",
                    "cleanupindexconverter",
=======
                    "bibmarcconverter",
                    "authmarcconverter",
                    "holdmarcconverter",
>>>>>>> 503b173f
                    "cleanupconverter",
                    "entityextractor",
                    "jsonldlinkfinder",
                    "namecomplete",
                    "nameexpander",
                    "subjcomplete"
                    ],
                "contentRoot" : "/"
            }
        },
        {
            "resource":{
                "_class" : "se.kb.libris.whelks.http.HttpStandardWhelk",
                "_plugins" : ["diskstorage", "documentapi", "resourcelist", "marcmap", "search", "isxntool" ]
            }
        }
    ],
    "_plugins": [
        {
            "metasearch": {
                "_class": "se.kb.libris.whelks.api.MetadataSearchRestlet"
            }
        },
        {
            "resourcelist": {
                "_class": "se.kb.libris.whelks.api.ResourceListRestlet"
            }
        },
        {
            "marcmap": {
                "_class": "se.kb.libris.whelks.api.MarcMapRestlet"
            }
        },
        {
            "isxntool": {
                "_class": "se.kb.libris.whelks.api.ISXNTool",
                "_params" : "_whelk:libris"
            }
        },
        {
            "localindex": {
                "_class" : "se.kb.libris.whelks.component.ElasticSearchNode",
                "_params" : "work/data",
                "_unique" : false
            }
        },
        {
            "index": {
                "_class" : "se.kb.libris.whelks.component.ElasticSearchClientIndex",
                "_unique" : false
            }
        },
        {
            "cassandrastorage": {
                "_class" : "se.kb.libris.whelks.component.CassandraStorage", 
                "_priority" : 0
            }
        },
        {
            "diskstorage": {
                "_class" : "se.kb.libris.whelks.component.DiskStorage", 
                "_params" : "work/storage",
                "_priority" : 1
            }
        },
        {
            "marcconverter" : {
                "_class" : "se.kb.libris.whelks.plugin.MarcFrameConverter"
            }
        },
        {
            "cleanupconverter" : {
                "_class" : "se.kb.libris.whelks.plugin.JsonLDCleanupFormatConverter",
                "_priority" : 0
            }
        },
        {
            "entityextractor" : {
                "_class" : "se.kb.libris.whelks.plugin.JsonLDEntityExtractorIndexFormatConverter",
                "_priority" : 2
            }
        },
        {
            "search" : {
                "_class" : "se.kb.libris.whelks.api.SearchRestlet",
                "_params" : {"boost" : "labels.title:2"}
            }
        },
        {
            "documentapi" : {
                "_class" : "se.kb.libris.whelks.api.DocumentRestlet"
            }
        },
        {
            "kitinsearch" : {
                "_class" : "se.kb.libris.whelks.api.KitinSearchRestlet2"
            }
        },
        {
            "namecomplete" : {
                "_class" : "se.kb.libris.whelks.api.AutoComplete",
                "_params" : {"queryFields":[
                              "authoritativeName",
                              "label"
                            ],
                            "infoFields":[
                              "birthYear",
                              "deathYear",
                              "authorOf",
                              "hasAnnotation.about"
                            ],
                            "sortby": {
                                "recordPriority" : "desc",
                                "_score" : "desc",
                                "familyName" : "asc"
                            },
                            "indexTypes":"person"
                            }
            }
        },
        {
            "subjcomplete" : {
                "_class" : "se.kb.libris.whelks.api.AutoComplete",
                "_params" : {"queryFields":[
                              "authoritativeName",
                              "term",
                              "label"
                            ],
                            "infoFields":[
                            ],
                            "indexTypes":"concept",
                            "pathEnd":"_subject"
                            }
            }
        },
        {
            "nameexpander" : {
                "_class" : "se.kb.libris.whelks.api.CompleteExpander"
            }
        },
        {
            "suggestformatconverter" : {
                "_class" : "se.kb.libris.whelks.plugin.external.AutoSuggestFormatConverter",
                "_params" : "_whelk:libris"
            }
        }, 
        {
            "biblistener" : {
                "_class" : "se.kb.libris.whelks.plugin.Listener",
                "_params" : "_whelk:libris"
            }
        },
        {
            "authlistener" : {
                "_class" : "se.kb.libris.whelks.plugin.Listener",
                "_params" : "_whelk:libris"
            }
        },
        {
            "jsonldlinkfinder" : {
                "_class" : "se.kb.libris.whelks.plugin.JsonLDLinkFinder"
            }
        }
    ]
}<|MERGE_RESOLUTION|>--- conflicted
+++ resolved
@@ -10,14 +10,7 @@
                     "kitinsearch",
                     "metasearch",
                     "documentapi",
-<<<<<<< HEAD
                     "marcconverter",
-                    "cleanupindexconverter",
-=======
-                    "bibmarcconverter",
-                    "authmarcconverter",
-                    "holdmarcconverter",
->>>>>>> 503b173f
                     "cleanupconverter",
                     "entityextractor",
                     "jsonldlinkfinder",
