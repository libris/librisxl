<<<<<<< HEAD
loadConfiguration()

def loadConfiguration() {
    def environment = hasProperty('env') ? env : 'dev'
    setProperty 'environment', environment
    System.setProperty 'whelk.config.uri', 'file:etc/environment/' + environment + '/whelks.json'
    def encoding = hasProperty('file.encoding') ? file.encoding : 'UTF-8'
    System.setProperty 'file.encoding', encoding
}

=======
>>>>>>> fc1cd71c
allprojects {
    version "0.3.0"

    apply plugin: 'java'
    apply plugin: 'groovy'

    sourceSets {
        main {
            java { srcDirs = [] }
            groovy { srcDir 'src/main/' }
        }
        test {
            groovy { srcDir 'src/test/groovy/' }
        }
    }

    test.testLogging.exceptionFormat "full"

}

subprojects {

    repositories {
        mavenCentral()
        maven { url "http://maven.restlet.org/" }
        flatDir name: 'localDir', dirs: '../lib'
    }

    task copyConfiguration << {
        ext {
            try {
                environment = env
            } catch (Exception e) {
                environment = "dev"
            }
        }

        println "Target environment: ${environment}"

        copy {
            from "../etc/environment/${environment}"
            into "src/main/resources"
            include "**/*"
        }
    }

    processResources.dependsOn copyConfiguration

    /*
    task testWithDevLogging(dependsOn: 'test', type: Copy){
        copy {
            from('../etc')
            include('logback_dev.xml')
            rename('logback_dev.xml','logback.xml')
            into "build/resources/main"
        }
    }
    */

    dependencies {
        groovy 'org.codehaus.groovy:groovy:2.0.4'
        groovy 'commons-cli:commons-cli:1.2'
        compile 'org.codehaus.jackson:jackson-mapper-asl:1.9.12'
        compile 'ch.qos.logback:logback-classic:1.0.0'
        //compile 'org.slf4j:log4j-over-slf4j:1.6.5'
        compile 'commons-io:commons-io:2.3'
        compile 'commons-codec:commons-codec:1.7'
        testCompile 'org.spockframework:spock-core:0.7-groovy-2.0'
    }
}

project(":whelk-core") {
    dependencies {
        compile 'org.elasticsearch:elasticsearch:0.90.3'
        compile 'org.elasticsearch:elasticsearch-lang-groovy:1.4.0'
        compile 'com.spatial4j:spatial4j:0.3'
        compile 'com.basho.riak:riak-client:1.0.6'
        compile 'com.netflix.astyanax:astyanax-cassandra:1.56.43'
        compile 'com.netflix.astyanax:astyanax-thrift:1.56.43'
        compile 'org.apache.httpcomponents:httpclient:4.2.5'
        def sesameVer = "2.7.6"
        compile "org.openrdf.sesame:sesame-model:${sesameVer}"
        compile "org.openrdf.sesame:sesame-repository-api:${sesameVer}"
        compile "org.openrdf.sesame:sesame-repository-event:${sesameVer}"
        compile "org.openrdf.sesame:sesame-repository-sail:${sesameVer}"
        compile "org.openrdf.sesame:sesame-repository-http:${sesameVer}"
        //compile "org.openrdf.sesame:sesame-rio-api:${sesameVer}"
        //compile "org.openrdf.sesame:sesame-rio-rdfxml:${sesameVer}"
        //compile "org.openrdf.sesame:sesame-rio-trix:${sesameVer}"
        //compile "org.openrdf.sesame:sesame-rio-turtle:${sesameVer}"
        //compile "org.openrdf.sesame:sesame-rio-n3:${sesameVer}"
        //compile "org.openrdf.sesame:sesame-rio-ntriples:${sesameVer}"
        //compile "org.openrdf.sesame:sesame-rio-trig:${sesameVer}"
        compile "org.openrdf.sesame:sesame-sail-api:${sesameVer}"
        //compile "org.openrdf.sesame:sesame-sail-memory:${sesameVer}"
        //compile "org.openrdf.sesame:sesame-sail-nativerdf:${sesameVer}"
        //compile "org.openrdf.sesame:sesame-sail-inferencer:${sesameVer}"
    }
}

project(":whelk-extensions") {
    dependencies {
        compile project(":whelk-core")
        compile 'stax:stax:1.2.0'
        compile 'stax:stax-api:1.0.1'
        compile 'org.mozilla:rhino:1.7R4'
        compile 'se.kb.libris:marc:1.2.7'
        compile 'com.damnhandy:handy-uri-templates:1.1.7'
    }
}

project(":whelk-webapi") {
    apply plugin: 'jetty'
    apply plugin: 'war'
    dependencies {
        compile project(":whelk-core")
        compile project(":whelk-extensions")
        compile 'org.restlet.jse:org.restlet:2.0.15'
        compile 'org.restlet.jee:org.restlet.ext.servlet:2.0.15'
        compile 'se.kb.libris.commons:isbntools:1.0'
        providedCompile 'javax.servlet:servlet-api:2.5'
    }
}<|MERGE_RESOLUTION|>--- conflicted
+++ resolved
@@ -1,4 +1,3 @@
-<<<<<<< HEAD
 loadConfiguration()
 
 def loadConfiguration() {
@@ -9,8 +8,6 @@
     System.setProperty 'file.encoding', encoding
 }
 
-=======
->>>>>>> fc1cd71c
 allprojects {
     version "0.3.0"
 
