package se.kb.libris.whelks.api

import groovy.util.logging.Slf4j as Log

import org.restlet.*
import org.restlet.data.*

import se.kb.libris.conch.Tools
import se.kb.libris.whelks.*
import se.kb.libris.whelks.component.*
import se.kb.libris.whelks.http.*
import se.kb.libris.whelks.plugin.*
import se.kb.libris.whelks.exception.*
import se.kb.libris.whelks.imports.*
import se.kb.libris.whelks.persistance.*

import se.kb.libris.utils.isbn.*

import org.codehaus.jackson.map.*

interface RestAPI extends API {
    String getPath()
}

@Log
abstract class BasicWhelkAPI extends Restlet implements RestAPI {
    Whelk whelk

    def pathEnd = ""
    def varPath = false
    boolean enabled = true

    int order = 0

    def void enable() {this.enabled = true}
    def void disable() {this.enabled = false}

    @Override
    void setWhelk(Whelk w) {
        this.whelk = w
    }
    @Override
    void init(String w) {}

    String getPath() {
        def elems = [(this.whelk instanceof HttpWhelk ? this.whelk.contentRoot : this.whelk.id), getPathEnd()]
        return "/" + elems.findAll { it.length() > 0 }.join("/")
    }

    /**
     * For discovery API.
     */
    abstract String getDescription();

    private String getModifiedPathEnd() {
        if (getPathEnd() == null || getPathEnd().length() == 0) {
            return ""
        } else {
            return "/" + getPathEnd()
        }
    }

    @Override
    int compareTo(Plugin p) {
        return (this.getOrder() - p.getOrder());
    }

    abstract void doHandle(Request request, Response response)

    void handle(Request request, Response response) {
        long startTime = System.currentTimeMillis()
        doHandle(request, response)
        def headers = request.attributes.get("org.restlet.http.headers")
        def remote_ip = headers.find { it.name.equalsIgnoreCase("X-Forwarded-For") }?.value ?: request.clientInfo.address
        log.info("Handled ${request.method.toString()} request for ${this.id} from $remote_ip in " + (System.currentTimeMillis() - startTime) + " milliseconds.")
    }
}

@Log
class DiscoveryAPI extends BasicWhelkAPI {

    ObjectMapper mapper = new ObjectMapper()

    String description = "Discovery API"
    String pathEnd = "discovery"
    String id = "DiscoveryAPI"

    DiscoveryAPI(Whelk w) {
        this.whelk = w
    }

    @Override
    void doHandle(Request request, Response response) {
        def info = [:]
        info["whelk"] = whelk.id
        info["apis"] = whelk.getAPIs().collect {
            [ [ "path" : (it.path) ,
                "description" : (it.description) ]
            ] }
        log.debug("info: $info")

        response.setEntity(mapper.writeValueAsString(info), MediaType.APPLICATION_JSON)
    }
}

enum DisplayMode {
    DOCUMENT, META
}

@Log
class RootRouteRestlet extends BasicWhelkAPI {

    String description = "Whelk root routing API"
    String id = "RootRoute"

    RootRouteRestlet(Whelk whelk) {
        this.whelk = whelk
    }

    @Override
    String getPath() {
        if (this.whelk instanceof HttpWhelk) {
            return this.whelk.contentRoot
        } else {
            return "/" + this.whelk.id + "/"
        }
    }

    @Override
    void doHandle(Request request, Response response) {
        def discoveryAPI
        def documentAPI
        if (request.method == Method.GET) {
            discoveryAPI = new DiscoveryAPI(this.whelk)
            def uri = new URI(discoveryAPI.path)
            log.info "RootRoute API handling route to ${uri} ..."
            discoveryAPI.handle(request, response)
       } else if (request.method == Method.POST) {
            if (request.attributes?.get("identifier") != null) {
                response.setStatus(Status.CLIENT_ERROR_BAD_REQUEST)
            } else {
                try {
                    def identifier
                    Document doc = null
                    def headers = request.attributes.get("org.restlet.http.headers")
                    log.trace("headers: $headers")
                    log.debug("request: $request")
                    def link = headers.find { it.name.equals("link") }?.value
                    doc = this.whelk.createDocument(Tools.normalizeString(request.entityAsText), ["contentType":request.entity.mediaType.toString()])
                    if (link != null) {
                        log.trace("Adding link $link to document...")
                        doc = doc.withLink(link)
                    }
                    identifier = this.whelk.add(doc)
                    response.setEntity(doc.dataAsString, LibrisXLMediaType.getMainMediaType(doc.contentType))
                    response.entity.setTag(new Tag(doc.timestamp as String, false))
                    log.debug("Saved document $identifier")
                    response.setStatus(Status.REDIRECTION_SEE_OTHER, "Thank you! Document ingested with id ${identifier}")
                    log.info("Redirecting with location ref " + request.getRootRef().toString() + identifier)
                    response.setLocationRef(request.getRootRef().toString() + "${identifier}")
                } catch (WhelkRuntimeException wre) {
                    response.setStatus(Status.CLIENT_ERROR_BAD_REQUEST, wre.message)
                }
            }
        } else if (request.method == Method.PUT) {
            documentAPI = new DocumentRestlet(this.whelk)
            if (request.attributes?.get("identifier") != null) {
                documentAPI.handle(request, response)
            } else {
                response.setStatus(Status.CLIENT_ERROR_BAD_REQUEST)
            }
        }
    }
}

@Log
class DocumentRestlet extends BasicWhelkAPI {

    def pathEnd = "{identifier}"
    def varPath = true

    String description = "A GET request with identifier loads a document. A PUT request stores a document. A DELETE request deletes a document."
    String id = "DocumentAPI"

    DocumentRestlet(Whelk whelk) {
        this.whelk = whelk
    }

    def _escape_regex(str) {
        def escaped = new StringBuffer()
        str.each {
            if (it == "{" || it == "}") {
                escaped << "\\"
            }
            escaped << it 
        }
        return escaped.toString()
    }

    def determineDisplayMode(path) {
        if (path.endsWith("/meta")) {
            return [path[0 .. -6], DisplayMode.META]
        }
        return [path, DisplayMode.DOCUMENT]
    }

    void doHandle(Request request, Response response) {
        log.debug("reqattr path: " + request.attributes["identifier"])
        String path = path.replaceAll(_escape_regex(pathEnd), request.attributes["identifier"])
        log.debug "Path: $path"
        def mode = DisplayMode.DOCUMENT
        (path, mode) = determineDisplayMode(path)
        boolean _raw = (request.getResourceRef().getQueryAsForm().getValuesMap()['_raw'] == 'true')
        if (request.method == Method.GET) {
            log.debug "Request path: ${path}"
            log.debug " DisplayMode: $mode"
            try {
                def d = whelk.get(new URI(path))
                log.debug("Document received from whelk: $d")
                if (d) {
                    if (mode == DisplayMode.META) {
                        response.setEntity(d.toJson(), MediaType.APPLICATION_JSON)
                    } else {
                        response.setEntity(d.dataAsString, LibrisXLMediaType.getMainMediaType(d.contentType))
                    }
                    response.entity.setTag(new Tag(d.timestamp as String, false))
                } else {
                    log.debug("Failed to find a document with URI $path")
                    response.setStatus(Status.CLIENT_ERROR_NOT_FOUND)
                }
            } catch (WhelkRuntimeException wrte) {
                response.setStatus(Status.CLIENT_ERROR_NOT_FOUND, wrte.message)
            }
        }
        else if (request.method == Method.PUT || request.method == Method.POST) {
            try {
                def identifier
                Document doc = null
                def headers = request.attributes.get("org.restlet.http.headers")
                log.trace("headers: $headers")
                def link = headers.find { it.name.equals("link") }?.value
                if (path == "/") {
                    doc = this.whelk.createDocument().withContentType(request.entity.mediaType.toString()).withSize(request.entity.size).withData(request.entity.stream.getBytes())
                } else {
                    doc = this.whelk.createDocument(request.entityAsText, ["identifier":new URI(path),"contentType":request.entity.mediaType.toString()])
                }
                if (link != null) {
                    log.trace("Adding link $link to document...")
                    doc = doc.withLink(link)
                }
                // Check If-Match
                def ifMatch = headers.find { it.name.equalsIgnoreCase("If-Match") }?.value
                if (ifMatch
                        && this.whelk.get(new URI(path))
                        && this.whelk.get(new URI(path))?.timestamp as String != ifMatch) {
                    response.setStatus(Status.CLIENT_ERROR_PRECONDITION_FAILED, "The resource has been updated by someone else. Please refetch.")
                } else {
                    identifier = this.whelk.add(doc)
                    //response.setEntity("Thank you! Document ingested with id ${identifier}\n", MediaType.TEXT_PLAIN)
                    response.setStatus(Status.REDIRECTION_SEE_OTHER, "Thank you! Document ingested with id ${identifier}")
                    response.setLocationRef(request.getOriginalRef().toString())
                }
            } catch (WhelkRuntimeException wre) {
                response.setStatus(Status.CLIENT_ERROR_BAD_REQUEST, wre.message)
            }
        }
        else if (request.method == Method.DELETE) {
            try {
                whelk.remove(new URI(path))
                response.setStatus(Status.SUCCESS_NO_CONTENT)
            } catch (WhelkRuntimeException wre) {
                response.setStatus(Status.SERVER_ERROR_INTERNAL, wre.message)
            }
        }
    }
}

@Log
class SearchRestlet extends BasicWhelkAPI {

    def pathEnd = "_find"
    //String path = "/{identifier}/_find"
    def varPath = false
    def defaultQueryParams = [:]
    String id = "SearchAPI"

    String description = "Generic search API, acception both GET and POST requests. Accepts parameters compatible with the Query object. (Simple usage: ?q=searchterm)"


    SearchRestlet(Map queryParams) {
        this.defaultQueryParams = queryParams
    }

    @Override
    void doHandle(Request request, Response response) {
        log.debug "SearchRestlet on ${whelk.id} with path $path"

        def reqMap = request.getResourceRef().getQueryAsForm().getValuesMap()
        try {
            this.defaultQueryParams.each { key, value ->
                if (!reqMap[key]) {
                    reqMap[key] = value
                }
            }
            log.debug("reqMap: $reqMap")
            def query = new ElasticQuery(reqMap)
            def callback = reqMap.get("callback")
            def results = this.whelk.search(query)
            def jsonResult =
                (callback ? callback + "(" : "") +
                results.toJson() +
                (callback ? ");" : "")

            response.setEntity(jsonResult, MediaType.APPLICATION_JSON)
        } catch (WhelkRuntimeException wrte) {
            response.setStatus(Status.CLIENT_ERROR_BAD_REQUEST, wrte.message)
        }
    }
}

@Log
class KitinSearchRestlet2 extends BasicWhelkAPI {
    def pathEnd = "kitin/_search"
    String id = "KitinSearch"

    String description = "Query API with preconfigured parameters for Kitin."

    //String defaultBoost = "labels.title:2,labels.author:2,labels.isbn:2"
    String defaultBoost = "about.instanceOf.title:5,about.isbn:5,about.instanceOf.authorList.authoritativeName:5,about.instanceOf.subject.authoritativeName:2,about.publisher.name:2"
    //defaultBoost = "fields.020.subfields.a:5,fields.022.subfields.a:5,fields.100.subfields.a:5,fields.100.subfields.b:5,labels.title:3,fields.600.subfields.a:2,fields.600.subfields.b:2,fields.260.subfields.c:2,fields.008.subfields.yearTime1:2"

    def queryFacets = [
        "custom.bookSerial": [
             //"ebook": "leader.subfields.typeOfRecord:a leader.subfields.bibLevel:m fields.007.subfields.carrierType:c fields.007.subfields.computerMaterial:r",
             "ebook": "about.marc:typeOfRecord.code:a about.instanceOf.marc:bibLevel.code:m fields.007.subfields.carrierType:c fields.007.subfields.computerMaterial:r",
             "audiobook": "leader.subfields.typeOfRecord:i leader.subfields.bibLevel:m fields.007.subfields.carrierType:s",
             "eserial": "leader.subfields.typeOfRecord:a leader.subfields.bibLevel:s fields.007.subfields.carrierType:c fields.007.subfields.computerMaterial:r",
             "book": "leader.subfields.typeOfRecord:a leader.subfields.bibLevel:m !fields.007.subfields.carrierType:c",
             "serial": "leader.subfields.typeOfRecord:a leader.subfields.bibLevel:s !fields.007.subfields.carrierType:c"
        ]
    ]


    Query addQueryFacets(Query q) {
        for (facetgroup in queryFacets) {
            facetgroup.value.each {fl, qv ->
                q.addFacet(fl, qv, facetgroup.key)
            }
        }
        return q
    }

    /**
     * Look for, and expand customFacets.
     */
    Query expandQuery(Query q) {
        def newquery = []
        for (queryitem in q.query.split()) {
            if (queryitem.contains(":")) {
                def (group, key) = queryitem.split(":")
                if (queryFacets[group]) {
                    newquery << (queryFacets[group][key] ?: "")
                } else {
                    newquery << queryitem
                }
            } else {
                newquery << queryitem
            }
        }
        q.query = newquery.join(" ")
        return q
    }

    void doHandle(Request request, Response response) {}

    @Override
    void handle(Request request, Response response) {
        long startTime = System.currentTimeMillis()
        def reqMap = request.getResourceRef().getQueryAsForm().getValuesMap()
        def q, results
        if (!reqMap["boost"]) {
            reqMap["boost"] = defaultBoost
        }
        try {
            q = new ElasticQuery(reqMap)
            q.indexType = "bib"
            if (reqMap["f"]) {
                q.query = (q.query + " " + reqMap["f"]).trim()
            }
            def callback = reqMap.get("callback")
            if (q) {
                q.addFacet("about.@type")
                //q.addScriptFieldFacet("about.dateOfPublication")
                //q.addFacet("about.dateOfPublication")
                /*
                q.addFacet("typeOfRecord")
                q.addFacet("bibLevel")
                */
                //q = addQueryFacets(q)
                q = expandQuery(q)
                results = this.whelk.search(q)
                def jsonResult =
                    (callback ? callback + "(" : "") +
                    results.toJson() +
                    (callback ? ");" : "")

                response.setEntity(jsonResult, MediaType.APPLICATION_JSON)
            } else {
                response.setEntity("Missing q parameter", MediaType.TEXT_PLAIN)
            }
        } catch (WhelkRuntimeException wrte) {
            response.setStatus(Status.CLIENT_ERROR_NOT_FOUND, wrte.message)
        } finally {
            def headers = request.attributes.get("org.restlet.http.headers")
            def remote_ip = headers.find { it.name.equalsIgnoreCase("X-Forwarded-For") }?.value ?: request.clientInfo.address
            log.info("Query [" + q?.query + "] completed for $remote_ip in " + (System.currentTimeMillis() - startTime) + " milliseconds and resulted in " + results?.numberOfHits + " hits.")
        }
    }
}

@Log
class ISXNTool extends BasicWhelkAPI {
    def pathEnd = "_isxntool"
    String id = "ISXNTool"
    String description = "Formats data (ISBN-numbers) according to international presention rules."
    Whelk dataWhelk
    ObjectMapper mapper = new ObjectMapper()

    ISXNTool(Whelk dw) {
        this.dataWhelk = dw
    }

    void doHandle(Request request, Response response) {
        def querymap = request.getResourceRef().getQueryAsForm().getValuesMap()
        String isbnString = querymap.get("isbn")
        if (isbnString) {
<<<<<<< HEAD
            try {
                String formattedIsbn = IsbnParser.parse(isbnString).toString(true)
                response.setEntity('{"providedIsbn":"'+isbnString+'","formattedIsbn":"'+formattedIsbn+'"}', MediaType.APPLICATION_JSON)
            } catch (java.lang.StringIndexOutOfBoundsException iobe) {
                response.setEntity('{"error":"Parse error due to wrong parameter length."}', MediaType.APPLICATION_JSON)
            }
            
=======
            handleIsbn(isbnString, querymap, request, response)
        } else {
            response.setEntity('{"error":"No valid parameter found."}', MediaType.APPLICATION_JSON)
        }
    }

    void handleIsbn(String isbnString, Map querymap, Request request, Response response) {
        String providedIsbn = isbnString
        isbnString = isbnString.replaceAll(/[^\dxX]/, "")
        def isbnmap = [:]
        isbnmap["provided"] = providedIsbn
        Isbn isbn = IsbnParser.parse(isbnString)
        if (isbn) {
            log.debug("isbnString: $isbnString")
            String formattedIsbn = isbn.toString(true)
            String properIsbn = isbn.toString()
            boolean checkExists = (querymap.get("check", "false") == "true")
            boolean ignoreValid = (querymap.get("ignoreValidation", "false") == "true")
            boolean isValid = validISBN(isbnString)
            isbnmap["valid"] = isValid
            if (ignoreValid || isValid) {
                isbnmap["formatted"] = formattedIsbn
                isbnmap["proper"] = properIsbn
            }
            if (checkExists) {
                def results = dataWhelk.search(new Query(isbn.toString()).addField("about.isbn"))
                isbnmap["exists"] = (results.numberOfHits > 0)
            }
>>>>>>> 9520c69d
        } else {
            isbnmap["valid"] = false
            isbnmap["error"] = new String("Failed to parse $providedIsbn as ISBN")
        }
        response.setEntity(mapper.writeValueAsString(["isbn":isbnmap]), MediaType.APPLICATION_JSON)
    }

    boolean validISBN(String isbn) {
        boolean valid = false
        int n = 0
        // calculate sum
        if (isbn.length() == 10) {
            for (int i=0;i<isbn.length()-1;i++) {
                n += Character.getNumericValue(isbn.charAt(i))*Isbn.weights[i];
            }
            n %= 11;
            valid = (isbn.charAt(9) == (n == 10 ? 'X' : (""+n).charAt(0)))
            log.debug("isbn10 check digit: $n ($valid)")
        } else if (isbn.length() == 13) {
            for (int i=0;i<isbn.length()-1;i++)
                n += Character.getNumericValue(isbn.charAt(i))*Isbn.weights13[i];
            n = (10 - (n % 10)) % 10;
            valid = (isbn.charAt(12) == (""+n).charAt(0))
            log.debug("isbn13 check digit: $n ($valid)")
        }
        //return (n==10)? 'X' : (char)(n + '0');
        return valid
    }
}

@Log
class CompleteExpander extends BasicWhelkAPI {
    def pathEnd = "_expand"
    String id = "CompleteExpander"
    String description = "Provides useful information about person autorities."

    void doHandle(Request request, Response response) {
        def querymap = request.getResourceRef().getQueryAsForm().getValuesMap()
        String url = querymap.get("id")
        if (url) {
            def r = whelk.search(new ElasticQuery(url).addField("_id"))
        } else {
            response.setEntity('{"error":"Parameter \"id\" is missing."}', MediaType.APPLICATION_JSON)
        }
    }
}

@Log
class AutoComplete extends BasicWhelkAPI {

    def pathEnd = "_complete"

    def namePrefixes = []
    def extraInfo = []
    def sortby = []

    String types
    String description = "Search API for autocompletion. Use parameter name or q."
    String id = "AutoComplete"

    /*
    def void addNamePrefix(String prefix) {
        namePrefixes << prefix
    }
    */

    AutoComplete(Map lists) {
        namePrefixes.addAll(lists.get("queryFields"))
        extraInfo.addAll(lists.get("infoFields"))
        types = lists.get("indexTypes")
        sortby = lists.get("sortby")
        if (lists["pathEnd"]) {
            this.pathEnd = lists.get("pathEnd")
        }
    }

    String splitName(String name) {
        def np = []
        for (n in name.split(/[\s-_]/)) {
            n = n.replaceAll(/\W$+/, "")
            if (n[-1] != ' ' && n[-1] != '*' && n.length() > 1) {
                np << n+"*"
            } else if (n) {
                np << n
            }

        }
        return np.join(" ")
    }

    @Override
    void doHandle(Request request, Response response) {
        def querymap = request.getResourceRef().getQueryAsForm().getValuesMap()
        String name = querymap.get("name")
        if (!name) {
            name = querymap.get("q")
        }
        def callback = querymap.get("callback")
        if (name) {
            name = splitName(name)
            log.debug("name: $name")
            log.debug("namePrefixes: $namePrefixes")
            def query = new ElasticQuery(name)
            query.highlights = namePrefixes
            query.sorting = sortby
            query.fields = namePrefixes
            query.addBoost(namePrefixes[0], 10)
            query.indexType = types

            def results = this.whelk.search(query)
            /*
            def jsonResult = 
                (callback ? callback + "(" : "") +
                results.toJson() +
                (callback ? ");" : "") 
                */
            def c = new SuggestResultsConverter(results, [namePrefixes[0]], extraInfo)

            response.setEntity(c.toJson(), MediaType.APPLICATION_JSON)
         //else if (String subject = querymap.get("subject")) {
             //handle subject
        } else {
            response.setEntity('{"error":"Parameter \"name\" is missing."}', MediaType.APPLICATION_JSON)
        }
    }
}

@Log
class SuggestResultsConverter {
    def results
    ObjectMapper mapper
    List mainFields
    List supplementalFields

    SuggestResultsConverter(SearchResult r, List mfs, List sfs) {
        this.results = r
        this.mapper = new ObjectMapper()
        this.mainFields = mfs
        this.supplementalFields = sfs
    }

    String toJson() {
        def list = []
        def out = [:]
        results.hits.each {
            def data = mapper.readValue(it.dataAsString, Map)
            data.remove("unknown")
            def doc = ["data":data]
            doc.identifier = it.identifier
            if (it.identifier.toString().contains("/auth/")) {
                doc["authorized"] = true
            }
            list << doc
            /*
            if (it.identifier.toString().contains("/bib/")) {
                list << doc
                //list << mapBibRecord(it.identifier, doc)
            }
            */
        }
        out["hits"] = results.numberOfHits
        out["list"] = list
        return mapper.writeValueAsString(out)
    }

    /*
    def getDeepValue(Map map, String key) {
        //log.trace("getDeepValue: map = $map, key = $key")
        def keylist = key.split(/\./)
        def lastkey = keylist[keylist.length-1]
        def result
        for (int i = 0; i < keylist.length; i++) {
            def k = keylist[i]
            while (map.containsKey(k)) {
                if (k == lastkey) {
                    result = map.get(k)
                    map = [:]
                } else {
                    if (map.get(k) instanceof Map) {
                        map = map.get(k)
                    } else {
                        result = []
                        for (item in map[k]) {
                            def dv = getDeepValue(item, keylist[i..-1].join("."))
                            if (dv) {
                                result << dv
                            }
                        }
                        map = [:]
                    }
                }
            }
        }
        if (!result && (lastkey == key)) {
            result = findNestedValueForKey(map, key)
        }
        return ((result && result instanceof List && result.size() == 1) ? result[0] : result)
    }

    def findNestedValueForKey(Map map, String key) {
        def result
        map.each { k, v ->
            if (k == key) {
                result = v
            } else if (!result && v instanceof Map) {
                result = findNestedValueForKey(v, key)
            } else if (!result && v instanceof List) {
                v.each {
                    if (it instanceof Map) {
                        result = findNestedValueForKey(it, key)
                    }
                }
            }
        }
        return result
    }
    */

    def mapAuthRecord(id, r) {
        def name = [:]
        name["identifier"] = id
        log.debug("hl : ${r.highlight} (${r.highlight.getClass().getName()})")
        boolean mainhit = r.highlight.any { it.key in mainFields }
        log.debug("mainFields: $mainFields")
        name[mainFields[0]] = Tools.getDeepValue(r, mainFields[0])
        if (!mainhit) {
            name["found_in"] = r.highlight.findAll { !(it.key in mainFields) }//.collect { it.value }[0]
        }
        for (field in supplementalFields) {
            def dv = Tools.getDeepValue(r, field)
            log.trace("dv $field : $dv")
            if (dv) {
                name[field] = dv
            }
        }
        name["authorized"] = true

        return name
    }

    def mapBibRecord(id, r) {
        def name = [:]
        name["identifier"] = id
        name[mainFields[0]] = Tools.getDeepValue(r, mainFields[0])
        log.debug("highlight: ${r.highlight}")
        for (field in supplementalFields) {
            def dv = Tools.getDeepValue(r, field)
            log.trace("dv $field : $dv")
            if (dv) {
                name[field] = dv
            }
        }
        return name
    }
}


@Log
class ResourceListRestlet extends BasicWhelkAPI {
    def pathEnd = "_resourcelist"

    String description = "Query API for language and country codes."
    String id = "ResourceListAPI"

    def codeFiles = [
        "lang": "langcodes.json",
        "country": "countrycodes.json",
        "nationality": "nationalitycodes.json",
        "relator": "relatorcodes.json",
        "typedef": "typedefs.json"
    ]
    def lang
    def country
    def nationality
    def relator
    def typedef
    def mapper

    ResourceListRestlet() {
        mapper = new ObjectMapper()
        codeFiles.each { key, fileName ->
           log.debug("Load codes $key")
           this[(key)] = loadCodes(key)
        }
    }

    def loadCodes(String typeOfCode) {
        try {
            return this.getClass().getClassLoader().getResourceAsStream(codeFiles.get(typeOfCode)).withStream {
                mapper.readValue(it, Map)
            }
        } catch (org.codehaus.jackson.map.JsonMappingException jme) {
            return this.getClass().getClassLoader().getResourceAsStream(codeFiles.get(typeOfCode)).withStream {
                mapper.readValue(it, List).collectEntries { [it.code, it] }   
            }
        }
    }

    void doHandle(Request request, Response response) {
        def foundParam = false
        def queryMap = request.getResourceRef().getQueryAsForm().getValuesMap()
        codeFiles.each { key, value ->
            if (queryMap.get(key) && queryMap.get(key).trim().equals("all")) {
                response.setEntity(mapper.writeValueAsString(this[(key)]), MediaType.APPLICATION_JSON)
                foundParam = true
            }
        }
        if (!foundParam) {
            response.setEntity(/{"Error": "Use parameter \"lang=all\", \"country=all\", \"nationality=all\" or \"relator=all\"."}/, MediaType.APPLICATION_JSON)
        }
    }
}

/*@Log
class TemplateRestlet extends BasicWhelkAPI {
    def pathEnd = "_template"

    String description = "API for templates."
    String id = "TemplateAPI"

    String templateDir =
}*/

@Log
class MarcMapRestlet extends BasicWhelkAPI {
    def pathEnd = "_marcmap"

    String description = "API for marcmap."
    String id = "MarcMapAPI"

    static final String marcmapfile = "marcmap.json"
    def marcmap
    def mapper

    MarcMapRestlet() {
        mapper = new ObjectMapper()
        marcmap = loadMarcMap()
    }

    def loadMarcMap() {
        InputStream is = this.getClass().getClassLoader().getResourceAsStream("$marcmapfile")
        return mapper.readValue(is, Map)
    }

    void doHandle(Request request, Response response) {
        def obj = marcmap
        def partPath = request.resourceRef.queryAsForm.valuesMap["part"]
        if (partPath) {
            for (key in partPath.split(/\./)) {
                obj = obj[key]
            }
        }
        response.setEntity(mapper.writeValueAsString(obj), MediaType.APPLICATION_JSON)
    }
}

@Log
class MetadataSearchRestlet extends BasicWhelkAPI {
    def pathEnd = "_metasearch"
    def mapper

    String description = "Query API for metadata search."
    String id = "MetadataSearchAPI"

    void doHandle(Request request, Response response) {
        mapper = new ObjectMapper()
        def queryMap = request.getResourceRef().getQueryAsForm().getValuesMap()
        def link = queryMap.get("link", null)
        def tag = queryMap.get("tag", null)
        def queryObj
        //def queryStr
        def results
        def outjson = new StringBuilder()
        def records = []

        if (link && tag) {
            queryObj = new ElasticQuery("${link} AND ${tag}")
        } else if (link) {
            queryObj = new ElasticQuery(link)
        } else if (tag) {
            queryObj = new ElasticQuery(tag)
        }

        if (queryObj) {
            queryObj.indexType = "Indexed:Metadata"
            results = this.whelk.search(queryObj)

            results.hits.each {
               def identifier = it.identifier.toString()
               def d = whelk.get(new URI(identifier))
               if (d) {
                   records << d
               }
            }

            outjson << "{ \"list\": ["
            records.eachWithIndex() { it, i ->
                if (i > 0) {
                    outjson << ","
                }
                outjson << it.dataAsString
            }
            outjson << "] }"
            response.setEntity(outjson.toString(), MediaType.APPLICATION_JSON)

        } else {
            response.setEntity('{"Error":"Use parameter \"link=<uri>\". and/or \"tag=<sigel>\"}', MediaType.APPLICATION_JSON)
        }
    }

}
<|MERGE_RESOLUTION|>--- conflicted
+++ resolved
@@ -434,15 +434,14 @@
         def querymap = request.getResourceRef().getQueryAsForm().getValuesMap()
         String isbnString = querymap.get("isbn")
         if (isbnString) {
-<<<<<<< HEAD
+/*
             try {
                 String formattedIsbn = IsbnParser.parse(isbnString).toString(true)
                 response.setEntity('{"providedIsbn":"'+isbnString+'","formattedIsbn":"'+formattedIsbn+'"}', MediaType.APPLICATION_JSON)
             } catch (java.lang.StringIndexOutOfBoundsException iobe) {
                 response.setEntity('{"error":"Parse error due to wrong parameter length."}', MediaType.APPLICATION_JSON)
             }
-            
-=======
+ */
             handleIsbn(isbnString, querymap, request, response)
         } else {
             response.setEntity('{"error":"No valid parameter found."}', MediaType.APPLICATION_JSON)
@@ -471,7 +470,6 @@
                 def results = dataWhelk.search(new Query(isbn.toString()).addField("about.isbn"))
                 isbnmap["exists"] = (results.numberOfHits > 0)
             }
->>>>>>> 9520c69d
         } else {
             isbnmap["valid"] = false
             isbnmap["error"] = new String("Failed to parse $providedIsbn as ISBN")
@@ -482,20 +480,24 @@
     boolean validISBN(String isbn) {
         boolean valid = false
         int n = 0
-        // calculate sum
-        if (isbn.length() == 10) {
-            for (int i=0;i<isbn.length()-1;i++) {
-                n += Character.getNumericValue(isbn.charAt(i))*Isbn.weights[i];
-            }
-            n %= 11;
-            valid = (isbn.charAt(9) == (n == 10 ? 'X' : (""+n).charAt(0)))
-            log.debug("isbn10 check digit: $n ($valid)")
-        } else if (isbn.length() == 13) {
-            for (int i=0;i<isbn.length()-1;i++)
-                n += Character.getNumericValue(isbn.charAt(i))*Isbn.weights13[i];
-            n = (10 - (n % 10)) % 10;
-            valid = (isbn.charAt(12) == (""+n).charAt(0))
-            log.debug("isbn13 check digit: $n ($valid)")
+        try {
+            // calculate sum
+            if (isbn.length() == 10) {
+                for (int i=0;i<isbn.length()-1;i++) {
+                    n += Character.getNumericValue(isbn.charAt(i))*Isbn.weights[i];
+                }
+                n %= 11;
+                    valid = (isbn.charAt(9) == (n == 10 ? 'X' : (""+n).charAt(0)))
+                    log.debug("isbn10 check digit: $n ($valid)")
+            } else if (isbn.length() == 13) {
+                for (int i=0;i<isbn.length()-1;i++)
+                    n += Character.getNumericValue(isbn.charAt(i))*Isbn.weights13[i];
+                n = (10 - (n % 10)) % 10;
+                valid = (isbn.charAt(12) == (""+n).charAt(0))
+                log.debug("isbn13 check digit: $n ($valid)")
+            }
+        } catch (Exception e) {
+            return valid
         }
         //return (n==10)? 'X' : (char)(n + '0');
         return valid
