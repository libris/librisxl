--- conflicted
+++ resolved
@@ -375,17 +375,10 @@
                 }
             },
             {
-<<<<<<< HEAD
-                "4_digits_int_template": {
-                    "match": "*_4_digits_int",
-                    "mapping": {
-                        "type": "integer"
-=======
                 "4_digits_short_template": {
                     "match": "*_4_digits_short",
                     "mapping": {
                         "type": "short"
->>>>>>> abb6b381
                     }
                 }
             },
